--- conflicted
+++ resolved
@@ -116,9 +116,5 @@
 gem 'capataz', git: 'https://github.com/macarci/capataz.git'
 
 gem 'rkelly-remix'
-<<<<<<< HEAD
-gem 'gist-embed-rails'
-=======
 
-gem 'write_xlsx'
->>>>>>> 1beec055
+gem 'write_xlsx'