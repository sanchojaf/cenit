source 'https://rubygems.org'

ruby '2.2.1'
gem 'rails'
gem 'sass-rails'
gem 'uglifier'
gem 'coffee-rails'
gem 'jquery-rails'
gem 'bootstrap-sass'
gem 'turbolinks'
gem 'therubyracer', platforms: :ruby
gem 'jbuilder'
gem 'devise'
gem 'omniauth'
gem 'omniauth-oauth2'
gem 'rabl'
gem 'builder'
gem 'haml-rails'
gem 'figaro'
gem 'unicorn'
gem 'raml_parser', git: 'https://github.com/asnioby/raml_parser', branch: 'develop'

group :doc do
  gem 'sdoc', require: false
end

group :development do
  gem 'capistrano'
  gem 'capistrano-unicorn-nginx'
  gem 'capistrano-bundler'
  gem 'capistrano-rails'
  gem 'capistrano-rails-console'
  gem 'capistrano-rvm'
end

group :development, :test do
  gem 'factory_girl_rails'
  gem 'rspec-rails'
  gem 'rails_layout'
  gem 'ffaker'
  gem 'byebug'
  gem 'rubocop'
end

group :test do
  gem 'mongoid-rspec'
  gem 'database_cleaner'
  gem 'capybara'
  gem 'selenium-webdriver'
  gem 'simplecov'
  gem 'coveralls'
  gem 'poltergeist'
end

group :production do
  gem 'thin'
  gem 'rails_12factor'
end

gem 'mongoid', '4.0.0'
gem 'bson_ext'
gem 'rails_admin', '0.6.5'
gem 'mongoid-history'
gem 'mongoid-audit', '~> 1.0.0'

# charts
gem 'rails_admin_dynamic_charts', git: 'https://github.com/openjaf/rails_admin_dynamic_charts.git'
gem 'chartkick'
gem 'descriptive_statistics'

gem 'httparty'
<<<<<<< HEAD
gem "bunny", ">= 2.1.0"
=======
gem 'bunny'
>>>>>>> 2c36dedf
gem 'json-schema'
gem 'nokogiri'
gem 'cancan'
gem 'rolify'
gem 'rufus-scheduler'
gem 'rubyzip'
gem 'prawn-rails'
gem 'carrierwave-mongoid'
gem 'mini_magick'
gem 'liquid'
gem 'codemirror-rails'
gem 'wannabe_bool'
gem 'parser'
gem 'oauth'
gem 'bootstrap-wysihtml5-rails'

gem 'cenit_cmd', git: 'https://github.com/openjaf/cenit_cmd.git'
gem 'jeweler'
gem 'github_api'
gem 'captcha'
gem 'httmultiparty'

gem 'oauth2'
gem "octokit"<|MERGE_RESOLUTION|>--- conflicted
+++ resolved
@@ -69,11 +69,7 @@
 gem 'descriptive_statistics'
 
 gem 'httparty'
-<<<<<<< HEAD
-gem "bunny", ">= 2.1.0"
-=======
 gem 'bunny'
->>>>>>> 2c36dedf
 gem 'json-schema'
 gem 'nokogiri'
 gem 'cancan'
