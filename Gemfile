source 'https://rubygems.org'

ruby '2.2.1'
gem 'rails'
gem 'sass-rails'
gem 'uglifier'
gem 'coffee-rails'
gem 'jquery-rails'
gem 'bootstrap-sass'
gem 'turbolinks'
gem 'therubyracer', platforms: :ruby
gem 'jbuilder'
gem 'devise'
gem 'omniauth'
gem 'omniauth-oauth2', '~> 1.3.1'
gem 'rabl'
gem 'builder'
gem 'haml-rails'
gem 'figaro'
gem 'unicorn', '4.9.0'
gem 'xmldsig'
gem 'spreadsheet'
<<<<<<< HEAD
gem 'contact_us'
=======
gem 'newrelic_rpm'
>>>>>>> 93de5fc1

group :doc do
  gem 'sdoc', require: false
end

group :development do
  gem 'capistrano'
  gem 'capistrano-unicorn-nginx'
  gem 'capistrano-bundler'
  gem 'capistrano-rails'
  gem 'capistrano-rails-console'
  gem 'capistrano-rvm'
end

group :development, :test do
  gem 'factory_girl_rails'
  gem 'rspec-rails'
  gem 'rails_layout'
  gem 'ffaker'
  gem 'rubocop'
end

group :test do
  gem 'mongoid-rspec'
  gem 'database_cleaner'
  gem 'capybara'
  gem 'selenium-webdriver'
  gem 'simplecov'
  gem 'coveralls'
  gem 'poltergeist'
end

group :production do
  gem 'thin'
  gem 'rails_12factor'
end

gem 'mongoid'
gem 'bson_ext'
gem 'rails_admin', '~> 0.7.0'
gem 'mongoid-history'
gem 'mongoid-audit'

# charts
# gem 'rails_admin_dynamic_charts', git: 'https://github.com/openjaf/rails_admin_dynamic_charts.git'
gem 'chartkick'
gem 'descriptive_statistics'

gem 'httparty'
gem 'bunny'
gem 'json-schema'
gem 'nokogiri'
gem 'cancan'
gem 'rolify'
gem 'rufus-scheduler'
gem 'rubyzip'
gem 'prawn-rails'
gem 'prawn-qrcode'
gem 'carrierwave-mongoid'
gem 'mini_magick'
gem 'liquid'
gem 'codemirror-rails'
gem 'wannabe_bool'
gem 'parser'
gem 'oauth'
gem 'bootstrap-wysihtml5-rails', '> 0.3.1.24'

gem 'cenit_cmd', git: 'https://github.com/openjaf/cenit_cmd.git'
gem 'jeweler'
gem 'github_api'
gem 'captcha'
gem 'httmultiparty'

gem 'oauth2'
gem "octokit"
gem 'exception_notification'

gem 'mime'
gem 'deface'

gem 'cross_origin', git: 'https://github.com/macarci/cross_origin.git'

gem 'lodash-rails'
gem 'identicon'

gem 'language_sniffer'

gem 'cenit-config', git: 'https://github.com/macarci/cenit-config.git'
gem 'cenit-multi_tenancy', git: 'https://github.com/macarci/cenit-multi_tenancy.git'
gem 'cenit-token', git: 'https://github.com/macarci/cenit-token.git'
gem 'cenit-service', git: 'https://github.com/macarci/cenit-service.git'
gem 'cenit-oauth', git: 'https://github.com/macarci/cenit-oauth.git'

gem 'capataz', git: 'https://github.com/macarci/capataz.git'<|MERGE_RESOLUTION|>--- conflicted
+++ resolved
@@ -20,11 +20,7 @@
 gem 'unicorn', '4.9.0'
 gem 'xmldsig'
 gem 'spreadsheet'
-<<<<<<< HEAD
-gem 'contact_us'
-=======
 gem 'newrelic_rpm'
->>>>>>> 93de5fc1
 
 group :doc do
   gem 'sdoc', require: false
