GIT
  remote: https://github.com/asnioby/raml_parser
  revision: 9cba7e93251ef0ae67164f1079e961d62d1c0231
  branch: develop
  specs:
    raml_parser (0.2.5)
      activesupport (>= 4.0.0)

GIT
  remote: https://github.com/benoist/xmldsig
  revision: c4100b8cbdc3f0e347941e032f3d1b94c955cf8a
  branch: master
  specs:
    xmldsig (0.4.0)
      nokogiri

GIT
  remote: https://github.com/openjaf/cenit_cmd.git
  revision: b9f3ac98c6e082b2c1b25d74c7ecb55d00ee1511
  specs:
    cenit_cmd (0.0.6)
      thor (~> 0.14)

GEM
  remote: https://rubygems.org/
  specs:
    actionmailer (4.2.5)
      actionpack (= 4.2.5)
      actionview (= 4.2.5)
      activejob (= 4.2.5)
      mail (~> 2.5, >= 2.5.4)
      rails-dom-testing (~> 1.0, >= 1.0.5)
    actionpack (4.2.5)
      actionview (= 4.2.5)
      activesupport (= 4.2.5)
      rack (~> 1.6)
      rack-test (~> 0.6.2)
      rails-dom-testing (~> 1.0, >= 1.0.5)
      rails-html-sanitizer (~> 1.0, >= 1.0.2)
    actionview (4.2.5)
      activesupport (= 4.2.5)
      builder (~> 3.1)
      erubis (~> 2.7.0)
      rails-dom-testing (~> 1.0, >= 1.0.5)
      rails-html-sanitizer (~> 1.0, >= 1.0.2)
    activejob (4.2.5)
      activesupport (= 4.2.5)
      globalid (>= 0.3.0)
    activemodel (4.2.5)
      activesupport (= 4.2.5)
      builder (~> 3.1)
    activerecord (4.2.5)
      activemodel (= 4.2.5)
      activesupport (= 4.2.5)
      arel (~> 6.0)
    activesupport (4.2.5)
      i18n (~> 0.7)
      json (~> 1.7, >= 1.7.7)
      minitest (~> 5.1)
      thread_safe (~> 0.3, >= 0.3.4)
      tzinfo (~> 1.1)
    addressable (2.3.8)
    amq-protocol (2.0.0)
    arel (6.0.3)
    ast (2.1.0)
    astrolabe (1.3.1)
      parser (~> 2.2)
    autoprefixer-rails (6.1.0.1)
      execjs
      json
    bcrypt (3.1.10)
    bootstrap-sass (3.3.5.1)
      autoprefixer-rails (>= 5.0.0.1)
      sass (>= 3.3.0)
    bootstrap-wysihtml5-rails (0.3.3.7)
      railties (>= 3.0)
    bson (3.2.6)
    bson_ext (1.5.1)
    builder (3.2.2)
    bunny (2.2.1)
      amq-protocol (>= 2.0.0)
    cancan (1.6.10)
    capistrano (3.4.0)
      i18n
      rake (>= 10.0.0)
      sshkit (~> 1.3)
    capistrano-bundler (1.1.4)
      capistrano (~> 3.1)
      sshkit (~> 1.2)
    capistrano-rails (1.1.5)
      capistrano (~> 3.1)
      capistrano-bundler (~> 1.1)
    capistrano-rails-console (1.0.0)
      capistrano (>= 3.1.0, < 4.0.0)
    capistrano-rvm (0.1.2)
      capistrano (~> 3.0)
      sshkit (~> 1.2)
    capistrano-unicorn-nginx (3.4.0)
      capistrano (>= 3.1)
      sshkit (>= 1.2.0)
    captcha (1.2.2)
      rmagick (>= 2.9.2)
    capybara (2.5.0)
      mime-types (>= 1.16)
      nokogiri (>= 1.3.3)
      rack (>= 1.0.0)
      rack-test (>= 0.5.4)
      xpath (~> 2.0)
    carrierwave (0.10.0)
      activemodel (>= 3.2.0)
      activesupport (>= 3.2.0)
      json (>= 1.7)
      mime-types (>= 1.16)
    carrierwave-mongoid (0.8.1)
      carrierwave (>= 0.8.0, < 0.11.0)
      mongoid (>= 3.0, < 6.0)
      mongoid-grid_fs (>= 1.3, < 3.0)
    chartkick (1.4.1)
    childprocess (0.5.7)
      ffi (~> 1.0, >= 1.0.11)
    cliver (0.3.2)
    codemirror-rails (5.6)
      railties (>= 3.0, < 5)
    coffee-rails (4.1.0)
      coffee-script (>= 2.2.0)
      railties (>= 4.0.0, < 5.0)
    coffee-script (2.4.1)
      coffee-script-source
      execjs
    coffee-script-source (1.10.0)
    colorize (0.7.7)
    coveralls (0.8.9)
      json (~> 1.8)
      rest-client (>= 1.6.8, < 2)
      simplecov (~> 0.10.0)
      term-ansicolor (~> 1.3)
      thor (~> 0.19.1)
      tins (~> 1.6.0)
    daemons (1.2.3)
    database_cleaner (1.5.1)
    descendants_tracker (0.0.4)
      thread_safe (~> 0.3, >= 0.3.1)
    descriptive_statistics (2.5.1)
    devise (3.5.2)
      bcrypt (~> 3.0)
      orm_adapter (~> 0.1)
      railties (>= 3.2.6, < 5)
      responders
      thread_safe (~> 0.1)
      warden (~> 1.2.3)
    diff-lcs (1.2.5)
    docile (1.1.5)
    domain_name (0.5.25)
      unf (>= 0.0.5, < 1.0.0)
    easy_diff (0.0.6)
    erubis (2.7.0)
    eventmachine (1.0.8)
    exception_notification (4.1.4)
      actionmailer (~> 4.0)
      activesupport (~> 4.0)
    execjs (2.6.0)
    factory_girl (4.5.0)
      activesupport (>= 3.0.0)
    factory_girl_rails (4.5.0)
      factory_girl (~> 4.5.0)
      railties (>= 3.0.0)
    faraday (0.9.2)
      multipart-post (>= 1.2, < 3)
    ffaker (2.1.0)
    ffi (1.9.10)
    figaro (1.1.1)
      thor (~> 0.14)
    font-awesome-rails (4.4.0.0)
      railties (>= 3.2, < 5.0)
    git (1.2.9.1)
    github_api (0.12.4)
      addressable (~> 2.3)
      descendants_tracker (~> 0.0.4)
      faraday (~> 0.8, < 0.10)
      hashie (>= 3.4)
      multi_json (>= 1.7.5, < 2.0)
      nokogiri (~> 1.6.6)
      oauth2
    glebtv_mongoid_userstamp (0.6.0)
      mongoid (>= 4.0.0, < 6.0)
      request_store
    globalid (0.3.6)
      activesupport (>= 4.1.0)
    haml (4.0.7)
      tilt
    haml-rails (0.9.0)
      actionpack (>= 4.0.1)
      activesupport (>= 4.0.1)
      haml (>= 4.0.6, < 5.0)
      html2haml (>= 1.0.1)
      railties (>= 4.0.1)
    hashie (3.4.3)
    highline (1.7.8)
    html2haml (2.0.0)
      erubis (~> 2.7.0)
      haml (~> 4.0.0)
      nokogiri (~> 1.6.0)
      ruby_parser (~> 3.5)
    httmultiparty (0.3.16)
      httparty (>= 0.7.3)
      mimemagic
      multipart-post
    http-cookie (1.0.2)
      domain_name (~> 0.5)
    httparty (0.13.7)
      json (~> 1.8)
      multi_xml (>= 0.5.2)
    i18n (0.7.0)
    jbuilder (2.3.2)
      activesupport (>= 3.0.0, < 5)
      multi_json (~> 1.2)
    jeweler (2.0.1)
      builder
      bundler (>= 1.0)
      git (>= 1.2.5)
      github_api
      highline (>= 1.6.15)
      nokogiri (>= 1.5.10)
      rake
      rdoc
    jquery-rails (4.0.5)
      rails-dom-testing (~> 1.0)
      railties (>= 4.2.0)
      thor (>= 0.14, < 2.0)
    jquery-ui-rails (5.0.5)
      railties (>= 3.2.16)
    json (1.8.3)
    json-schema (2.5.1)
      addressable (~> 2.3.7)
    jwt (1.5.2)
    kaminari (0.16.3)
      actionpack (>= 3.0.0)
      activesupport (>= 3.0.0)
    kgio (2.10.0)
    libv8 (3.16.14.13)
    liquid (3.0.6)
    loofah (2.0.3)
      nokogiri (>= 1.5.9)
    mail (2.6.3)
      mime-types (>= 1.16, < 3)
    mime-types (2.6.2)
    mimemagic (0.3.0)
    mini_magick (4.3.6)
    mini_portile2 (2.0.0)
    minitest (5.8.3)
    mongo (2.1.2)
      bson (~> 3.0)
    mongoid (5.0.1)
      activemodel (~> 4.0)
      mongo (~> 2.1)
      origin (~> 2.1)
      tzinfo (>= 0.3.37)
    mongoid-audit (1.1.0)
      activesupport
      glebtv_mongoid_userstamp
      kaminari
      mongoid (>= 4.0.0, < 6.0)
      mongoid-history (~> 0.4.5)
    mongoid-grid_fs (2.2.1)
      mime-types (>= 1.0, < 3.0)
      mongoid (>= 3.0, < 6.0)
    mongoid-history (0.4.7)
      activesupport
      easy_diff
      mongoid (>= 3.0)
    mongoid-rspec (3.0.0)
      mongoid (~> 5.0)
      rake
      rspec (~> 3.3)
    multi_json (1.11.2)
    multi_xml (0.5.5)
    multipart-post (2.0.0)
    nested_form (0.3.2)
    net-scp (1.2.1)
      net-ssh (>= 2.6.5)
    net-ssh (3.0.1)
    netrc (0.11.0)
    nokogiri (1.6.7.2)
      mini_portile2 (~> 2.0.0.rc2)
    oauth (0.4.7)
    oauth2 (1.0.0)
      faraday (>= 0.8, < 0.10)
      jwt (~> 1.0)
      multi_json (~> 1.3)
      multi_xml (~> 0.5)
      rack (~> 1.2)
    octokit (4.1.1)
      sawyer (~> 0.6.0, >= 0.5.3)
    omniauth (1.2.2)
      hashie (>= 1.2, < 4)
      rack (~> 1.0)
    omniauth-oauth2 (1.3.1)
      oauth2 (~> 1.0)
      omniauth (~> 1.2)
    origin (2.1.1)
    orm_adapter (0.5.0)
    parser (2.2.3.0)
      ast (>= 1.1, < 3.0)
    pdf-core (0.6.0)
    poltergeist (1.7.0)
      capybara (~> 2.1)
      cliver (~> 0.3.1)
      multi_json (~> 1.0)
      websocket-driver (>= 0.2.0)
    powerpack (0.1.1)
    prawn (2.0.2)
      pdf-core (~> 0.6.0)
      ttfunk (~> 1.4.0)
    prawn-rails (0.1.1)
      prawn
      prawn-table
      rails (>= 3.1.0)
    prawn-table (0.2.2)
      prawn (>= 1.3.0, < 3.0.0)
    rabl (0.11.6)
      activesupport (>= 2.3.14)
    rack (1.6.4)
    rack-pjax (0.8.0)
      nokogiri (~> 1.5)
      rack (~> 1.1)
    rack-test (0.6.3)
      rack (>= 1.0)
    rails (4.2.5)
      actionmailer (= 4.2.5)
      actionpack (= 4.2.5)
      actionview (= 4.2.5)
      activejob (= 4.2.5)
      activemodel (= 4.2.5)
      activerecord (= 4.2.5)
      activesupport (= 4.2.5)
      bundler (>= 1.3.0, < 2.0)
      railties (= 4.2.5)
      sprockets-rails
    rails-deprecated_sanitizer (1.0.3)
      activesupport (>= 4.2.0.alpha)
    rails-dom-testing (1.0.7)
      activesupport (>= 4.2.0.beta, < 5.0)
      nokogiri (~> 1.6.0)
      rails-deprecated_sanitizer (>= 1.0.1)
    rails-html-sanitizer (1.0.2)
      loofah (~> 2.0)
    rails_12factor (0.0.3)
      rails_serve_static_assets
      rails_stdout_logging
    rails_admin (0.7.0)
      builder (~> 3.1)
      coffee-rails (~> 4.0)
      font-awesome-rails (>= 3.0, < 5)
      haml (~> 4.0)
      jquery-rails (>= 3.0, < 5)
      jquery-ui-rails (~> 5.0)
      kaminari (~> 0.14)
      nested_form (~> 0.3)
      rack-pjax (~> 0.7)
      rails (~> 4.0)
      remotipart (~> 1.0)
      safe_yaml (~> 1.0)
      sass-rails (>= 4.0, < 6)
    rails_layout (1.0.28)
    rails_serve_static_assets (0.0.4)
    rails_stdout_logging (0.0.4)
    railties (4.2.5)
      actionpack (= 4.2.5)
      activesupport (= 4.2.5)
      rake (>= 0.8.7)
      thor (>= 0.18.1, < 2.0)
    rainbow (2.0.0)
    raindrops (0.15.0)
    rake (10.5.0)
    rdoc (4.2.0)
    ref (2.0.0)
    remotipart (1.2.1)
    request_store (1.2.0)
    responders (2.1.0)
      railties (>= 4.2.0, < 5)
    rest-client (1.8.0)
      http-cookie (>= 1.0.2, < 2.0)
      mime-types (>= 1.16, < 3.0)
      netrc (~> 0.7)
    rmagick (2.15.4)
    rolify (4.1.1)
    rspec (3.4.0)
      rspec-core (~> 3.4.0)
      rspec-expectations (~> 3.4.0)
      rspec-mocks (~> 3.4.0)
    rspec-core (3.4.0)
      rspec-support (~> 3.4.0)
    rspec-expectations (3.4.0)
      diff-lcs (>= 1.2.0, < 2.0)
      rspec-support (~> 3.4.0)
    rspec-mocks (3.4.0)
      diff-lcs (>= 1.2.0, < 2.0)
      rspec-support (~> 3.4.0)
    rspec-rails (3.4.0)
      actionpack (>= 3.0, < 4.3)
      activesupport (>= 3.0, < 4.3)
      railties (>= 3.0, < 4.3)
      rspec-core (~> 3.4.0)
      rspec-expectations (~> 3.4.0)
      rspec-mocks (~> 3.4.0)
      rspec-support (~> 3.4.0)
    rspec-support (3.4.0)
    rubocop (0.35.1)
      astrolabe (~> 1.3)
      parser (>= 2.2.3.0, < 3.0)
      powerpack (~> 0.1)
      rainbow (>= 1.99.1, < 3.0)
      ruby-progressbar (~> 1.7)
      tins (<= 1.6.0)
    ruby-progressbar (1.7.5)
    ruby_parser (3.7.2)
      sexp_processor (~> 4.1)
    rubyzip (1.1.7)
    rufus-scheduler (3.1.9)
    safe_yaml (1.0.4)
    sass (3.4.19)
    sass-rails (5.0.4)
      railties (>= 4.0.0, < 5.0)
      sass (~> 3.1)
      sprockets (>= 2.8, < 4.0)
      sprockets-rails (>= 2.0, < 4.0)
      tilt (>= 1.1, < 3)
    sawyer (0.6.0)
      addressable (~> 2.3.5)
      faraday (~> 0.8, < 0.10)
    sdoc (0.4.1)
      json (~> 1.7, >= 1.7.7)
      rdoc (~> 4.0)
    selenium-webdriver (2.48.1)
      childprocess (~> 0.5)
      multi_json (~> 1.0)
      rubyzip (~> 1.0)
      websocket (~> 1.0)
    sexp_processor (4.6.0)
    simplecov (0.10.0)
      docile (~> 1.1.0)
      json (~> 1.8)
      simplecov-html (~> 0.10.0)
    simplecov-html (0.10.0)
    sprockets (3.4.0)
      rack (> 1, < 3)
    sprockets-rails (2.3.3)
      actionpack (>= 3.0)
      activesupport (>= 3.0)
      sprockets (>= 2.8, < 4.0)
    sshkit (1.7.1)
      colorize (>= 0.7.0)
      net-scp (>= 1.1.2)
      net-ssh (>= 2.8.0)
    term-ansicolor (1.3.2)
      tins (~> 1.0)
    therubyracer (0.12.2)
      libv8 (~> 3.16.14.0)
      ref
    thin (1.6.4)
      daemons (~> 1.0, >= 1.0.9)
      eventmachine (~> 1.0, >= 1.0.4)
      rack (~> 1.0)
    thor (0.19.1)
    thread_safe (0.3.5)
    tilt (2.0.1)
    tins (1.6.0)
    ttfunk (1.4.0)
    turbolinks (2.5.3)
      coffee-rails
    tzinfo (1.2.2)
      thread_safe (~> 0.1)
    uglifier (2.7.2)
      execjs (>= 0.3.0)
      json (>= 1.8.0)
    unf (0.1.4)
      unf_ext
    unf_ext (0.0.7.1)
    unicorn (4.9.0)
      kgio (~> 2.6)
      rack
      raindrops (~> 0.7)
    wannabe_bool (0.3.0)
    warden (1.2.3)
      rack (>= 1.0)
    websocket (1.2.2)
    websocket-driver (0.6.3)
      websocket-extensions (>= 0.1.0)
    websocket-extensions (0.1.2)
<<<<<<< HEAD
    xmldsig (0.4.0)
      nokogiri
=======
    wysiwyg-rails (1.2.8)
      font-awesome-rails (>= 4.3.0.0)
      railties (>= 3.2, < 5.0)
>>>>>>> c5bf428b
    xpath (2.0.0)
      nokogiri (~> 1.3)

PLATFORMS
  ruby

DEPENDENCIES
  bootstrap-sass
  bootstrap-wysihtml5-rails
  bson_ext
  builder
  bunny
  cancan
  capistrano
  capistrano-bundler
  capistrano-rails
  capistrano-rails-console
  capistrano-rvm
  capistrano-unicorn-nginx
  captcha
  capybara
  carrierwave-mongoid
  cenit_cmd!
  chartkick
  codemirror-rails
  coffee-rails
  coveralls
  database_cleaner
  descriptive_statistics
  devise
  exception_notification
  factory_girl_rails
  ffaker
  figaro
  github_api
  haml-rails
  httmultiparty
  httparty
  jbuilder
  jeweler
  jquery-rails
  json-schema
  liquid
  mini_magick
  mongoid
  mongoid-audit
  mongoid-history
  mongoid-rspec
  nokogiri
  oauth
  oauth2
  octokit
  omniauth
  omniauth-oauth2 (~> 1.3.1)
  parser
  poltergeist
  prawn-rails
  rabl
  rails
  rails_12factor
  rails_admin
  rails_layout
  raml_parser!
  rolify
  rspec-rails
  rubocop
  rubyzip
  rufus-scheduler
  sass-rails
  sdoc
  selenium-webdriver
  simplecov
  therubyracer
  thin
  turbolinks
  uglifier
  unicorn (= 4.9.0)
  wannabe_bool
<<<<<<< HEAD
  xmldsig!
=======
  wysiwyg-rails (~> 1.2.7)
  xmldsig!

BUNDLED WITH
   1.10.6
>>>>>>> c5bf428b
<|MERGE_RESOLUTION|>--- conflicted
+++ resolved
@@ -487,14 +487,9 @@
     websocket-driver (0.6.3)
       websocket-extensions (>= 0.1.0)
     websocket-extensions (0.1.2)
-<<<<<<< HEAD
-    xmldsig (0.4.0)
-      nokogiri
-=======
     wysiwyg-rails (1.2.8)
       font-awesome-rails (>= 4.3.0.0)
       railties (>= 3.2, < 5.0)
->>>>>>> c5bf428b
     xpath (2.0.0)
       nokogiri (~> 1.3)
 
@@ -573,12 +568,5 @@
   uglifier
   unicorn (= 4.9.0)
   wannabe_bool
-<<<<<<< HEAD
-  xmldsig!
-=======
   wysiwyg-rails (~> 1.2.7)
-  xmldsig!
-
-BUNDLED WITH
-   1.10.6
->>>>>>> c5bf428b
+  xmldsig!