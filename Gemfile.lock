--- conflicted
+++ resolved
@@ -265,7 +265,6 @@
       actionpack (>= 3.0.0)
       activesupport (>= 3.0.0)
     kgio (2.10.0)
-    language_sniffer (1.0.2)
     libv8 (3.16.14.13)
     liquid (3.0.6)
     lodash-rails (4.6.1)
@@ -615,14 +614,10 @@
   uglifier
   unicorn (= 4.9.0)
   wannabe_bool
-<<<<<<< HEAD
-  xmldsig
-=======
   xmldsig
 
 RUBY VERSION
    ruby 2.2.1p85
 
 BUNDLED WITH
-   1.12.5
->>>>>>> 62dfc6a1
+   1.12.5