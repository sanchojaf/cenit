<<<<<<< HEAD
PATH
  remote: ../cenit_cmd
=======
GIT
  remote: https://github.com/macarci/cross_origin.git
  revision: c22c12e061541225de5c81fa7254fe0c6957b1f4
  specs:
    cross_origin (0.0.3)

GIT
  remote: https://github.com/openjaf/cenit_cmd.git
  revision: b9f3ac98c6e082b2c1b25d74c7ecb55d00ee1511
>>>>>>> 5afe723b
  specs:
    cenit_cmd (0.0.6)
      activesupport
      github_api
      jeweler
      json
      nokogiri
      rspec
      thor (~> 0.14)

GEM
  remote: https://rubygems.org/
  specs:
    actionmailer (4.2.5)
      actionpack (= 4.2.5)
      actionview (= 4.2.5)
      activejob (= 4.2.5)
      mail (~> 2.5, >= 2.5.4)
      rails-dom-testing (~> 1.0, >= 1.0.5)
    actionpack (4.2.5)
      actionview (= 4.2.5)
      activesupport (= 4.2.5)
      rack (~> 1.6)
      rack-test (~> 0.6.2)
      rails-dom-testing (~> 1.0, >= 1.0.5)
      rails-html-sanitizer (~> 1.0, >= 1.0.2)
    actionview (4.2.5)
      activesupport (= 4.2.5)
      builder (~> 3.1)
      erubis (~> 2.7.0)
      rails-dom-testing (~> 1.0, >= 1.0.5)
      rails-html-sanitizer (~> 1.0, >= 1.0.2)
    activejob (4.2.5)
      activesupport (= 4.2.5)
      globalid (>= 0.3.0)
    activemodel (4.2.5)
      activesupport (= 4.2.5)
      builder (~> 3.1)
    activerecord (4.2.5)
      activemodel (= 4.2.5)
      activesupport (= 4.2.5)
      arel (~> 6.0)
    activesupport (4.2.5)
      i18n (~> 0.7)
      json (~> 1.7, >= 1.7.7)
      minitest (~> 5.1)
      thread_safe (~> 0.3, >= 0.3.4)
      tzinfo (~> 1.1)
    addressable (2.3.8)
    amq-protocol (2.0.0)
    arel (6.0.3)
    ast (2.1.0)
    astrolabe (1.3.1)
      parser (~> 2.2)
    autoprefixer-rails (6.1.0.1)
      execjs
      json
    bcrypt (3.1.10)
    bootstrap-sass (3.3.5.1)
      autoprefixer-rails (>= 5.0.0.1)
      sass (>= 3.3.0)
    bootstrap-wysihtml5-rails (0.3.3.7)
      railties (>= 3.0)
    bson (3.2.6)
    bson_ext (1.5.1)
    builder (3.2.2)
    bunny (2.2.1)
      amq-protocol (>= 2.0.0)
    cancan (1.6.10)
    capistrano (3.4.0)
      i18n
      rake (>= 10.0.0)
      sshkit (~> 1.3)
    capistrano-bundler (1.1.4)
      capistrano (~> 3.1)
      sshkit (~> 1.2)
    capistrano-rails (1.1.5)
      capistrano (~> 3.1)
      capistrano-bundler (~> 1.1)
    capistrano-rails-console (1.0.0)
      capistrano (>= 3.1.0, < 4.0.0)
    capistrano-rvm (0.1.2)
      capistrano (~> 3.0)
      sshkit (~> 1.2)
    capistrano-unicorn-nginx (3.4.0)
      capistrano (>= 3.1)
      sshkit (>= 1.2.0)
    captcha (1.2.2)
      rmagick (>= 2.9.2)
    capybara (2.5.0)
      mime-types (>= 1.16)
      nokogiri (>= 1.3.3)
      rack (>= 1.0.0)
      rack-test (>= 0.5.4)
      xpath (~> 2.0)
    carrierwave (0.10.0)
      activemodel (>= 3.2.0)
      activesupport (>= 3.2.0)
      json (>= 1.7)
      mime-types (>= 1.16)
    carrierwave-mongoid (0.8.1)
      carrierwave (>= 0.8.0, < 0.11.0)
      mongoid (>= 3.0, < 6.0)
      mongoid-grid_fs (>= 1.3, < 3.0)
    chartkick (1.4.1)
    childprocess (0.5.7)
      ffi (~> 1.0, >= 1.0.11)
    cliver (0.3.2)
    codemirror-rails (5.6)
      railties (>= 3.0, < 5)
    coffee-rails (4.1.0)
      coffee-script (>= 2.2.0)
      railties (>= 4.0.0, < 5.0)
    coffee-script (2.4.1)
      coffee-script-source
      execjs
    coffee-script-source (1.10.0)
    colorize (0.7.7)
    coveralls (0.8.9)
      json (~> 1.8)
      rest-client (>= 1.6.8, < 2)
      simplecov (~> 0.10.0)
      term-ansicolor (~> 1.3)
      thor (~> 0.19.1)
      tins (~> 1.6.0)
    daemons (1.2.3)
    database_cleaner (1.5.1)
    deface (1.0.2)
      colorize (>= 0.5.8)
      nokogiri (~> 1.6.0)
      polyglot
      rails (>= 3.1)
    descendants_tracker (0.0.4)
      thread_safe (~> 0.3, >= 0.3.1)
    descriptive_statistics (2.5.1)
    devise (3.5.2)
      bcrypt (~> 3.0)
      orm_adapter (~> 0.1)
      railties (>= 3.2.6, < 5)
      responders
      thread_safe (~> 0.1)
      warden (~> 1.2.3)
    diff-lcs (1.2.5)
    docile (1.1.5)
    domain_name (0.5.25)
      unf (>= 0.0.5, < 1.0.0)
    easy_diff (0.0.6)
    erubis (2.7.0)
    eventmachine (1.0.8)
    exception_notification (4.1.4)
      actionmailer (~> 4.0)
      activesupport (~> 4.0)
    execjs (2.6.0)
    factory_girl (4.5.0)
      activesupport (>= 3.0.0)
    factory_girl_rails (4.5.0)
      factory_girl (~> 4.5.0)
      railties (>= 3.0.0)
    faraday (0.9.2)
      multipart-post (>= 1.2, < 3)
    ffaker (2.1.0)
    ffi (1.9.10)
    figaro (1.1.1)
      thor (~> 0.14)
    font-awesome-rails (4.6.2.0)
      railties (>= 3.2, < 5.1)
    git (1.2.9.1)
    github_api (0.12.4)
      addressable (~> 2.3)
      descendants_tracker (~> 0.0.4)
      faraday (~> 0.8, < 0.10)
      hashie (>= 3.4)
      multi_json (>= 1.7.5, < 2.0)
      nokogiri (~> 1.6.6)
      oauth2
    glebtv_mongoid_userstamp (0.6.0)
      mongoid (>= 4.0.0, < 6.0)
      request_store
    globalid (0.3.6)
      activesupport (>= 4.1.0)
    haml (4.0.7)
      tilt
    haml-rails (0.9.0)
      actionpack (>= 4.0.1)
      activesupport (>= 4.0.1)
      haml (>= 4.0.6, < 5.0)
      html2haml (>= 1.0.1)
      railties (>= 4.0.1)
    hashie (3.4.3)
    highline (1.7.8)
    html2haml (2.0.0)
      erubis (~> 2.7.0)
      haml (~> 4.0.0)
      nokogiri (~> 1.6.0)
      ruby_parser (~> 3.5)
    httmultiparty (0.3.16)
      httparty (>= 0.7.3)
      mimemagic
      multipart-post
    http-cookie (1.0.2)
      domain_name (~> 0.5)
    httparty (0.13.7)
      json (~> 1.8)
      multi_xml (>= 0.5.2)
    i18n (0.7.0)
    jbuilder (2.3.2)
      activesupport (>= 3.0.0, < 5)
      multi_json (~> 1.2)
    jeweler (2.0.1)
      builder
      bundler (>= 1.0)
      git (>= 1.2.5)
      github_api
      highline (>= 1.6.15)
      nokogiri (>= 1.5.10)
      rake
      rdoc
    jquery-rails (4.0.5)
      rails-dom-testing (~> 1.0)
      railties (>= 4.2.0)
      thor (>= 0.14, < 2.0)
    jquery-ui-rails (5.0.5)
      railties (>= 3.2.16)
    json (1.8.3)
    json-schema (2.5.1)
      addressable (~> 2.3.7)
    jwt (1.5.2)
    kaminari (0.16.3)
      actionpack (>= 3.0.0)
      activesupport (>= 3.0.0)
    kgio (2.10.0)
    libv8 (3.16.14.13)
    liquid (3.0.6)
    lodash-rails (4.6.1)
      railties (>= 3.1)
    loofah (2.0.3)
      nokogiri (>= 1.5.9)
    mail (2.6.3)
      mime-types (>= 1.16, < 3)
    mime (0.4.3)
    mime-types (2.6.2)
    mimemagic (0.3.0)
    mini_magick (4.3.6)
    mini_portile2 (2.0.0)
    minitest (5.8.4)
    mongo (2.1.2)
      bson (~> 3.0)
    mongoid (5.0.1)
      activemodel (~> 4.0)
      mongo (~> 2.1)
      origin (~> 2.1)
      tzinfo (>= 0.3.37)
    mongoid-audit (1.1.0)
      activesupport
      glebtv_mongoid_userstamp
      kaminari
      mongoid (>= 4.0.0, < 6.0)
      mongoid-history (~> 0.4.5)
    mongoid-grid_fs (2.2.1)
      mime-types (>= 1.0, < 3.0)
      mongoid (>= 3.0, < 6.0)
    mongoid-history (0.4.7)
      activesupport
      easy_diff
      mongoid (>= 3.0)
    mongoid-rspec (3.0.0)
      mongoid (~> 5.0)
      rake
      rspec (~> 3.3)
    multi_json (1.11.2)
    multi_xml (0.5.5)
    multipart-post (2.0.0)
    nested_form (0.3.2)
    net-scp (1.2.1)
      net-ssh (>= 2.6.5)
    net-ssh (3.0.1)
    netrc (0.11.0)
    nokogiri (1.6.7.2)
      mini_portile2 (~> 2.0.0.rc2)
    oauth (0.4.7)
    oauth2 (1.0.0)
      faraday (>= 0.8, < 0.10)
      jwt (~> 1.0)
      multi_json (~> 1.3)
      multi_xml (~> 0.5)
      rack (~> 1.2)
    octokit (4.1.1)
      sawyer (~> 0.6.0, >= 0.5.3)
    omniauth (1.2.2)
      hashie (>= 1.2, < 4)
      rack (~> 1.0)
    omniauth-oauth2 (1.3.1)
      oauth2 (~> 1.0)
      omniauth (~> 1.2)
    origin (2.1.1)
    orm_adapter (0.5.0)
    parser (2.2.3.0)
      ast (>= 1.1, < 3.0)
    pdf-core (0.6.0)
    poltergeist (1.7.0)
      capybara (~> 2.1)
      cliver (~> 0.3.1)
      multi_json (~> 1.0)
      websocket-driver (>= 0.2.0)
    polyglot (0.3.5)
    powerpack (0.1.1)
    prawn (2.0.2)
      pdf-core (~> 0.6.0)
      ttfunk (~> 1.4.0)
    prawn-rails (0.1.1)
      prawn
      prawn-table
      rails (>= 3.1.0)
    prawn-table (0.2.2)
      prawn (>= 1.3.0, < 3.0.0)
    rabl (0.11.6)
      activesupport (>= 2.3.14)
    rack (1.6.4)
    rack-pjax (0.8.0)
      nokogiri (~> 1.5)
      rack (~> 1.1)
    rack-test (0.6.3)
      rack (>= 1.0)
    rails (4.2.5)
      actionmailer (= 4.2.5)
      actionpack (= 4.2.5)
      actionview (= 4.2.5)
      activejob (= 4.2.5)
      activemodel (= 4.2.5)
      activerecord (= 4.2.5)
      activesupport (= 4.2.5)
      bundler (>= 1.3.0, < 2.0)
      railties (= 4.2.5)
      sprockets-rails
    rails-deprecated_sanitizer (1.0.3)
      activesupport (>= 4.2.0.alpha)
    rails-dom-testing (1.0.7)
      activesupport (>= 4.2.0.beta, < 5.0)
      nokogiri (~> 1.6.0)
      rails-deprecated_sanitizer (>= 1.0.1)
    rails-html-sanitizer (1.0.3)
      loofah (~> 2.0)
    rails_12factor (0.0.3)
      rails_serve_static_assets
      rails_stdout_logging
    rails_admin (0.7.0)
      builder (~> 3.1)
      coffee-rails (~> 4.0)
      font-awesome-rails (>= 3.0, < 5)
      haml (~> 4.0)
      jquery-rails (>= 3.0, < 5)
      jquery-ui-rails (~> 5.0)
      kaminari (~> 0.14)
      nested_form (~> 0.3)
      rack-pjax (~> 0.7)
      rails (~> 4.0)
      remotipart (~> 1.0)
      safe_yaml (~> 1.0)
      sass-rails (>= 4.0, < 6)
    rails_layout (1.0.28)
    rails_serve_static_assets (0.0.4)
    rails_stdout_logging (0.0.4)
    railties (4.2.5)
      actionpack (= 4.2.5)
      activesupport (= 4.2.5)
      rake (>= 0.8.7)
      thor (>= 0.18.1, < 2.0)
    rainbow (2.0.0)
    raindrops (0.15.0)
    rake (11.1.2)
    rdoc (4.2.0)
    ref (2.0.0)
    remotipart (1.2.1)
    request_store (1.2.0)
    responders (2.1.0)
      railties (>= 4.2.0, < 5)
    rest-client (1.8.0)
      http-cookie (>= 1.0.2, < 2.0)
      mime-types (>= 1.16, < 3.0)
      netrc (~> 0.7)
    rmagick (2.15.4)
    rolify (4.1.1)
    rspec (3.4.0)
      rspec-core (~> 3.4.0)
      rspec-expectations (~> 3.4.0)
      rspec-mocks (~> 3.4.0)
    rspec-core (3.4.0)
      rspec-support (~> 3.4.0)
    rspec-expectations (3.4.0)
      diff-lcs (>= 1.2.0, < 2.0)
      rspec-support (~> 3.4.0)
    rspec-mocks (3.4.0)
      diff-lcs (>= 1.2.0, < 2.0)
      rspec-support (~> 3.4.0)
    rspec-rails (3.4.0)
      actionpack (>= 3.0, < 4.3)
      activesupport (>= 3.0, < 4.3)
      railties (>= 3.0, < 4.3)
      rspec-core (~> 3.4.0)
      rspec-expectations (~> 3.4.0)
      rspec-mocks (~> 3.4.0)
      rspec-support (~> 3.4.0)
    rspec-support (3.4.0)
    rubocop (0.35.1)
      astrolabe (~> 1.3)
      parser (>= 2.2.3.0, < 3.0)
      powerpack (~> 0.1)
      rainbow (>= 1.99.1, < 3.0)
      ruby-progressbar (~> 1.7)
      tins (<= 1.6.0)
    ruby-ole (1.2.12)
    ruby-progressbar (1.7.5)
    ruby_parser (3.7.2)
      sexp_processor (~> 4.1)
    rubyzip (1.1.7)
    rufus-scheduler (3.1.9)
    safe_yaml (1.0.4)
    sass (3.4.19)
    sass-rails (5.0.4)
      railties (>= 4.0.0, < 5.0)
      sass (~> 3.1)
      sprockets (>= 2.8, < 4.0)
      sprockets-rails (>= 2.0, < 4.0)
      tilt (>= 1.1, < 3)
    sawyer (0.6.0)
      addressable (~> 2.3.5)
      faraday (~> 0.8, < 0.10)
    sdoc (0.4.1)
      json (~> 1.7, >= 1.7.7)
      rdoc (~> 4.0)
    selenium-webdriver (2.48.1)
      childprocess (~> 0.5)
      multi_json (~> 1.0)
      rubyzip (~> 1.0)
      websocket (~> 1.0)
    sexp_processor (4.6.0)
    simplecov (0.10.0)
      docile (~> 1.1.0)
      json (~> 1.8)
      simplecov-html (~> 0.10.0)
    simplecov-html (0.10.0)
    spreadsheet (1.1.1)
      ruby-ole (>= 1.0)
    sprockets (3.4.0)
      rack (> 1, < 3)
    sprockets-rails (2.3.3)
      actionpack (>= 3.0)
      activesupport (>= 3.0)
      sprockets (>= 2.8, < 4.0)
    sshkit (1.7.1)
      colorize (>= 0.7.0)
      net-scp (>= 1.1.2)
      net-ssh (>= 2.8.0)
    term-ansicolor (1.3.2)
      tins (~> 1.0)
    therubyracer (0.12.2)
      libv8 (~> 3.16.14.0)
      ref
    thin (1.6.4)
      daemons (~> 1.0, >= 1.0.9)
      eventmachine (~> 1.0, >= 1.0.4)
      rack (~> 1.0)
    thor (0.19.1)
    thread_safe (0.3.5)
    tilt (2.0.1)
    tins (1.6.0)
    ttfunk (1.4.0)
    turbolinks (2.5.3)
      coffee-rails
    tzinfo (1.2.2)
      thread_safe (~> 0.1)
    uglifier (2.7.2)
      execjs (>= 0.3.0)
      json (>= 1.8.0)
    unf (0.1.4)
      unf_ext
    unf_ext (0.0.7.1)
    unicorn (4.9.0)
      kgio (~> 2.6)
      rack
      raindrops (~> 0.7)
    wannabe_bool (0.3.0)
    warden (1.2.3)
      rack (>= 1.0)
    websocket (1.2.2)
    websocket-driver (0.6.3)
      websocket-extensions (>= 0.1.0)
    websocket-extensions (0.1.2)
    xmldsig (0.4.0)
      nokogiri
    xpath (2.0.0)
      nokogiri (~> 1.3)

PLATFORMS
  ruby

DEPENDENCIES
  bootstrap-sass
  bootstrap-wysihtml5-rails (> 0.3.1.24)
  bson_ext
  builder
  bunny
  cancan
  capistrano
  capistrano-bundler
  capistrano-rails
  capistrano-rails-console
  capistrano-rvm
  capistrano-unicorn-nginx
  captcha
  capybara
  carrierwave-mongoid
  cenit_cmd!
  chartkick
  codemirror-rails
  coffee-rails
  coveralls
  cross_origin!
  database_cleaner
  deface
  descriptive_statistics
  devise
  exception_notification
  factory_girl_rails
  ffaker
  figaro
  github_api
  haml-rails
  httmultiparty
  httparty
  jbuilder
  jeweler
  jquery-rails
  json-schema
  liquid
  lodash-rails
  mime
  mini_magick
  mongoid
  mongoid-audit
  mongoid-history
  mongoid-rspec
  nokogiri
  oauth
  oauth2
  octokit
  omniauth
  omniauth-oauth2 (~> 1.3.1)
  parser
  poltergeist
  prawn-rails
  rabl
  rails
  rails_12factor
  rails_admin (~> 0.7.0)
  rails_layout
  rolify
  rspec-rails
  rubocop
  rubyzip
  rufus-scheduler
  sass-rails
  sdoc
  selenium-webdriver
  simplecov
  spreadsheet
  therubyracer
  thin
  turbolinks
  uglifier
  unicorn (= 4.9.0)
  wannabe_bool
  xmldsig

BUNDLED WITH
<<<<<<< HEAD
   1.11.2
=======
   1.10.6
>>>>>>> 5afe723b
<|MERGE_RESOLUTION|>--- conflicted
+++ resolved
@@ -1,17 +1,5 @@
-<<<<<<< HEAD
 PATH
   remote: ../cenit_cmd
-=======
-GIT
-  remote: https://github.com/macarci/cross_origin.git
-  revision: c22c12e061541225de5c81fa7254fe0c6957b1f4
-  specs:
-    cross_origin (0.0.3)
-
-GIT
-  remote: https://github.com/openjaf/cenit_cmd.git
-  revision: b9f3ac98c6e082b2c1b25d74c7ecb55d00ee1511
->>>>>>> 5afe723b
   specs:
     cenit_cmd (0.0.6)
       activesupport
@@ -137,6 +125,7 @@
       term-ansicolor (~> 1.3)
       thor (~> 0.19.1)
       tins (~> 1.6.0)
+    cross_origin (0.0.2)
     daemons (1.2.3)
     database_cleaner (1.5.1)
     deface (1.0.2)
@@ -587,8 +576,4 @@
   xmldsig
 
 BUNDLED WITH
-<<<<<<< HEAD
-   1.11.2
-=======
-   1.10.6
->>>>>>> 5afe723b
+   1.11.2