--- conflicted
+++ resolved
@@ -65,18 +65,12 @@
     bson (2.3.0)
     bson_ext (1.5.1)
     builder (3.2.2)
-<<<<<<< HEAD
     bunny (2.2.0)
       amq-protocol (>= 2.0.0)
     byebug (3.5.1)
       columnize (~> 0.8)
       debugger-linecache (~> 1.2)
       slop (~> 3.6)
-=======
-    bunny (0.9.8)
-      amq-protocol (>= 1.6.0)
-    byebug (6.0.2)
->>>>>>> 5e23a96c
     cancan (1.6.10)
     capistrano (3.2.1)
       i18n
@@ -536,11 +530,4 @@
   turbolinks
   uglifier (>= 1.3.0)
   unicorn
-<<<<<<< HEAD
-  wannabe_bool
-=======
-  wannabe_bool
-
-BUNDLED WITH
-   1.10.6
->>>>>>> 5e23a96c
+  wannabe_bool