GIT
  remote: https://github.com/asnioby/raml_parser
  revision: 9cba7e93251ef0ae67164f1079e961d62d1c0231
  branch: develop
  specs:
    raml_parser (0.2.5)
      activesupport (>= 4.0.0)

GIT
  remote: https://github.com/benoist/xmldsig
  revision: c4100b8cbdc3f0e347941e032f3d1b94c955cf8a
  branch: master
  specs:
    xmldsig (0.4.0)
      nokogiri

GIT
  remote: https://github.com/openjaf/cenit_cmd.git
  revision: b9f3ac98c6e082b2c1b25d74c7ecb55d00ee1511
  specs:
    cenit_cmd (0.0.6)
      thor (~> 0.14)

GEM
  remote: https://rubygems.org/
  specs:
    actionmailer (4.2.5)
      actionpack (= 4.2.5)
      actionview (= 4.2.5)
      activejob (= 4.2.5)
      mail (~> 2.5, >= 2.5.4)
      rails-dom-testing (~> 1.0, >= 1.0.5)
    actionpack (4.2.5)
      actionview (= 4.2.5)
      activesupport (= 4.2.5)
      rack (~> 1.6)
      rack-test (~> 0.6.2)
      rails-dom-testing (~> 1.0, >= 1.0.5)
      rails-html-sanitizer (~> 1.0, >= 1.0.2)
    actionview (4.2.5)
      activesupport (= 4.2.5)
      builder (~> 3.1)
      erubis (~> 2.7.0)
      rails-dom-testing (~> 1.0, >= 1.0.5)
      rails-html-sanitizer (~> 1.0, >= 1.0.2)
    activejob (4.2.5)
      activesupport (= 4.2.5)
      globalid (>= 0.3.0)
    activemodel (4.2.5)
      activesupport (= 4.2.5)
      builder (~> 3.1)
    activerecord (4.2.5)
      activemodel (= 4.2.5)
      activesupport (= 4.2.5)
      arel (~> 6.0)
    activesupport (4.2.5)
      i18n (~> 0.7)
      json (~> 1.7, >= 1.7.7)
      minitest (~> 5.1)
      thread_safe (~> 0.3, >= 0.3.4)
      tzinfo (~> 1.1)
    addressable (2.3.8)
    amq-protocol (2.0.0)
    arel (6.0.3)
    ast (2.1.0)
    astrolabe (1.3.1)
      parser (~> 2.2)
    autoprefixer-rails (6.1.0.1)
      execjs
      json
    bcrypt (3.1.10)
    bootstrap-sass (3.3.5.1)
      autoprefixer-rails (>= 5.0.0.1)
      sass (>= 3.3.0)
    bootstrap-wysihtml5-rails (0.3.3.7)
      railties (>= 3.0)
    bson (3.2.6)
    bson_ext (1.5.1)
    builder (3.2.2)
    bunny (2.2.1)
      amq-protocol (>= 2.0.0)
    cancan (1.6.10)
    capistrano (3.4.0)
      i18n
      rake (>= 10.0.0)
      sshkit (~> 1.3)
    capistrano-bundler (1.1.4)
      capistrano (~> 3.1)
      sshkit (~> 1.2)
    capistrano-rails (1.1.5)
      capistrano (~> 3.1)
      capistrano-bundler (~> 1.1)
    capistrano-rails-console (1.0.0)
      capistrano (>= 3.1.0, < 4.0.0)
    capistrano-rvm (0.1.2)
      capistrano (~> 3.0)
      sshkit (~> 1.2)
    capistrano-unicorn-nginx (3.4.0)
      capistrano (>= 3.1)
      sshkit (>= 1.2.0)
    captcha (1.2.2)
      rmagick (>= 2.9.2)
    capybara (2.5.0)
      mime-types (>= 1.16)
      nokogiri (>= 1.3.3)
      rack (>= 1.0.0)
      rack-test (>= 0.5.4)
      xpath (~> 2.0)
    carrierwave (0.10.0)
      activemodel (>= 3.2.0)
      activesupport (>= 3.2.0)
      json (>= 1.7)
      mime-types (>= 1.16)
    carrierwave-mongoid (0.8.1)
      carrierwave (>= 0.8.0, < 0.11.0)
      mongoid (>= 3.0, < 6.0)
      mongoid-grid_fs (>= 1.3, < 3.0)
    chartkick (1.4.1)
    childprocess (0.5.7)
      ffi (~> 1.0, >= 1.0.11)
    cliver (0.3.2)
    codemirror-rails (5.6)
      railties (>= 3.0, < 5)
    coffee-rails (4.1.0)
      coffee-script (>= 2.2.0)
      railties (>= 4.0.0, < 5.0)
    coffee-script (2.4.1)
      coffee-script-source
      execjs
    coffee-script-source (1.10.0)
    colorize (0.7.7)
    coveralls (0.8.9)
      json (~> 1.8)
      rest-client (>= 1.6.8, < 2)
      simplecov (~> 0.10.0)
      term-ansicolor (~> 1.3)
      thor (~> 0.19.1)
      tins (~> 1.6.0)
    daemons (1.2.3)
    database_cleaner (1.5.1)
    descendants_tracker (0.0.4)
      thread_safe (~> 0.3, >= 0.3.1)
    descriptive_statistics (2.5.1)
    devise (3.5.2)
      bcrypt (~> 3.0)
      orm_adapter (~> 0.1)
      railties (>= 3.2.6, < 5)
      responders
      thread_safe (~> 0.1)
      warden (~> 1.2.3)
    diff-lcs (1.2.5)
    docile (1.1.5)
    domain_name (0.5.25)
      unf (>= 0.0.5, < 1.0.0)
    easy_diff (0.0.6)
    erubis (2.7.0)
    eventmachine (1.0.8)
    exception_notification (4.1.4)
      actionmailer (~> 4.0)
      activesupport (~> 4.0)
    execjs (2.6.0)
    factory_girl (4.5.0)
      activesupport (>= 3.0.0)
    factory_girl_rails (4.5.0)
      factory_girl (~> 4.5.0)
      railties (>= 3.0.0)
    faraday (0.9.2)
      multipart-post (>= 1.2, < 3)
    ffaker (2.1.0)
    ffi (1.9.10)
    figaro (1.1.1)
      thor (~> 0.14)
    font-awesome-rails (4.4.0.0)
      railties (>= 3.2, < 5.0)
    git (1.2.9.1)
    github_api (0.12.4)
      addressable (~> 2.3)
      descendants_tracker (~> 0.0.4)
      faraday (~> 0.8, < 0.10)
      hashie (>= 3.4)
      multi_json (>= 1.7.5, < 2.0)
      nokogiri (~> 1.6.6)
      oauth2
    glebtv_mongoid_userstamp (0.6.0)
      mongoid (>= 4.0.0, < 6.0)
      request_store
    globalid (0.3.6)
      activesupport (>= 4.1.0)
    haml (4.0.7)
      tilt
    haml-rails (0.9.0)
      actionpack (>= 4.0.1)
      activesupport (>= 4.0.1)
      haml (>= 4.0.6, < 5.0)
      html2haml (>= 1.0.1)
      railties (>= 4.0.1)
    hashie (3.4.3)
    highline (1.7.8)
    html2haml (2.0.0)
      erubis (~> 2.7.0)
      haml (~> 4.0.0)
      nokogiri (~> 1.6.0)
      ruby_parser (~> 3.5)
    httmultiparty (0.3.16)
      httparty (>= 0.7.3)
      mimemagic
      multipart-post
    http-cookie (1.0.2)
      domain_name (~> 0.5)
    httparty (0.13.7)
      json (~> 1.8)
      multi_xml (>= 0.5.2)
    i18n (0.7.0)
    jbuilder (2.3.2)
      activesupport (>= 3.0.0, < 5)
      multi_json (~> 1.2)
    jeweler (2.0.1)
      builder
      bundler (>= 1.0)
      git (>= 1.2.5)
      github_api
      highline (>= 1.6.15)
      nokogiri (>= 1.5.10)
      rake
      rdoc
    jquery-rails (4.0.5)
      rails-dom-testing (~> 1.0)
      railties (>= 4.2.0)
      thor (>= 0.14, < 2.0)
    jquery-ui-rails (5.0.5)
      railties (>= 3.2.16)
    json (1.8.3)
    json-schema (2.5.1)
      addressable (~> 2.3.7)
    jwt (1.5.2)
    kaminari (0.16.3)
      actionpack (>= 3.0.0)
      activesupport (>= 3.0.0)
    kgio (2.10.0)
    libv8 (3.16.14.13)
    liquid (3.0.6)
    loofah (2.0.3)
      nokogiri (>= 1.5.9)
    mail (2.6.3)
      mime-types (>= 1.16, < 3)
    mime-types (2.6.2)
    mimemagic (0.3.0)
    mini_magick (4.3.6)
    mini_portile2 (2.0.0)
    minitest (5.8.3)
    mongo (2.1.2)
      bson (~> 3.0)
    mongoid (5.0.1)
      activemodel (~> 4.0)
      mongo (~> 2.1)
      origin (~> 2.1)
      tzinfo (>= 0.3.37)
    mongoid-audit (1.1.0)
      activesupport
      glebtv_mongoid_userstamp
      kaminari
      mongoid (>= 4.0.0, < 6.0)
      mongoid-history (~> 0.4.5)
    mongoid-grid_fs (2.2.1)
      mime-types (>= 1.0, < 3.0)
      mongoid (>= 3.0, < 6.0)
    mongoid-history (0.4.7)
      activesupport
      easy_diff
      mongoid (>= 3.0)
    mongoid-rspec (3.0.0)
      mongoid (~> 5.0)
      rake
      rspec (~> 3.3)
    multi_json (1.11.2)
    multi_xml (0.5.5)
    multipart-post (2.0.0)
    nested_form (0.3.2)
    net-scp (1.2.1)
      net-ssh (>= 2.6.5)
    net-ssh (3.0.1)
    netrc (0.11.0)
    nokogiri (1.6.7.2)
      mini_portile2 (~> 2.0.0.rc2)
    oauth (0.4.7)
    oauth2 (1.0.0)
      faraday (>= 0.8, < 0.10)
      jwt (~> 1.0)
      multi_json (~> 1.3)
      multi_xml (~> 0.5)
      rack (~> 1.2)
    octokit (4.1.1)
      sawyer (~> 0.6.0, >= 0.5.3)
    omniauth (1.2.2)
      hashie (>= 1.2, < 4)
      rack (~> 1.0)
    omniauth-oauth2 (1.3.1)
      oauth2 (~> 1.0)
      omniauth (~> 1.2)
    origin (2.1.1)
    orm_adapter (0.5.0)
    parser (2.2.3.0)
      ast (>= 1.1, < 3.0)
    pdf-core (0.6.0)
    poltergeist (1.7.0)
      capybara (~> 2.1)
      cliver (~> 0.3.1)
      multi_json (~> 1.0)
      websocket-driver (>= 0.2.0)
    powerpack (0.1.1)
    prawn (2.0.2)
      pdf-core (~> 0.6.0)
      ttfunk (~> 1.4.0)
    prawn-rails (0.1.1)
      prawn
      prawn-table
      rails (>= 3.1.0)
    prawn-table (0.2.2)
      prawn (>= 1.3.0, < 3.0.0)
    rabl (0.11.6)
      activesupport (>= 2.3.14)
    rack (1.6.4)
    rack-pjax (0.8.0)
      nokogiri (~> 1.5)
      rack (~> 1.1)
    rack-test (0.6.3)
      rack (>= 1.0)
    rails (4.2.5)
      actionmailer (= 4.2.5)
      actionpack (= 4.2.5)
      actionview (= 4.2.5)
      activejob (= 4.2.5)
      activemodel (= 4.2.5)
      activerecord (= 4.2.5)
      activesupport (= 4.2.5)
      bundler (>= 1.3.0, < 2.0)
      railties (= 4.2.5)
      sprockets-rails
    rails-deprecated_sanitizer (1.0.3)
      activesupport (>= 4.2.0.alpha)
    rails-dom-testing (1.0.7)
      activesupport (>= 4.2.0.beta, < 5.0)
      nokogiri (~> 1.6.0)
      rails-deprecated_sanitizer (>= 1.0.1)
    rails-html-sanitizer (1.0.2)
      loofah (~> 2.0)
    rails_12factor (0.0.3)
      rails_serve_static_assets
      rails_stdout_logging
    rails_admin (0.7.0)
      builder (~> 3.1)
      coffee-rails (~> 4.0)
      font-awesome-rails (>= 3.0, < 5)
      haml (~> 4.0)
      jquery-rails (>= 3.0, < 5)
      jquery-ui-rails (~> 5.0)
      kaminari (~> 0.14)
      nested_form (~> 0.3)
      rack-pjax (~> 0.7)
      rails (~> 4.0)
      remotipart (~> 1.0)
      safe_yaml (~> 1.0)
      sass-rails (>= 4.0, < 6)
    rails_layout (1.0.28)
    rails_serve_static_assets (0.0.4)
    rails_stdout_logging (0.0.4)
    railties (4.2.5)
      actionpack (= 4.2.5)
      activesupport (= 4.2.5)
      rake (>= 0.8.7)
      thor (>= 0.18.1, < 2.0)
    rainbow (2.0.0)
    raindrops (0.15.0)
    rake (10.5.0)
    rdoc (4.2.0)
    ref (2.0.0)
    remotipart (1.2.1)
    request_store (1.2.0)
    responders (2.1.0)
      railties (>= 4.2.0, < 5)
    rest-client (1.8.0)
      http-cookie (>= 1.0.2, < 2.0)
      mime-types (>= 1.16, < 3.0)
      netrc (~> 0.7)
    rmagick (2.15.4)
    rolify (4.1.1)
    rspec (3.4.0)
      rspec-core (~> 3.4.0)
      rspec-expectations (~> 3.4.0)
      rspec-mocks (~> 3.4.0)
    rspec-core (3.4.0)
      rspec-support (~> 3.4.0)
    rspec-expectations (3.4.0)
      diff-lcs (>= 1.2.0, < 2.0)
      rspec-support (~> 3.4.0)
    rspec-mocks (3.4.0)
      diff-lcs (>= 1.2.0, < 2.0)
      rspec-support (~> 3.4.0)
    rspec-rails (3.4.0)
      actionpack (>= 3.0, < 4.3)
      activesupport (>= 3.0, < 4.3)
      railties (>= 3.0, < 4.3)
      rspec-core (~> 3.4.0)
      rspec-expectations (~> 3.4.0)
      rspec-mocks (~> 3.4.0)
      rspec-support (~> 3.4.0)
    rspec-support (3.4.0)
    rubocop (0.35.1)
      astrolabe (~> 1.3)
      parser (>= 2.2.3.0, < 3.0)
      powerpack (~> 0.1)
      rainbow (>= 1.99.1, < 3.0)
      ruby-progressbar (~> 1.7)
      tins (<= 1.6.0)
    ruby-progressbar (1.7.5)
    ruby_parser (3.7.2)
      sexp_processor (~> 4.1)
    rubyzip (1.1.7)
    rufus-scheduler (3.1.9)
    safe_yaml (1.0.4)
    sass (3.4.19)
    sass-rails (5.0.4)
      railties (>= 4.0.0, < 5.0)
      sass (~> 3.1)
      sprockets (>= 2.8, < 4.0)
      sprockets-rails (>= 2.0, < 4.0)
      tilt (>= 1.1, < 3)
    sawyer (0.6.0)
      addressable (~> 2.3.5)
      faraday (~> 0.8, < 0.10)
    sdoc (0.4.1)
      json (~> 1.7, >= 1.7.7)
      rdoc (~> 4.0)
    selenium-webdriver (2.48.1)
      childprocess (~> 0.5)
      multi_json (~> 1.0)
      rubyzip (~> 1.0)
      websocket (~> 1.0)
    sexp_processor (4.6.0)
    simplecov (0.10.0)
      docile (~> 1.1.0)
      json (~> 1.8)
      simplecov-html (~> 0.10.0)
    simplecov-html (0.10.0)
    sprockets (3.4.0)
      rack (> 1, < 3)
    sprockets-rails (2.3.3)
      actionpack (>= 3.0)
      activesupport (>= 3.0)
      sprockets (>= 2.8, < 4.0)
    sshkit (1.7.1)
      colorize (>= 0.7.0)
      net-scp (>= 1.1.2)
      net-ssh (>= 2.8.0)
    term-ansicolor (1.3.2)
      tins (~> 1.0)
    therubyracer (0.12.2)
      libv8 (~> 3.16.14.0)
      ref
    thin (1.6.4)
      daemons (~> 1.0, >= 1.0.9)
      eventmachine (~> 1.0, >= 1.0.4)
      rack (~> 1.0)
    thor (0.19.1)
    thread_safe (0.3.5)
    tilt (2.0.1)
    tins (1.6.0)
    ttfunk (1.4.0)
    turbolinks (2.5.3)
      coffee-rails
    tzinfo (1.2.2)
      thread_safe (~> 0.1)
    uglifier (2.7.2)
      execjs (>= 0.3.0)
      json (>= 1.8.0)
    unf (0.1.4)
      unf_ext
    unf_ext (0.0.7.1)
    unicorn (4.9.0)
      kgio (~> 2.6)
      rack
      raindrops (~> 0.7)
    wannabe_bool (0.3.0)
    warden (1.2.3)
      rack (>= 1.0)
    websocket (1.2.2)
    websocket-driver (0.6.3)
      websocket-extensions (>= 0.1.0)
    websocket-extensions (0.1.2)
    wysiwyg-rails (1.2.8)
      font-awesome-rails (>= 4.3.0.0)
      railties (>= 3.2, < 5.0)
    xpath (2.0.0)
      nokogiri (~> 1.3)

PLATFORMS
  ruby

DEPENDENCIES
  bootstrap-sass
  bootstrap-wysihtml5-rails
  bson_ext
  builder
  bunny
  cancan
  capistrano
  capistrano-bundler
  capistrano-rails
  capistrano-rails-console
  capistrano-rvm
  capistrano-unicorn-nginx
  captcha
  capybara
  carrierwave-mongoid
  cenit_cmd!
  chartkick
  codemirror-rails
  coffee-rails
  coveralls
  database_cleaner
  descriptive_statistics
  devise
  exception_notification
  factory_girl_rails
  ffaker
  figaro
  github_api
  haml-rails
  httmultiparty
  httparty
  jbuilder
  jeweler
  jquery-rails
  json-schema
  liquid
  mini_magick
  mongoid
  mongoid-audit
  mongoid-history
  mongoid-rspec
  nokogiri
  oauth
  oauth2
  octokit
  omniauth
  omniauth-oauth2 (~> 1.3.1)
  parser
  poltergeist
  prawn-rails
  rabl
  rails
  rails_12factor
  rails_admin
  rails_layout
  raml_parser!
  rolify
  rspec-rails
  rubocop
  rubyzip
  rufus-scheduler
  sass-rails
  sdoc
  selenium-webdriver
  simplecov
  therubyracer
  thin
  turbolinks
  uglifier
  unicorn (= 4.9.0)
  wannabe_bool
<<<<<<< HEAD
  xmldsig!

BUNDLED WITH
   1.10.6
=======
  wysiwyg-rails (~> 1.2.7)
  xmldsig!
>>>>>>> 846d38a4
<|MERGE_RESOLUTION|>--- conflicted
+++ resolved
@@ -568,12 +568,8 @@
   uglifier
   unicorn (= 4.9.0)
   wannabe_bool
-<<<<<<< HEAD
+  wysiwyg-rails (~> 1.2.7)
   xmldsig!
 
 BUNDLED WITH
-   1.10.6
-=======
-  wysiwyg-rails (~> 1.2.7)
-  xmldsig!
->>>>>>> 846d38a4
+   1.10.6