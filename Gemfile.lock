--- conflicted
+++ resolved
@@ -487,8 +487,6 @@
     wysiwyg-rails (1.2.8)
       font-awesome-rails (>= 4.3.0.0)
       railties (>= 3.2, < 5.0)
-    xmldsig (0.4.0)
-      nokogiri
     xpath (2.0.0)
       nokogiri (~> 1.3)
 
@@ -566,9 +564,5 @@
   uglifier
   unicorn (= 4.9.0)
   wannabe_bool
-<<<<<<< HEAD
   wysiwyg-rails (~> 1.2.7)
-  xmldsig
-=======
-  xmldsig!
->>>>>>> f927e37f
+  xmldsig!