GIT
  remote: https://github.com/jwagener/httmultiparty.git
  revision: ab6724553f708afb40ff21607b323dd7f83cfb41
  specs:
    httmultiparty (0.3.16)
      httparty (>= 0.7.3)
      mimemagic
      multipart-post

GIT
  remote: https://github.com/openjaf/cenit_cmd.git
  revision: 6581aa12d7153cd0a588b0762d99519189899bfb
  specs:
    cenit_cmd (0.0.6)
      thor (~> 0.14)

GIT
  remote: https://github.com/openjaf/rails_admin_dynamic_charts.git
  revision: 773521f07e24200ea90ee4d68ecff1514699eeda
  specs:
    rails_admin_dynamic_charts (0.0.1)
      chartkick (> 0)
      rails (>= 3.2)
      rails_admin (> 0)

GEM
  remote: https://rubygems.org/
  specs:
    actionmailer (4.1.4)
      actionpack (= 4.1.4)
      actionview (= 4.1.4)
      mail (~> 2.5.4)
    actionpack (4.1.4)
      actionview (= 4.1.4)
      activesupport (= 4.1.4)
      rack (~> 1.5.2)
      rack-test (~> 0.6.2)
    actionview (4.1.4)
      activesupport (= 4.1.4)
      builder (~> 3.1)
      erubis (~> 2.7.0)
    activemodel (4.1.4)
      activesupport (= 4.1.4)
      builder (~> 3.1)
    activerecord (4.1.4)
      activemodel (= 4.1.4)
      activesupport (= 4.1.4)
      arel (~> 5.0.0)
    activesupport (4.1.4)
      i18n (~> 0.6, >= 0.6.9)
      json (~> 1.7, >= 1.7.7)
      minitest (~> 5.1)
      thread_safe (~> 0.1)
      tzinfo (~> 1.1)
    addressable (2.3.6)
    amq-protocol (1.9.2)
    arel (5.0.1.20140414130214)
    ast (2.0.0)
    astrolabe (1.3.0)
      parser (>= 2.2.0.pre.3, < 3.0)
    bcrypt (3.1.9)
    better_errors (2.1.1)
      coderay (>= 1.0.0)
      erubis (>= 2.6.6)
      rack (>= 0.9.0)
    binding_of_caller (0.7.2)
      debug_inspector (>= 0.0.1)
    bootstrap-sass (3.3.1.0)
      sass (~> 3.2)
    bootstrap-wysihtml5-rails (0.3.3.7)
      railties (>= 3.0)
    bson (2.3.0)
    bson_ext (1.5.1)
    builder (3.2.2)
    bunny (0.9.8)
      amq-protocol (>= 1.6.0)
    byebug (3.5.1)
      columnize (~> 0.8)
      debugger-linecache (~> 1.2)
      slop (~> 3.6)
    cancan (1.6.10)
    capistrano (3.2.1)
      i18n
      rake (>= 10.0.0)
      sshkit (~> 1.3)
    capistrano-bundler (1.1.2)
      capistrano (~> 3.0)
      sshkit (~> 1.2)
    capistrano-rails (1.1.0)
      capistrano (>= 3.0.0)
      capistrano-bundler (>= 1.0.0)
    capistrano-rails-console (0.5.2)
      capistrano (>= 3.0.0, < 4.0.0)
    capistrano-rvm (0.1.2)
      capistrano (~> 3.0)
      sshkit (~> 1.2)
    capistrano-unicorn-nginx (3.2.0)
      capistrano (>= 3.1)
      sshkit (>= 1.2.0)
    captcha (1.2.2)
      rmagick (>= 2.9.2)
    capybara (2.4.1)
      mime-types (>= 1.16)
      nokogiri (>= 1.3.3)
      rack (>= 1.0.0)
      rack-test (>= 0.5.4)
      xpath (~> 2.0)
    carrierwave (0.10.0)
      activemodel (>= 3.2.0)
      activesupport (>= 3.2.0)
      json (>= 1.7)
      mime-types (>= 1.16)
    carrierwave-mongoid (0.7.1)
      carrierwave (>= 0.8.0, < 0.11.0)
      mongoid (>= 3.0, < 5.0)
      mongoid-grid_fs (>= 1.3, < 3.0)
    chartkick (1.3.2)
    childprocess (0.5.3)
      ffi (~> 1.0, >= 1.0.11)
    cliver (0.3.2)
    codemirror-rails (5.0)
      railties (>= 3.0, < 5)
    coderay (1.1.0)
      railties (>= 3.0, < 5)
    coffee-rails (4.0.1)
      coffee-script (>= 2.2.0)
      railties (>= 4.0.0, < 5.0)
    coffee-script (2.3.0)
      coffee-script-source
      execjs
    coffee-script-source (1.8.0)
    colorize (0.7.5)
    columnize (0.9.0)
    connection_pool (2.1.0)
    coveralls (0.7.8)
      multi_json (~> 1.10)
      rest-client (~> 1.7)
      simplecov (~> 0.9.1)
      term-ansicolor (~> 1.3)
      thor (~> 0.19.1)
    daemons (1.1.9)
    database_cleaner (1.4.0)
    debug_inspector (0.0.2)
    debugger-linecache (1.2.0)
    descendants_tracker (0.0.4)
      thread_safe (~> 0.3, >= 0.3.1)
    descriptive_statistics (2.5.1)
    devise (3.4.1)
      bcrypt (~> 3.0)
      orm_adapter (~> 0.1)
      railties (>= 3.2.6, < 5)
      responders
      thread_safe (~> 0.1)
      warden (~> 1.2.3)
    diff-lcs (1.2.5)
    docile (1.1.5)
    easy_diff (0.0.4)
    erubis (2.7.0)
    eventmachine (1.0.4)
    execjs (2.2.2)
    factory_girl (4.5.0)
      activesupport (>= 3.0.0)
    factory_girl_rails (4.5.0)
      factory_girl (~> 4.5.0)
      railties (>= 3.0.0)
    faraday (0.9.0)
      multipart-post (>= 1.2, < 3)
    ffaker (1.25.0)
    ffi (1.9.5)
    figaro (1.0.0)
      thor (~> 0.14)
    font-awesome-rails (4.2.0.0)
      railties (>= 3.2, < 5.0)
    git (1.2.9.1)
    github_api (0.12.3)
      addressable (~> 2.3)
      descendants_tracker (~> 0.0.4)
      faraday (~> 0.8, < 0.10)
      hashie (>= 3.3)
      multi_json (>= 1.7.5, < 2.0)
      nokogiri (~> 1.6.3)
      oauth2
    glebtv_mongoid_userstamp (0.4.1)
      mongoid (~> 4.0.0.beta1)
    haml (4.0.6)
      tilt
    haml-rails (0.5.3)
      actionpack (>= 4.0.1)
      activesupport (>= 4.0.1)
      haml (>= 3.1, < 5.0)
      railties (>= 4.0.1)
    hashie (3.3.2)
    highline (1.7.2)
    hike (1.2.3)
    httmultiparty (0.3.16)
      httparty (>= 0.7.3)
      mimemagic
      multipart-post
    httparty (0.13.3)
      json (~> 1.8)
      multi_xml (>= 0.5.2)
    i18n (0.7.0)
    jbuilder (1.0.2)
      activesupport (>= 3.0.0)
    jeweler (2.0.1)
      builder
      bundler (>= 1.0)
      git (>= 1.2.5)
      github_api
      highline (>= 1.6.15)
      nokogiri (>= 1.5.10)
      rake
      rdoc
    jquery-rails (3.1.2)
      railties (>= 3.0, < 5.0)
      thor (>= 0.14, < 2.0)
    jquery-ui-rails (5.0.3)
      railties (>= 3.2.16)
    json (1.8.1)
    json-schema (2.5.0)
      addressable (~> 2.3)
    jwt (1.2.0)
    kaminari (0.16.1)
      actionpack (>= 3.0.0)
      activesupport (>= 3.0.0)
    kgio (2.9.2)
    libv8 (3.16.14.7)
    liquid (3.0.1)
    mail (2.5.4)
      mime-types (~> 1.16)
      treetop (~> 1.4.8)
    mime-types (1.25.1)
    mimemagic (0.3.0)
    mini_magick (4.2.0)
    mini_portile (0.6.2)
    minitest (5.5.0)
    mongoid (4.0.0)
      activemodel (~> 4.0)
      moped (~> 2.0.0)
      origin (~> 2.1)
      tzinfo (>= 0.3.37)
    mongoid-audit (1.0.0)
      activesupport
      glebtv_mongoid_userstamp
      kaminari
      mongoid (~> 4.0.0)
      mongoid-history (~> 0.4.4)
    mongoid-grid_fs (2.1.0)
      mime-types (>= 1.0, < 3.0)
      mongoid (>= 3.0, < 5.0)
    mongoid-history (0.4.4)
      activesupport
      easy_diff
      mongoid (>= 3.0)
    mongoid-rspec (1.10.0)
      mongoid (>= 3.0.1)
      rake
      rspec (>= 2.14)
    moped (2.0.3)
      bson (~> 2.2)
      connection_pool (~> 2.0)
      optionable (~> 0.2.0)
    multi_json (1.10.1)
    multi_xml (0.5.5)
    multipart-post (2.0.0)
    nested_form (0.3.2)
    net-scp (1.2.1)
      net-ssh (>= 2.6.5)
    net-ssh (2.9.2)
    netrc (0.10.2)
    nokogiri (1.6.5)
      mini_portile (~> 0.6.0)
    oauth (0.4.7)
    oauth2 (1.0.0)
      faraday (>= 0.8, < 0.10)
      jwt (~> 1.0)
      multi_json (~> 1.3)
      multi_xml (~> 0.5)
      rack (~> 1.2)
    omniauth (1.2.2)
      hashie (>= 1.2, < 4)
      rack (~> 1.0)
    omniauth-oauth2 (1.2.0)
      faraday (>= 0.8, < 0.10)
      multi_json (~> 1.3)
      oauth2 (~> 1.0)
      omniauth (~> 1.2)
    optionable (0.2.0)
    origin (2.1.1)
    orm_adapter (0.5.0)
    parser (2.2.0.3)
      ast (>= 1.1, < 3.0)
    pdf-core (0.5.1)
    poltergeist (1.5.0)
      capybara (~> 2.1)
      cliver (~> 0.3.1)
      multi_json (~> 1.0)
      websocket-driver (>= 0.2.0)
    polyglot (0.3.5)
    powerpack (0.1.0)
    prawn (2.0.1)
      pdf-core (~> 0.5.1)
      ttfunk (~> 1.4.0)
    prawn-rails (0.1.1)
      prawn
      prawn-table
      rails (>= 3.1.0)
    prawn-table (0.2.1)
    rabl (0.11.5)
      activesupport (>= 2.3.14)
    rack (1.5.2)
    rack-pjax (0.8.0)
      nokogiri (~> 1.5)
      rack (~> 1.1)
    rack-test (0.6.2)
      rack (>= 1.0)
    rails (4.1.4)
      actionmailer (= 4.1.4)
      actionpack (= 4.1.4)
      actionview (= 4.1.4)
      activemodel (= 4.1.4)
      activerecord (= 4.1.4)
      activesupport (= 4.1.4)
      bundler (>= 1.3.0, < 2.0)
      railties (= 4.1.4)
      sprockets-rails (~> 2.0)
    rails_12factor (0.0.3)
      rails_serve_static_assets
      rails_stdout_logging
    rails_admin (0.6.5)
      builder (~> 3.1)
      coffee-rails (~> 4.0)
      font-awesome-rails (>= 3.0, < 5)
      haml (~> 4.0)
      jquery-rails (~> 3.0)
      jquery-ui-rails (~> 5.0)
      kaminari (~> 0.14)
      nested_form (~> 0.3)
      rack-pjax (~> 0.7)
      rails (~> 4.0)
      remotipart (~> 1.0)
      safe_yaml (~> 1.0)
      sass-rails (~> 4.0)
    rails_layout (1.0.24)
    rails_serve_static_assets (0.0.3)
    rails_stdout_logging (0.0.3)
    railties (4.1.4)
      actionpack (= 4.1.4)
      activesupport (= 4.1.4)
      rake (>= 0.8.7)
      thor (>= 0.18.1, < 2.0)
    rainbow (2.0.0)
    raindrops (0.13.0)
    rake (10.4.2)
    rdoc (4.2.0)
      json (~> 1.4)
    ref (1.0.5)
    remotipart (1.2.1)
    responders (1.1.2)
      railties (>= 3.2, < 4.2)
    rest-client (1.7.2)
      mime-types (>= 1.16, < 3.0)
      netrc (~> 0.7)
    rmagick (2.15.2)
    rolify (3.4.1)
    rspec (3.1.0)
      rspec-core (~> 3.1.0)
      rspec-expectations (~> 3.1.0)
      rspec-mocks (~> 3.1.0)
    rspec-core (3.1.7)
      rspec-support (~> 3.1.0)
    rspec-expectations (3.1.2)
      diff-lcs (>= 1.2.0, < 2.0)
      rspec-support (~> 3.1.0)
    rspec-mocks (3.1.3)
      rspec-support (~> 3.1.0)
    rspec-rails (3.1.0)
      actionpack (>= 3.0)
      activesupport (>= 3.0)
      railties (>= 3.0)
      rspec-core (~> 3.1.0)
      rspec-expectations (~> 3.1.0)
      rspec-mocks (~> 3.1.0)
      rspec-support (~> 3.1.0)
    rspec-support (3.1.2)
    rubocop (0.30.0)
      astrolabe (~> 1.3)
      parser (>= 2.2.0.1, < 3.0)
      powerpack (~> 0.1)
      rainbow (>= 1.99.1, < 3.0)
      ruby-progressbar (~> 1.4)
    ruby-progressbar (1.7.5)
    rubyzip (1.1.6)
    rufus-scheduler (3.0.9)
      tzinfo
    safe_yaml (1.0.4)
    sass (3.2.19)
    sass-rails (4.0.5)
      railties (>= 4.0.0, < 5.0)
      sass (~> 3.2.2)
      sprockets (~> 2.8, < 3.0)
      sprockets-rails (~> 2.0)
    sdoc (0.4.1)
      json (~> 1.7, >= 1.7.7)
      rdoc (~> 4.0)
    selenium-webdriver (2.42.0)
      childprocess (>= 0.5.0)
      multi_json (~> 1.0)
      rubyzip (~> 1.0)
      websocket (~> 1.0.4)
    simplecov (0.9.1)
      docile (~> 1.1.0)
      multi_json (~> 1.0)
      simplecov-html (~> 0.8.0)
    simplecov-html (0.8.0)
    slop (3.6.0)
    sprockets (2.12.3)
      hike (~> 1.2)
      multi_json (~> 1.0)
      rack (~> 1.0)
      tilt (~> 1.1, != 1.3.0)
    sprockets-rails (2.2.2)
      actionpack (>= 3.0)
      activesupport (>= 3.0)
      sprockets (>= 2.8, < 4.0)
    sshkit (1.7.1)
      colorize (>= 0.7.0)
      net-scp (>= 1.1.2)
      net-ssh (>= 2.8.0)
    term-ansicolor (1.3.0)
      tins (~> 1.0)
    therubyracer (0.12.1)
      libv8 (~> 3.16.14.0)
      ref
    thin (1.6.3)
      daemons (~> 1.0, >= 1.0.9)
      eventmachine (~> 1.0)
      rack (~> 1.0)
    thor (0.19.1)
    thread_safe (0.3.4)
    tilt (1.4.1)
    tins (1.3.3)
    treetop (1.4.15)
      polyglot
      polyglot (>= 0.3.1)
    ttfunk (1.4.0)
    turbolinks (2.5.3)
      coffee-rails
    tzinfo (1.2.2)
      thread_safe (~> 0.1)
    uglifier (2.6.1)
      execjs (>= 0.3.0)
      json (>= 1.8.0)
    unicorn (4.8.3)
      kgio (~> 2.6)
      rack
      raindrops (~> 0.7)
    wannabe_bool (0.1.0)
    warden (1.2.3)
      rack (>= 1.0)
    websocket (1.0.7)
    websocket-driver (0.3.4)
    xpath (2.0.0)
      nokogiri (~> 1.3)

PLATFORMS
  ruby

DEPENDENCIES
  better_errors
  binding_of_caller
  bootstrap-sass
  bootstrap-wysihtml5-rails
  bson_ext
  builder
  bunny (~> 0.9.1)
  byebug
  cancan
  capistrano (~> 3.2.1)
  capistrano-bundler
  capistrano-rails (~> 1.1.0)
  capistrano-rails-console
  capistrano-rvm (~> 0.1.1)
  capistrano-unicorn-nginx (~> 3.2.0)
  captcha
  capybara
  carrierwave-mongoid
  cenit_cmd!
  chartkick
  codemirror-rails
  coffee-rails (~> 4.0.0)
  coveralls
  database_cleaner
  descriptive_statistics
  devise
  factory_girl_rails
  ffaker
  figaro
  github_api
  haml-rails
<<<<<<< HEAD
  httmultiparty!
=======
  httmultiparty
>>>>>>> 85e405bf
  httparty
  jbuilder (~> 1.0.1)
  jeweler
  jquery-rails
  json-schema
  liquid
  mini_magick
  mongoid
  mongoid-audit (~> 1.0.0)
  mongoid-history
  mongoid-rspec
  nokogiri
  oauth
  omniauth
  omniauth-oauth2
  parser
  poltergeist (= 1.5.0)
  prawn-rails
  rabl
  rails (= 4.1.4)
  rails_12factor
  rails_admin (= 0.6.5)
  rails_admin_dynamic_charts!
  rails_layout
  rolify
  rspec-rails
  rubocop
  rubyzip
  rufus-scheduler
  sass-rails (~> 4.0.3)
  sdoc
  selenium-webdriver
  simplecov
  therubyracer
  thin
  turbolinks
  uglifier (>= 1.3.0)
  unicorn
  wannabe_bool<|MERGE_RESOLUTION|>--- conflicted
+++ resolved
@@ -1,12 +1,3 @@
-GIT
-  remote: https://github.com/jwagener/httmultiparty.git
-  revision: ab6724553f708afb40ff21607b323dd7f83cfb41
-  specs:
-    httmultiparty (0.3.16)
-      httparty (>= 0.7.3)
-      mimemagic
-      multipart-post
-
 GIT
   remote: https://github.com/openjaf/cenit_cmd.git
   revision: 6581aa12d7153cd0a588b0762d99519189899bfb
@@ -498,11 +489,7 @@
   figaro
   github_api
   haml-rails
-<<<<<<< HEAD
-  httmultiparty!
-=======
   httmultiparty
->>>>>>> 85e405bf
   httparty
   jbuilder (~> 1.0.1)
   jeweler
@@ -541,4 +528,7 @@
   turbolinks
   uglifier (>= 1.3.0)
   unicorn
-  wannabe_bool+  wannabe_bool
+
+BUNDLED WITH
+   1.10.4