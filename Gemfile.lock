GIT
  remote: https://github.com/cenit-io/cenit-config.git
  revision: 431cb31e44e9d027d771df7a93884929bdc458b6
  specs:
    cenit-config (0.0.1)

GIT
  remote: https://github.com/cenit-io/cenit-multi_tenancy.git
  revision: 40026dfebfc5c9ab0a053e41f06d1774e8bcfeca
  specs:
    cenit-multi_tenancy (0.0.1)
      cenit-config
      glebtv_mongoid_userstamp
      mongoid (>= 5.0.1)

GIT
  remote: https://github.com/cenit-io/cenit-oauth.git
  revision: 8275cc3ba6866636578e20035b3913806377bec8
  specs:
    cenit-oauth (0.0.1)
      cenit-token
      identicon
      json-schema
      jwt
      rails (>= 4.2.5)

GIT
  remote: https://github.com/cenit-io/cenit-service.git
  revision: 5653c22fa9828a53414128533e6b53018c77c8fb
  specs:
    cenit-service (0.0.1)
      cenit-config
      cenit-multi_tenancy
      cenit-token
      cross_origin
      mongoid
      rails (>= 4.2.5)

GIT
  remote: https://github.com/cenit-io/cenit-token.git
  revision: a5a50d152b76f55c0abc7022262cee65ac8cf8c9
  specs:
    cenit-token (0.0.1)
      mongoid (>= 5.0.1)
      rails (>= 4.2.5)

GIT
  remote: https://github.com/macarci/capataz.git
  revision: b7464ea4c3448980daebb19a1ee0ca88da59743f
  specs:
    capataz (0.0.1)
      parser

GIT
  remote: https://github.com/mobmewireless/origami-pdf.git
  revision: bf9ceea933fb88b5c8e0d3185b6eb875dd9187cf
  specs:
    origami (1.2.6)

GIT
  remote: https://github.com/openjaf/cenit_cmd.git
  revision: b9f3ac98c6e082b2c1b25d74c7ecb55d00ee1511
  specs:
    cenit_cmd (0.0.6)
      thor (~> 0.14)

GIT
  remote: https://github.com/openjaf/rails_admin_dynamic_charts.git
  revision: d5736079166ef3d3c2c057169a4eaaed6845accf
  specs:
    rails_admin_dynamic_charts (0.0.1)
      chartkick (> 0)
      rails (>= 3.2)
      rails_admin (> 0)

PATH
  remote: ../cross_origin
  specs:
    cross_origin (0.0.3)
      mongoid (>= 5.0.1)

PATH
  remote: ../mongoid-tracer
  specs:
    mongoid-tracer (0.0.1)
      mongoid (>= 5.0.1)

GEM
  remote: https://rubygems.org/
  specs:
    actionmailer (4.2.5)
      actionpack (= 4.2.5)
      actionview (= 4.2.5)
      activejob (= 4.2.5)
      mail (~> 2.5, >= 2.5.4)
      rails-dom-testing (~> 1.0, >= 1.0.5)
    actionpack (4.2.5)
      actionview (= 4.2.5)
      activesupport (= 4.2.5)
      rack (~> 1.6)
      rack-test (~> 0.6.2)
      rails-dom-testing (~> 1.0, >= 1.0.5)
      rails-html-sanitizer (~> 1.0, >= 1.0.2)
    actionview (4.2.5)
      activesupport (= 4.2.5)
      builder (~> 3.1)
      erubis (~> 2.7.0)
      rails-dom-testing (~> 1.0, >= 1.0.5)
      rails-html-sanitizer (~> 1.0, >= 1.0.2)
    activejob (4.2.5)
      activesupport (= 4.2.5)
      globalid (>= 0.3.0)
    activemodel (4.2.5)
      activesupport (= 4.2.5)
      builder (~> 3.1)
    activerecord (4.2.5)
      activemodel (= 4.2.5)
      activesupport (= 4.2.5)
      arel (~> 6.0)
    activesupport (4.2.5)
      i18n (~> 0.7)
      json (~> 1.7, >= 1.7.7)
      minitest (~> 5.1)
      thread_safe (~> 0.3, >= 0.3.4)
      tzinfo (~> 1.1)
    addressable (2.3.8)
    amq-protocol (2.0.0)
    arel (6.0.4)
    ast (2.3.0)
    astrolabe (1.3.1)
      parser (~> 2.2)
    autoprefixer-rails (6.1.0.1)
      execjs
      json
    aws-sdk (2.10.13)
      aws-sdk-resources (= 2.10.13)
    aws-sdk-core (2.10.13)
      aws-sigv4 (~> 1.0)
      jmespath (~> 1.0)
    aws-sdk-resources (2.10.13)
      aws-sdk-core (= 2.10.13)
    aws-sigv4 (1.0.1)
    bcrypt (3.1.10)
    bootstrap-sass (3.3.5.1)
      autoprefixer-rails (>= 5.0.0.1)
      sass (>= 3.3.0)
    bootstrap-wysihtml5-rails (0.3.3.7)
      railties (>= 3.0)
    bson (3.2.6)
    bson_ext (1.5.1)
    builder (3.2.3)
    bunny (2.2.1)
      amq-protocol (>= 2.0.0)
    cancan (1.6.10)
    capistrano (3.4.0)
      i18n
      rake (>= 10.0.0)
      sshkit (~> 1.3)
    capistrano-bundler (1.1.4)
      capistrano (~> 3.1)
      sshkit (~> 1.2)
    capistrano-rails (1.1.5)
      capistrano (~> 3.1)
      capistrano-bundler (~> 1.1)
    capistrano-rails-console (1.0.0)
      capistrano (>= 3.1.0, < 4.0.0)
    capistrano-rvm (0.1.2)
      capistrano (~> 3.0)
      sshkit (~> 1.2)
    capistrano-unicorn-nginx (3.4.0)
      capistrano (>= 3.1)
      sshkit (>= 1.2.0)
    captcha (1.2.2)
      rmagick (>= 2.9.2)
    capybara (2.5.0)
      mime-types (>= 1.16)
      nokogiri (>= 1.3.3)
      rack (>= 1.0.0)
      rack-test (>= 0.5.4)
      xpath (~> 2.0)
    carrierwave (0.10.0)
      activemodel (>= 3.2.0)
      activesupport (>= 3.2.0)
      json (>= 1.7)
      mime-types (>= 1.16)
    carrierwave-mongoid (0.8.1)
      carrierwave (>= 0.8.0, < 0.11.0)
      mongoid (>= 3.0, < 6.0)
      mongoid-grid_fs (>= 1.3, < 3.0)
    chartkick (2.2.3)
    childprocess (0.5.7)
      ffi (~> 1.0, >= 1.0.11)
    chunky_png (1.3.6)
    cliver (0.3.2)
    codemirror-rails (5.6)
      railties (>= 3.0, < 5)
    coffee-rails (4.1.1)
      coffee-script (>= 2.2.0)
      railties (>= 4.0.0, < 5.1.x)
    coffee-script (2.4.1)
      coffee-script-source
      execjs
    coffee-script-source (1.12.2)
    colorize (0.7.7)
    commonjs (0.2.7)
    concurrent-ruby (1.0.5)
    coveralls (0.8.9)
      json (~> 1.8)
      rest-client (>= 1.6.8, < 2)
      simplecov (~> 0.10.0)
      term-ansicolor (~> 1.3)
      thor (~> 0.19.1)
      tins (~> 1.6.0)
    daemons (1.2.3)
    database_cleaner (1.5.1)
    deface (1.0.2)
      colorize (>= 0.5.8)
      nokogiri (~> 1.6.0)
      polyglot
      rails (>= 3.1)
    descendants_tracker (0.0.4)
      thread_safe (~> 0.3, >= 0.3.1)
    descriptive_statistics (2.5.1)
    devise (3.5.2)
      bcrypt (~> 3.0)
      orm_adapter (~> 0.1)
      railties (>= 3.2.6, < 5)
      responders
      thread_safe (~> 0.1)
      warden (~> 1.2.3)
    diff-lcs (1.2.5)
    diffy (3.2.0)
    docile (1.1.5)
    domain_name (0.5.25)
      unf (>= 0.0.5, < 1.0.0)
    easy_diff (0.0.6)
    erubis (2.7.0)
    eventmachine (1.0.8)
    exception_notification (4.1.4)
      actionmailer (~> 4.0)
      activesupport (~> 4.0)
    execjs (2.7.0)
    factory_girl (4.5.0)
      activesupport (>= 3.0.0)
    factory_girl_rails (4.5.0)
      factory_girl (~> 4.5.0)
      railties (>= 3.0.0)
    faraday (0.9.2)
      multipart-post (>= 1.2, < 3)
    ffaker (2.1.0)
    ffi (1.9.10)
    figaro (1.1.1)
      thor (~> 0.14)
    font-awesome-rails (4.6.2.0)
      railties (>= 3.2, < 5.1)
    git (1.2.9.1)
    github_api (0.12.4)
      addressable (~> 2.3)
      descendants_tracker (~> 0.0.4)
      faraday (~> 0.8, < 0.10)
      hashie (>= 3.4)
      multi_json (>= 1.7.5, < 2.0)
      nokogiri (~> 1.6.6)
      oauth2
    glebtv_mongoid_userstamp (0.6.0)
      mongoid (>= 4.0.0, < 6.0)
      request_store
    globalid (0.3.6)
      activesupport (>= 4.1.0)
    haml (4.0.7)
      tilt
    haml-rails (0.9.0)
      actionpack (>= 4.0.1)
      activesupport (>= 4.0.1)
      haml (>= 4.0.6, < 5.0)
      html2haml (>= 1.0.1)
      railties (>= 4.0.1)
    handlebars (0.5.0)
      commonjs (~> 0.2.3)
      handlebars-source (~> 1.0.12)
      therubyracer (~> 0.12.0)
    handlebars-source (1.0.12)
    hashie (3.4.3)
    highline (1.7.8)
    html2haml (2.0.0)
      erubis (~> 2.7.0)
      haml (~> 4.0.0)
      nokogiri (~> 1.6.0)
      ruby_parser (~> 3.5)
    httmultiparty (0.3.16)
      httparty (>= 0.7.3)
      mimemagic
      multipart-post
    http-cookie (1.0.2)
      domain_name (~> 0.5)
    httparty (0.13.7)
      json (~> 1.8)
      multi_xml (>= 0.5.2)
    i18n (0.8.1)
    identicon (0.0.5)
      chunky_png
    imgkit (1.6.1)
    jbuilder (2.3.2)
      activesupport (>= 3.0.0, < 5)
      multi_json (~> 1.2)
    jeweler (2.0.1)
      builder
      bundler (>= 1.0)
      git (>= 1.2.5)
      github_api
      highline (>= 1.6.15)
      nokogiri (>= 1.5.10)
      rake
      rdoc
    jmespath (1.3.1)
    jquery-rails (4.0.5)
      rails-dom-testing (~> 1.0)
      railties (>= 4.2.0)
      thor (>= 0.14, < 2.0)
    jquery-ui-rails (5.0.5)
      railties (>= 3.2.16)
    json (1.8.6)
    json-schema (2.5.1)
      addressable (~> 2.3.7)
    jwt (1.5.2)
    kaminari (0.16.3)
      actionpack (>= 3.0.0)
      activesupport (>= 3.0.0)
    kgio (2.10.0)
    language_sniffer (1.0.2)
    libv8 (3.16.14.13)
    liquid (3.0.6)
    lodash-rails (4.6.1)
      railties (>= 3.1)
    loofah (2.0.3)
      nokogiri (>= 1.5.9)
    mail (2.6.3)
      mime-types (>= 1.16, < 3)
    mime (0.4.3)
    mime-types (2.99)
    mimemagic (0.3.0)
    mini_magick (4.3.6)
    mini_portile2 (2.0.0)
    minitest (5.10.1)
    mongo (2.1.2)
      bson (~> 3.0)
    mongoid (5.0.1)
      activemodel (~> 4.0)
      mongo (~> 2.1)
      origin (~> 2.1)
      tzinfo (>= 0.3.37)
    mongoid-audit (1.1.0)
      activesupport
      glebtv_mongoid_userstamp
      kaminari
      mongoid (>= 4.0.0, < 6.0)
      mongoid-history (~> 0.4.5)
    mongoid-grid_fs (2.2.1)
      mime-types (>= 1.0, < 3.0)
      mongoid (>= 3.0, < 6.0)
    mongoid-history (0.4.7)
      activesupport
      easy_diff
      mongoid (>= 3.0)
    mongoid-rspec (3.0.0)
      mongoid (~> 5.0)
      rake
      rspec (~> 3.3)
    multi_json (1.11.2)
    multi_xml (0.5.5)
    multipart-post (2.0.0)
    nested_form (0.3.2)
    net-scp (1.2.1)
      net-ssh (>= 2.6.5)
    net-sftp (2.1.2)
      net-ssh (>= 2.6.5)
    net-ssh (3.0.1)
    netrc (0.11.0)
    nokogiri (1.6.7.2)
      mini_portile2 (~> 2.0.0.rc2)
    oauth (0.4.7)
    oauth2 (1.0.0)
      faraday (>= 0.8, < 0.10)
      jwt (~> 1.0)
      multi_json (~> 1.3)
      multi_xml (~> 0.5)
      rack (~> 1.2)
    octokit (4.1.1)
      sawyer (~> 0.6.0, >= 0.5.3)
    omniauth (1.2.2)
      hashie (>= 1.2, < 4)
      rack (~> 1.0)
    omniauth-oauth2 (1.3.1)
      oauth2 (~> 1.0)
      omniauth (~> 1.2)
    origin (2.1.1)
    orm_adapter (0.5.0)
    parser (2.3.1.4)
      ast (~> 2.2)
    pdf-core (0.6.0)
    pdfkit (0.8.2)
    poltergeist (1.7.0)
      capybara (~> 2.1)
      cliver (~> 0.3.1)
      multi_json (~> 1.0)
      websocket-driver (>= 0.2.0)
    polyglot (0.3.5)
    powerpack (0.1.1)
    prawn (2.0.2)
      pdf-core (~> 0.6.0)
      ttfunk (~> 1.4.0)
    prawn-qrcode (0.2.2.1)
      prawn (>= 0.11.1)
      rqrcode (>= 0.4.1)
    prawn-rails (0.1.1)
      prawn
      prawn-table
      rails (>= 3.1.0)
    prawn-table (0.2.2)
      prawn (>= 1.3.0, < 3.0.0)
    rabl (0.11.6)
      activesupport (>= 2.3.14)
    rack (1.6.5)
    rack-pjax (0.8.0)
      nokogiri (~> 1.5)
      rack (~> 1.1)
    rack-test (0.6.3)
      rack (>= 1.0)
    rails (4.2.5)
      actionmailer (= 4.2.5)
      actionpack (= 4.2.5)
      actionview (= 4.2.5)
      activejob (= 4.2.5)
      activemodel (= 4.2.5)
      activerecord (= 4.2.5)
      activesupport (= 4.2.5)
      bundler (>= 1.3.0, < 2.0)
      railties (= 4.2.5)
      sprockets-rails
    rails-deprecated_sanitizer (1.0.3)
      activesupport (>= 4.2.0.alpha)
    rails-dom-testing (1.0.7)
      activesupport (>= 4.2.0.beta, < 5.0)
      nokogiri (~> 1.6.0)
      rails-deprecated_sanitizer (>= 1.0.1)
    rails-html-sanitizer (1.0.3)
      loofah (~> 2.0)
    rails_12factor (0.0.3)
      rails_serve_static_assets
      rails_stdout_logging
    rails_admin (1.0.0)
      builder (~> 3.1)
      coffee-rails (~> 4.0)
      font-awesome-rails (>= 3.0, < 5)
      haml (~> 4.0)
      jquery-rails (>= 3.0, < 5)
      jquery-ui-rails (~> 5.0)
      kaminari (~> 0.14)
      nested_form (~> 0.3)
      rack-pjax (>= 0.7)
      rails (>= 4.0, < 6)
      remotipart (~> 1.3)
      sass-rails (>= 4.0, < 6)
    rails_layout (1.0.28)
    rails_serve_static_assets (0.0.4)
    rails_stdout_logging (0.0.4)
    railties (4.2.5)
      actionpack (= 4.2.5)
      activesupport (= 4.2.5)
      rake (>= 0.8.7)
      thor (>= 0.18.1, < 2.0)
    rainbow (2.0.0)
    raindrops (0.15.0)
    rake (12.0.0)
    rdoc (4.2.0)
    recaptcha (4.3.1)
      json
    ref (2.0.0)
    remotipart (1.3.1)
    request_store (1.2.0)
    responders (2.1.0)
      railties (>= 4.2.0, < 5)
    rest-client (1.8.0)
      http-cookie (>= 1.0.2, < 2.0)
      mime-types (>= 1.16, < 3.0)
      netrc (~> 0.7)
    rkelly-remix (0.0.7)
    rmagick (2.15.4)
    rolify (4.1.1)
    rqrcode (0.10.1)
      chunky_png (~> 1.0)
    rspec (3.4.0)
      rspec-core (~> 3.4.0)
      rspec-expectations (~> 3.4.0)
      rspec-mocks (~> 3.4.0)
    rspec-core (3.4.0)
      rspec-support (~> 3.4.0)
    rspec-expectations (3.4.0)
      diff-lcs (>= 1.2.0, < 2.0)
      rspec-support (~> 3.4.0)
    rspec-mocks (3.4.0)
      diff-lcs (>= 1.2.0, < 2.0)
      rspec-support (~> 3.4.0)
    rspec-rails (3.4.0)
      actionpack (>= 3.0, < 4.3)
      activesupport (>= 3.0, < 4.3)
      railties (>= 3.0, < 4.3)
      rspec-core (~> 3.4.0)
      rspec-expectations (~> 3.4.0)
      rspec-mocks (~> 3.4.0)
      rspec-support (~> 3.4.0)
    rspec-support (3.4.0)
    rubocop (0.35.1)
      astrolabe (~> 1.3)
      parser (>= 2.2.3.0, < 3.0)
      powerpack (~> 0.1)
      rainbow (>= 1.99.1, < 3.0)
      ruby-progressbar (~> 1.7)
      tins (<= 1.6.0)
    ruby-ole (1.2.12)
    ruby-progressbar (1.7.5)
    ruby_parser (3.7.2)
      sexp_processor (~> 4.1)
    rubyzip (1.1.7)
    rufus-scheduler (3.1.9)
    sass (3.4.23)
    sass-rails (5.0.4)
      railties (>= 4.0.0, < 5.0)
      sass (~> 3.1)
      sprockets (>= 2.8, < 4.0)
      sprockets-rails (>= 2.0, < 4.0)
      tilt (>= 1.1, < 3)
    sawyer (0.6.0)
      addressable (~> 2.3.5)
      faraday (~> 0.8, < 0.10)
    sdoc (0.4.1)
      json (~> 1.7, >= 1.7.7)
      rdoc (~> 4.0)
    selenium-webdriver (2.48.1)
      childprocess (~> 0.5)
      multi_json (~> 1.0)
      rubyzip (~> 1.0)
      websocket (~> 1.0)
    sexp_processor (4.6.0)
    simplecov (0.10.0)
      docile (~> 1.1.0)
      json (~> 1.8)
      simplecov-html (~> 0.10.0)
    simplecov-html (0.10.0)
    spreadsheet (1.1.1)
      ruby-ole (>= 1.0)
    sprockets (3.5.2)
      concurrent-ruby (~> 1.0)
      rack (> 1, < 3)
    sprockets-rails (2.3.3)
      actionpack (>= 3.0)
      activesupport (>= 3.0)
      sprockets (>= 2.8, < 4.0)
    sshkit (1.7.1)
      colorize (>= 0.7.0)
      net-scp (>= 1.1.2)
      net-ssh (>= 2.8.0)
    term-ansicolor (1.3.2)
      tins (~> 1.0)
    therubyracer (0.12.2)
      libv8 (~> 3.16.14.0)
      ref
    thin (1.6.4)
      daemons (~> 1.0, >= 1.0.9)
      eventmachine (~> 1.0, >= 1.0.4)
      rack (~> 1.0)
    thor (0.19.4)
    thread_safe (0.3.6)
    tilt (2.0.6)
    tins (1.6.0)
    ttfunk (1.4.0)
    tzinfo (1.2.2)
      thread_safe (~> 0.1)
    uglifier (2.7.2)
      execjs (>= 0.3.0)
      json (>= 1.8.0)
    unf (0.1.4)
      unf_ext
    unf_ext (0.0.7.1)
    unicorn (4.9.0)
      kgio (~> 2.6)
      rack
      raindrops (~> 0.7)
    wannabe_bool (0.3.0)
    warden (1.2.3)
      rack (>= 1.0)
    websocket (1.2.2)
    websocket-driver (0.6.3)
      websocket-extensions (>= 0.1.0)
    websocket-extensions (0.1.2)
    wicked_pdf (1.1.0)
    wkhtmltopdf-binary (0.12.3.1)
    write_xlsx (0.83.0)
      rubyzip (>= 1.0.0)
      zip-zip
    xmldsig (0.4.0)
      nokogiri
    xpath (2.0.0)
      nokogiri (~> 1.3)
    zip-zip (0.3)
      rubyzip (>= 1.0.0)

PLATFORMS
  ruby

DEPENDENCIES
  aws-sdk (~> 2.10.13)
  bootstrap-sass
  bootstrap-wysihtml5-rails (> 0.3.1.24)
  bson_ext
  builder
  bunny
  cancan
  capataz!
  capistrano
  capistrano-bundler
  capistrano-rails
  capistrano-rails-console
  capistrano-rvm
  capistrano-unicorn-nginx
  captcha
  capybara
  carrierwave-mongoid
  cenit-config!
  cenit-multi_tenancy!
  cenit-oauth!
  cenit-service!
  cenit-token!
  cenit_cmd!
  chartkick
  codemirror-rails
  coffee-rails
  coveralls
  cross_origin!
  database_cleaner
  deface
  descriptive_statistics
  devise
  diffy
  exception_notification
  factory_girl_rails
  ffaker
  figaro
  github_api
  haml-rails
  handlebars
  httmultiparty
  httparty
  identicon
  imgkit (= 1.6.1)
  jbuilder
  jeweler
  jquery-rails
  json-schema
  language_sniffer
  liquid
  lodash-rails
  mime
  mini_magick
  mongoid
  mongoid-audit
  mongoid-history
  mongoid-rspec
<<<<<<< HEAD
  mongoid-tracer!
=======
  net-scp
  net-sftp
>>>>>>> 284bb1eb
  nokogiri
  oauth
  oauth2 (= 1.0.0)
  octokit
  omniauth
  omniauth-oauth2 (~> 1.3.1)
  origami!
  parser
  pdfkit (= 0.8.2)
  poltergeist
  prawn-qrcode (= 0.2.2.1)
  prawn-rails (= 0.1.1)
  rabl
  rails
  rails_12factor
  rails_admin (~> 1.0.0)
  rails_admin_dynamic_charts!
  rails_layout
  recaptcha
  rkelly-remix
  rmagick (= 2.15.4)
  rolify
  rspec-rails
  rubocop
  rubyzip
  rufus-scheduler
  sass-rails
  sdoc
  selenium-webdriver
  simplecov
  spreadsheet
  therubyracer
  thin
  uglifier
  unicorn (= 4.9.0)
  wannabe_bool
  wicked_pdf
  wkhtmltopdf-binary
  write_xlsx
  xmldsig

RUBY VERSION
   ruby 2.2.1p85

BUNDLED WITH
   1.15.4<|MERGE_RESOLUTION|>--- conflicted
+++ resolved
@@ -666,12 +666,9 @@
   mongoid-audit
   mongoid-history
   mongoid-rspec
-<<<<<<< HEAD
-  mongoid-tracer!
-=======
   net-scp
   net-sftp
->>>>>>> 284bb1eb
+  mongoid-tracer!
   nokogiri
   oauth
   oauth2 (= 1.0.0)
