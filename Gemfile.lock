--- conflicted
+++ resolved
@@ -410,7 +410,6 @@
       rails (>= 3.1.0)
     prawn-table (0.2.2)
       prawn (>= 1.3.0, < 3.0.0)
-    puma (3.9.1)
     rabl (0.11.6)
       activesupport (>= 2.3.14)
     rack (1.6.5)
@@ -672,10 +671,6 @@
   poltergeist
   prawn-qrcode (= 0.2.2.1)
   prawn-rails (= 0.1.1)
-<<<<<<< HEAD
-  puma
-=======
->>>>>>> a9f616fe
   rabl
   rails
   rails_12factor
@@ -710,8 +705,4 @@
    ruby 2.2.1p85
 
 BUNDLED WITH
-<<<<<<< HEAD
-   1.15.3
-=======
-   1.15.4
->>>>>>> a9f616fe
+   1.15.4