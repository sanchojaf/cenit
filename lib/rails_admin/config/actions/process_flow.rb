--- conflicted
+++ resolved
@@ -8,11 +8,7 @@
         end
 
         register_instance_option :visible do
-<<<<<<< HEAD
-          authorized? && (flow = bindings[:object]) && ((flow.translator && flow.translator.type == :Export && flow.event.class == Setup::Scheduler) || (flow.nil_data_type || (flow.translator && flow.translator.type == :Import)))
-=======
           authorized? && ProcessFlow.processable(bindings[:object])
->>>>>>> 3862d346
         end
 
         register_instance_option :only do
@@ -30,11 +26,7 @@
         register_instance_option :controller do
           proc do
 
-<<<<<<< HEAD
-            if (@object.nil_data_type || (@object.translator && @object.translator.type == :Export && @object.event.class == Setup::Scheduler) || (@object.translator && @object.translator.type == :Import))
-=======
             if ProcessFlow.processable(@object)
->>>>>>> 3862d346
               begin
                 @object.process
                 flash[:success] = "Flow #{@object.name} successfully processed"
