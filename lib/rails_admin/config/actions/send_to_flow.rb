--- conflicted
+++ resolved
@@ -6,11 +6,11 @@
         register_instance_option :visible? do
           if authorized?
             model = bindings[:abstract_model].model_name.constantize rescue nil
-            if model && model.respond_to?(:data_type)
+            if model.present? && model.respond_to?(:data_type)
               data_type = model.data_type
               #TODO Set send to flow action visible only if there is a flow
               #data_type && !(@flows = Setup::Flow.where(data_type: data_type).collect { |f| f }).blank?
-              !data_type.nil?
+              data_type.present?
             else
               false
             end
@@ -33,13 +33,8 @@
             @bulk_ids = params[:bulk_ids]
 
             if params[:send_data]
-<<<<<<< HEAD
               if (flow_id = params[:flow_id]).present?
                 if (flow = Setup::Flow.where(id: flow_id).first).present?
-=======
-              if flow_id = params[:flow_id]
-                if flow = Setup::Flow.where(id: flow_id).first
->>>>>>> 95c41bf4
                   flow.process(object_ids: @bulk_ids)
                   flash[:notice] = "Models were send to flow '#{flow.name}'"
                 else
@@ -50,7 +45,7 @@
             else
               @flow_options = []
               model = @abstract_model.model_name.constantize rescue nil
-              if model && model.respond_to?(:data_type)
+              if model.present? && model.respond_to?(:data_type)
                 model_data_type = model.data_type
                 flows = Setup::Flow.all.select { |flow| flow.translator.type != :Import && flow.data_type == model_data_type }
                 @flow_options = flows.collect { |f| [f.name, f.id] }
