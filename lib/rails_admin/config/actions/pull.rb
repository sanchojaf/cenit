--- conflicted
+++ resolved
@@ -23,21 +23,8 @@
         register_instance_option :controller do
           proc do
 
-<<<<<<< HEAD
-            if @object.is_a?(Setup::Api)
-              begin
-                do_flash_process_result Setup::PullImport.process(data: @object.cenit_collection_hash.to_json,
-                                                                  discard_collection: false)
-              rescue Exception => ex
-                flash[:error] = ex.message
-              end
-              redirect_to back_or_index
-            elsif @object.pull_asynchronous
-              do_flash_process_result Setup::SharedCollectionPull.process(@object)
-=======
             if @object.pull_asynchronous
               do_flash_process_result @object.pull
->>>>>>> a6fde387
               redirect_to back_or_index
             else
               @pull_request = Cenit::Actions.pull_request(@object, pull_parameters: params[:pull_parameters])
