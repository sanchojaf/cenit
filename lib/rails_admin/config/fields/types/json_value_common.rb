--- conflicted
+++ resolved
@@ -16,29 +16,7 @@
           end
 
           def parse_input(params)
-<<<<<<< HEAD
-            return unless (value = params[name]).is_a?(::String)
-            params[name] =
-                if value.blank?
-                  nil
-                elsif value.start_with?('"') && value.end_with?('"')
-                  value[1..value.length - 2]
-                elsif v = JSON.parse(value) rescue nil
-                  v
-                elsif value == 'true'
-                  true
-                elsif value == 'false'
-                  false
-                elsif (v = value.to_i).to_s == value
-                  v
-                elsif (v = value.to_f).to_s == value
-                  v
-                else
-                  value
-                end
-=======
             params[name] = Cenit::Utility.json_value_of(params[name])
->>>>>>> 85e405bf
           end
         end
       end
