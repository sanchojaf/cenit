module RailsAdmin
  module Config
    module Fields
      module Types
        class Code < RailsAdmin::Config::Fields::Types::CodeMirror

          register_instance_option :html_attributes do
            { cols: '74', rows: '15' }
          end

          register_instance_option :pretty_value do
<<<<<<< HEAD
            code = JSON.pretty_generate(value) rescue value
            if bindings[:view].instance_variable_get(:@action).is_a?(RailsAdmin::Config::Actions::Index) ||
              !bindings[:object].is_a?(bindings[:view].controller.abstract_model.model)
              if (code = code.lines).length > 4
                code = code[0, 4] + ['...']
              end
              code.each_with_index do |line, index|
                if line.length > 50
                  code[index] = "#{line.to(50)}..."
                end
              end
              code = code.join
            end
            "<pre><code class='#{mode_file}'>#{code}</code></pre>".html_safe
=======
            "<pre><code class='#{mode_file}'>#{JSON.pretty_generate(value) rescue value}</code></pre>".html_safe
>>>>>>> fd1217ce
          end

          register_instance_option :js_location do
            bindings[:view].asset_path('codemirror.js')
          end

          register_instance_option :css_location do
            bindings[:view].asset_path('codemirror.css')
          end

          register_instance_option :assets do
            {
              mode: bindings[:view].asset_path("codemirror/modes/#{mode_file}.js"),
              theme: bindings[:view].asset_path("codemirror/themes/#{config[:theme]}.css")
            }
          end

          register_instance_option :config do
            default_config.merge(code_config)
          end

          register_instance_option :default_config do
            {
              lineNumbers: true,
              theme: (theme = User.current.code_theme).present? ? theme : (Cenit.default_code_theme || 'monokai')
            }
          end

          register_instance_option :code_config do
            {
            }
          end

          register_instance_option :mode_file do
            {
              'application/json': 'javascript',
              'application/ld+json': 'javascript',
              'application/x-ejs': 'htmlembedded',
              'application/x-erb': 'htmlembedded',
              'application/xml': 'xml',

              'text/apl': 'apl',
              'text/html': 'xml',
              'text/plain': 'javascript',
              'text/x-ruby': 'ruby',
              'text/x-yaml': 'yaml',
              '': 'javascript'
            }[config[:mode].to_s.to_sym] || config[:mode].to_sym
          end
        end
      end
    end
  end
end<|MERGE_RESOLUTION|>--- conflicted
+++ resolved
@@ -9,7 +9,6 @@
           end
 
           register_instance_option :pretty_value do
-<<<<<<< HEAD
             code = JSON.pretty_generate(value) rescue value
             if bindings[:view].instance_variable_get(:@action).is_a?(RailsAdmin::Config::Actions::Index) ||
               !bindings[:object].is_a?(bindings[:view].controller.abstract_model.model)
@@ -24,9 +23,6 @@
               code = code.join
             end
             "<pre><code class='#{mode_file}'>#{code}</code></pre>".html_safe
-=======
-            "<pre><code class='#{mode_file}'>#{JSON.pretty_generate(value) rescue value}</code></pre>".html_safe
->>>>>>> fd1217ce
           end
 
           register_instance_option :js_location do
