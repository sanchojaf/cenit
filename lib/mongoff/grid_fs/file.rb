--- conflicted
+++ resolved
@@ -33,20 +33,6 @@
         self[:chunkSize] = FileModel::MINIMUM_CHUNK_SIZE if  self[:chunkSize] < FileModel::MINIMUM_CHUNK_SIZE
         temporary_file = nil
         new_chunks_ids =
-<<<<<<< HEAD
-            if @new_data
-              readable =
-                  if @new_data.is_a?(String)
-                    temporary_file = Tempfile.new('file_')
-                    temporary_file.write(@new_data)
-                    temporary_file.rewind
-                    Cenit::Utility::Proxy.new(temporary_file, original_filename: filename)
-                  else
-                    @new_data
-                  end
-              if !options[:valid_data] && (file_data_errors = orm_model.data_type.validate_file(readable)).present?
-                errors.add(:base, "Invalid file data: #{file_data_errors.to_sentence}")
-=======
           if @new_data
             readable =
               if @new_data.is_a?(String)
@@ -55,18 +41,15 @@
                 temporary_file.write(@new_data)
                 temporary_file.rewind
                 Cenit::Utility::Proxy.new(temporary_file, original_filename: filename || options[:filename] || options[:default_filename])
->>>>>>> 29b6edfe
               else
-                create_temporary_chunks(readable)
+                @new_data
               end
-<<<<<<< HEAD
-=======
             if !options[:valid_data] && (file_data_errors = orm_model.data_type.validate_file(readable)).present?
               errors.add(:base, "Invalid file data: #{file_data_errors.to_sentence}")
             else
               create_temporary_chunks(readable, options)
->>>>>>> 29b6edfe
             end
+          end
         temporary_file.close if temporary_file
         self.filename = options[:filename] unless filename.present?
         self.contentType = options[:contentType] unless contentType.present?
@@ -159,15 +142,15 @@
 
       def extract_basename(object)
         file_name =
-            if msg = [
-                :original_path,
-                :original_filename,
-                :path,
-                :filename,
-                :pathname
-            ].detect { |msg| object.respond_to?(msg) }
-              object.send(msg)
-            end
+          if msg = [
+            :original_path,
+            :original_filename,
+            :path,
+            :filename,
+            :pathname
+          ].detect { |msg| object.respond_to?(msg) }
+            object.send(msg)
+          end
         file_name ? clean(file_name) : nil
       end
 
