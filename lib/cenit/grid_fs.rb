--- conflicted
+++ resolved
@@ -1,7 +1,6 @@
 module Cenit
   class GridFs < CarrierWave::Storage::GridFS
     class File < CarrierWave::Storage::GridFS::File
-<<<<<<< HEAD
 
       def initialize(uploader, path, grid = nil)
         super(uploader, path)
@@ -12,8 +11,6 @@
         @_grid || super
       end
 
-=======
->>>>>>> 05bea6ae
       self.grid = Mongoid::GridFs.build_namespace_for(Cenit)
 
       self.grid.file_model.store_in collection: Proc.new { "#{Account.tenant_collection_prefix}.files" }
