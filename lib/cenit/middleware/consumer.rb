--- conflicted
+++ resolved
@@ -10,167 +10,6 @@
       # TODO: create a noitfication from response
       def self.process(message)
         message = JSON.parse(message)
-<<<<<<< HEAD
-
-        if message["object"]["product"].present?
-          p = message["object"]["product"]
-
-          #"taxons" => [
-          #  { "breadcrumb" => ["Categories","Clothes", "T-Shirts"] },
-          #  { "breadcrumb" => ["Brands","Spree"] },
-          #  { "breadcrumb" => ["Brands","Open Source"] }
-          #],  
-          
-          # require transform in 
-          
-          #"taxons": [
-          #  [ "Categories",  "Clothes", "T-Shirts" ],
-          #  [ "Brands", "Spree" ],
-          #  [ "Brands", "Open Source" ]
-          #],
-     
-          if p["taxons"].present?
-            unless (p["taxons"].nil? || p["taxons"] == [])
-              taxon_attributes = p.delete "taxons"
-              taxons = []
-              taxon_attributes.each do |dic|
-                taxons << dic["breadcrumb"]
-              end              
-            end
-            p["taxons"] = taxons
-          end
-
-          #"properties" => [
-          #  { "name" => "material", "presentation" => "cotton" },
-          #  { "name" => "fit", "presentation" => "smart fit" },
-          #],
-
-          # require transform in
-          
-          #"properties": {
-          #  "material": "cotton",
-          #  "fit": "smart fit"
-          #},
-          
-          if p["properties"].present? 
-            unless (p["properties"].nil? || p["properties"] == [])
-              properties_attributes = p.delete "properties"
-              properties = {}
-              properties_attributes.each do |dic|
-                properties[dic['name']] = dic['presentation']
-              end
-            end            
-            p["properties"] = properties
-          end       
-          
-          
-#          if p["images"].present? 
-#            unless (p["images"].nil? || p["images"] == [])
-#              images_attributes = p["images"]
-#              images = {}
-#              images_attributes.each do |image|
-#                image.delete '_id' if image['_id'].present?
-#                
-#                if image["dimension"].present? 
-#                  unless (image["dimension"].nil? || image["dimension"] == {})
-#                    dimension_attributes = image.delete "dimension"
-#                    image["dimension"].delete '_id' if image["dimension"]['_id'].present?
-#                  end
-#                end
-#                                  
-#                images << image
-#              end
-#            end            
-#            p["images"] = images
-#          end   
-
-          # "variants" => [
-          #    {
-          #      "sku" => "SPREE-T-SHIRT-S",
-          #      "price" => 39.99,
-          #      "cost_price" => 22.33,
-          #      "quantity" => 1,
-          #      "options" => [
-          #        { "option_type" => "color",
-          #          "option_value" => "GREY",
-          #        },
-          #        { "option_type" => "size",
-          #          "option_value" => "S",
-          #        },
-          #      ],
-          #      "images" => [
-          #        {
-          #          "url" => "http://dummyimage.com/600x400/000/fff.jpg&text=Spree T-Shirt Grey Small",
-          #          "position" => 1,
-          #          "title" => "Spree T-Shirt - Grey Small",
-          #          "type" => "thumbnail",
-          #          "dimension" => {
-          #            "height" => 220,
-          #            "width" => 100
-          #          }
-          #        }
-          #      ]
-          #    }
-          #  ]  
-
-          # require transform in 
-          
-          #  "variants" :[
-          #        { "sku": "SPREE-T-SHIRT-S",
-          #          "price": 39.99,
-          #          "cost_price": 22.33,
-          #          "quantity": 1,
-          #          "options": {
-          #            "color": "GREY",
-          #            "size": "S"
-          #          },
-          #          "images": [
-          #            { "url": "http://dummyimage.com/600x400/000/fff.jpg&text=Spree T-Shirt Grey Small",
-          #              "position": 1,
-          #              "title": "Spree T-Shirt - Grey Small",
-          #              "type": "thumbnail",
-          #              "dimensions": {
-          #                "height": 220,
-          #                "width": 100
-          #              }
-          #            }
-          #          ]
-          #        }
-          #      ] 
-        
-          if p['variants']
-            
-            variants = []
-            variants_attributes = p.delete "variants"
-            variants_attributes.each do |variant|
-              #variant.delete('_id') if variant['_id'].present?
-              
-              if variant['options'].present?  
-                
-                unless (variant['options'].nil? || variant['options'] == [])
-                  options = {}
-                  options_attributes = variant.delete "options"
-                  options_attributes.each do |option|
-                    next unless option["option_type"].present?
-  			       	    option_type = option["option_type"]
-  			         		option_value = option["option_value"]
-                    options["#{option_type}"] = "#{option_value}" 
-                  end
-                  variant["options"] = options
-                end 
-              end      
-              
-              variants << variant             
-            end
-            p['variants'] = variants
-
-          end
-          
-          message["object"]["product"] = p           
-        end  
-        
-=======
->>>>>>> 3a66afd0
         response = HTTParty.post(message['url'],
                    {
                       body: message['object'].to_json,
