require 'json'

module Cenit
  class Handler
    attr_accessor :payload, :parameters, :request_id, :model

    def initialize(message, model = nil)
      self.payload = ::JSON.parse(message).with_indifferent_access
      self.request_id = payload.delete(:request_id)
      self.parameters = payload.delete(:parameters).with_indifferent_access if payload[:parameters].is_a?(Hash)
      self.parameters ||= {}
      self.model = model
    end

    def response(message, code = 200)
      Cenit::Responder.new(@request_id, message, code)
    end

<<<<<<< HEAD
    def process
      return {} unless model
      return {} unless data_type = Setup::DataType.find_by(name: model.camelize)
=======
      def process
        #TODO PUSH API
        return {} unless model
        return {} unless data_type = Setup::DataType.find_by(name: model.camelize)
>>>>>>> a8873796

      klass = data_type.model
      root = self.model.pluralize
      count = 0
      self.payload[root].each do |obj|
        next if obj[:id].blank?
        obj[:id] = obj[:id].to_s
        @object = klass.where(id: obj[:id]).first
        @object ? @object.update_attributes!(obj) : @object = klass.create!(obj)
        count += 1
      end
      {root => count}
    end

  end
end<|MERGE_RESOLUTION|>--- conflicted
+++ resolved
@@ -2,43 +2,37 @@
 
 module Cenit
   class Handler
-    attr_accessor :payload, :parameters, :request_id, :model
+      attr_accessor :payload, :parameters, :request_id, :model
 
-    def initialize(message, model = nil)
-      self.payload = ::JSON.parse(message).with_indifferent_access
-      self.request_id = payload.delete(:request_id)
-      self.parameters = payload.delete(:parameters).with_indifferent_access if payload[:parameters].is_a?(Hash)
-      self.parameters ||= {}
-      self.model = model
-    end
+      def initialize(message, model = nil)
+        self.payload = ::JSON.parse(message).with_indifferent_access
+        self.request_id = payload.delete(:request_id)
+        self.parameters = payload.delete(:parameters).with_indifferent_access if payload[:parameters].is_a?(Hash)
+        self.parameters ||= {}
+        self.model = model
+      end
 
-    def response(message, code = 200)
-      Cenit::Responder.new(@request_id, message, code)
-    end
+      def response(message, code = 200)
+        Cenit::Responder.new(@request_id, message, code)
+      end
 
-<<<<<<< HEAD
-    def process
-      return {} unless model
-      return {} unless data_type = Setup::DataType.find_by(name: model.camelize)
-=======
       def process
         #TODO PUSH API
         return {} unless model
         return {} unless data_type = Setup::DataType.find_by(name: model.camelize)
->>>>>>> a8873796
 
-      klass = data_type.model
-      root = self.model.pluralize
-      count = 0
-      self.payload[root].each do |obj|
-        next if obj[:id].blank?
-        obj[:id] = obj[:id].to_s
-        @object = klass.where(id: obj[:id]).first
-        @object ? @object.update_attributes!(obj) : @object = klass.create!(obj)
-        count += 1
+        klass = data_type.model
+        root = self.model.pluralize
+        count = 0
+        self.payload[root].each do |obj|
+          next if obj[:id].blank?
+          obj[:id] = obj[:id].to_s
+          @object = klass.where(id: obj[:id]).first
+          @object ? @object.update_attributes!(obj) : @object = klass.create!(obj)
+          count += 1
+        end
+        {root => count}
       end
-      {root => count}
-    end
 
   end
 end