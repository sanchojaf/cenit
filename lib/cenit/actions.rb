require 'cenit_cmd/collection'

module Cenit
  class Actions
    class << self

      def pull_request(shared_collection, options = {})

        pull_parameters = options[:pull_parameters] || {}
        missing_parameters = []
        shared_collection.pull_parameters.each { |pull_parameter| missing_parameters << pull_parameter.id.to_s unless pull_parameters[pull_parameter.id.to_s].present? }
        updated_records = Hash.new { |h, k| h[k] = [] }
        pull_data = shared_collection.data_with(pull_parameters)
        invariant_data = {}

        Setup::Collection.reflect_on_all_associations(:has_and_belongs_to_many).each do |relation|
          if data = pull_data[relation.name.to_s]
            invariant_data[relation.name.to_s] = invariant_names = Set.new
            data.each do |item|
              criteria = {name_space: item['name_space'], name: item['name']}
              criteria.delete_if { |_, value| value.nil? }
              if record = relation.klass.where(criteria).first
                if record.share_hash.eql?(item)
                  invariant_names << criteria
                else
                  updated_records[relation.name.to_s] << record
                end
                item['id'] = record.id.to_s
              end
            end
          end
        end

        libraries_id = (data = pull_data['libraries']) ? data.collect { |item| item['id'] } : []
        Setup::Library.any_in(id: libraries_id).each do |library|
          if library_data = data.detect { |item| item['name'] == library.name }
            if schemas_data = library_data['schemas']
              library.schemas.each do |schema|
                if schema_data = schemas_data.detect { |sch| sch['uri'] == schema.uri }
                  schema_data['id'] = schema.id.to_s
                end
              end
            end
            if data_types_data = library_data['data_types']
              library.data_types.each do |data_type|
                if data_type_data = data_types_data.detect { |dt| dt['name'] == data_type.name }
                  data_type_data['id'] = data_type.id.to_s
                end
              end
            end
          end
        end

        collection_data = pull_data.deep_dup

        invariant_data.each do |key, invariant_names|
          pull_data[key].delete_if do |item|
            criteria = {name_space: item['name_space'], name: item['name']}
            criteria.delete_if { |_, value| value.nil? }
            invariant_names.include?(criteria)
          end
        end

        [collection_data, pull_data, updated_records].each { |hash| hash.each_key { |key| hash.delete(key) if hash[key].empty? } }

        {
            pull_parameters: pull_parameters,
            updated_records: updated_records,
            missing_parameters: missing_parameters,
            pull_data: pull_data,
            collection_data: collection_data
        }
      end

      def pull(shared_collection, pull_request = {})
        pull_request = pull_request.with_indifferent_access
        pull_request = pull_request(shared_collection, pull_request) if pull_request[:pull_data].nil?
        errors = []
        if pull_request[:missing_parameters].blank?
          begin
            collection = Setup::Collection.new
            collection.from_json(pull_request.delete(:collection_data))
            begin
              collection.name = BSON::ObjectId.new.to_s
            end while Setup::Collection.where(name: collection.name).present?
<<<<<<< HEAD
            Cenit::Utility.bind_references(collection, skip_error_report: true)
            collection.libraries.each { |lib| lib.run_after_initialized }
            collection.libraries.each { |lib| lib.schemas.each(&:bind_includes) }
            collection.libraries.each { |lib| lib.schemas.each(&:run_after_initialized) }
            unless Cenit::Utility.save(collection, create_collector: create_collector = Set.new, saved_collector: saved = Set.new) &&
                (errors = Setup::DataTypeOptimizer.save_data_types).blank?
=======
            unless Cenit::Utility.save(collection, create_collector: create_collector = Set.new, saved_collector: saved = Set.new)
>>>>>>> 46ccd707
              collection.errors.full_messages.each { |msg| errors << msg }
              collection.errors.clear
              if Cenit::Utility.save(collection, {create_collector: create_collector})
                pull_request[:fixed_errors] = errors
                errors = []
              else
                saved.each do |obj|
                  if obj = obj.reload rescue nil
                    obj.delete
                  end
                end
              end
            end
            if errors.blank?
              Setup::Collection.where(name: shared_collection.name).delete
              collection.name = shared_collection.name
              collection.save
              pull_data = pull_request.delete(:pull_data)
              pull_request[:created_records] = collection.inspect_json(inspecting: :id, inspect_scope: create_collector).reject { |_, value| !value.is_a?(Enumerable) }
              pull_request[:pull_data] = pull_data
              pull_request[:collection] = {id: collection.id.to_s}
            end
          rescue Exception => ex
            errors << ex.message
          end
          pull_request[:errors] = errors unless errors.blank?
        end
        pull_request
      end

      def build_gem(shared_collection)
        data =
            {
                summary: shared_collection.summary,
                description: shared_collection.description,
                homepage: Cenit.homepage
            }.merge(shared_collection.to_hash).with_indifferent_access

        CenitCmd::Collection.new.build_gem(data)
      end

      def build_collection(source, klass)
        if source.nil? || source.is_a?(Array) # bulk share
          klass = klass.to_s.constantize unless klass.is_a?(Class)
          collection = Setup::Collection.new
          collection.send("#{klass.to_s.split('::').last.downcase.pluralize}=", source ? klass.any_in(id: source) : klass.all)
        else # simple share
          if source.is_a?(Setup::Collection)
            collection = source
          else
            collection = Setup::Collection.new(name: @object.try(:name))
            collection.send("#{source.class.to_s.split('::').last.downcase.pluralize}") << source
          end
        end
        collection.check_dependencies
        collection
      end

      def store(shared_collection)
        return false unless shared_collection.save
        if Cenit.share_on_github

        end
        if Cenit.share_on_ruby_gems

        end
        true
      end
    end
  end
end<|MERGE_RESOLUTION|>--- conflicted
+++ resolved
@@ -64,11 +64,11 @@
         [collection_data, pull_data, updated_records].each { |hash| hash.each_key { |key| hash.delete(key) if hash[key].empty? } }
 
         {
-            pull_parameters: pull_parameters,
-            updated_records: updated_records,
-            missing_parameters: missing_parameters,
-            pull_data: pull_data,
-            collection_data: collection_data
+          pull_parameters: pull_parameters,
+          updated_records: updated_records,
+          missing_parameters: missing_parameters,
+          pull_data: pull_data,
+          collection_data: collection_data
         }
       end
 
@@ -83,16 +83,7 @@
             begin
               collection.name = BSON::ObjectId.new.to_s
             end while Setup::Collection.where(name: collection.name).present?
-<<<<<<< HEAD
-            Cenit::Utility.bind_references(collection, skip_error_report: true)
-            collection.libraries.each { |lib| lib.run_after_initialized }
-            collection.libraries.each { |lib| lib.schemas.each(&:bind_includes) }
-            collection.libraries.each { |lib| lib.schemas.each(&:run_after_initialized) }
-            unless Cenit::Utility.save(collection, create_collector: create_collector = Set.new, saved_collector: saved = Set.new) &&
-                (errors = Setup::DataTypeOptimizer.save_data_types).blank?
-=======
             unless Cenit::Utility.save(collection, create_collector: create_collector = Set.new, saved_collector: saved = Set.new)
->>>>>>> 46ccd707
               collection.errors.full_messages.each { |msg| errors << msg }
               collection.errors.clear
               if Cenit::Utility.save(collection, {create_collector: create_collector})
@@ -125,11 +116,11 @@
 
       def build_gem(shared_collection)
         data =
-            {
-                summary: shared_collection.summary,
-                description: shared_collection.description,
-                homepage: Cenit.homepage
-            }.merge(shared_collection.to_hash).with_indifferent_access
+          {
+            summary: shared_collection.summary,
+            description: shared_collection.description,
+            homepage: Cenit.homepage
+          }.merge(shared_collection.to_hash).with_indifferent_access
 
         CenitCmd::Collection.new.build_gem(data)
       end
