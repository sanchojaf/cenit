require 'json'
require 'openssl'
require 'bunny'

module Cenit
  class Rabbit

    class << self

      def enqueue(message)
        message = message.with_indifferent_access
        task_class, task, report = detask(message)
        if task_class
          task ||= task_class.create(message: message)
          if Cenit.send('asynchronous_' + task_class.to_s.split('::').last.underscore)
            message[:task_id] = task.id.to_s
            message[:token] = CenitToken.create(data: {account_id: Account.current.id.to_s}).token
            conn = Bunny.new(automatically_recover: false)
            conn.start
            ch = conn.create_channel
            q = ch.queue('cenit')
            ch.default_exchange.publish(message.to_json, routing_key: q.name)
            conn.close
          else
            message[:task] = task
            process_message(message)
          end
          task
        else
          Setup::Notification.create(message: report)
        end
      end

      def process_message(message)
        message = JSON.parse(message) unless message.is_a?(Hash)
        message = message.with_indifferent_access
        message_token = message.delete(:token)
        if token = CenitToken.where(token: message_token).first
          if account = Account.where(id: token.data[:account_id]).first
            Account.current = account if Account.current.nil?
          end
          token.destroy
        else
          account = nil
        end
        if Account.current.nil? || (message_token.present? && Account.current != account)
          Setup::Notification.create(message: "Invalid message #{message}")
        else
          begin
            task_class, task, report = detask(message)
            if task ||= task_class && task_class.create(message: message)
              if task.status == :running
                task.notify(message: "Can't be executed because is already running")
              else
                task.execute
              end
            else
              Setup::Notification.create(message: report)
            end
          rescue Exception => ex
            if task
              task.notify(message: ex.message)
            else
              Setup::Notification.create(message: "Can not execute task for message: #{message}")
            end
          end
        end
      end

      private

<<<<<<< HEAD
        notification =
            (translation[:notification_id] && Setup::Notification.where(id: translation[:notification_id]).first) ||
                Setup::Notification.new(flow: translation[:flow],
                                        message: translation[:message],
                                        exception_message: translation[:exception_message])
        notification.response = translation[:response].to_s
        notification.retries += 1 unless notification.new_record?
        notification.save
=======
      def detask(message)
        report = nil
        case task = message.delete(:task)
        when Class
          task_class = task
          task = nil
        when Setup::Task
          task_class = task.class
        when String
          unless task_class = task.constantize rescue nil
            report = "Invalid task class name: #{task}"
          end
          task = nil
        else
          task_class = nil
          if task
            report = "Invalid task argument: #{task}"
            task = nil
          elsif id = message.delete(:task_id)
            if task = Setup::Task.where(id: id).first
              task_class = task.class
            else
              report = "Task with ID '#{id}' not found"
            end
          else
            report = 'Task information is missing'
          end
        end
        [task_class, task, report]
>>>>>>> d7685759
      end
    end
  end
end<|MERGE_RESOLUTION|>--- conflicted
+++ resolved
@@ -69,16 +69,6 @@
 
       private
 
-<<<<<<< HEAD
-        notification =
-            (translation[:notification_id] && Setup::Notification.where(id: translation[:notification_id]).first) ||
-                Setup::Notification.new(flow: translation[:flow],
-                                        message: translation[:message],
-                                        exception_message: translation[:exception_message])
-        notification.response = translation[:response].to_s
-        notification.retries += 1 unless notification.new_record?
-        notification.save
-=======
       def detask(message)
         report = nil
         case task = message.delete(:task)
@@ -108,7 +98,6 @@
           end
         end
         [task_class, task, report]
->>>>>>> d7685759
       end
     end
   end
