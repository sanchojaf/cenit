  module Cenit
    module Handler
      class ProductHandler < Base
        attr_reader :params, :options, :taxon_ids, :parent_id

        def initialize(message, endpoint)
          super message
          @params = @payload[:products]
          if endpoint
            @params.each {|p| p[:connection_id] = endpoint.id}
          end
        end

        def process
<<<<<<< HEAD
          p = params.first
          
          #"taxons": [
          #  [ "Categories",  "Clothes", "T-Shirts" ],
          #  [ "Brands", "Spree" ],
          #  [ "Brands", "Open Source" ]
          #],

          # require transform in 

          #"taxons_attributes" => [
          #  { "breadcrumb" => ["Categories","Clothes", "T-Shirts"] },
          #  { "breadcrumb" => ["Brands","Spree"] },
          #  { "breadcrumb" => ["Brands","Open Source"] }
          #],        
          
          if p[:taxons].present? 
            taxons = []
            taxon_breadcrumb = p.delete :taxons
            taxon_breadcrumb.each do |breadcrumb|
              taxons << { "breadcrumb" => breadcrumb }
            end
            p["taxons_attributes"] = taxons
          end  
          
          
          if p[:images].present? 
            images = []
            images_attributes = p.delete :images
            images_attributes.each do |image|
              
              if image[:dimension].present? && ! image[:dimension].nil?
                dimension_attributes = image.delete :dimension
                image["dimension_attributes"] = dimension_attributes
              end                  
              
              images << image
            end  
            p["images_attributes"] = images
          end 
          
          
          #"properties": {
          #  "material": "cotton",
          #  "fit": "smart fit"
          #},
          
          # require transform in
          
          #"properties_attributes" => [
          #  { "name" => "material", 
          #    "presentation" => "cotton" },
          #  { "name" => "fit", 
          #    "presentation" => "smart fit" },
          #],
          
          if p[:properties].present?
            properties = []
            properties_attributes = p.delete :properties
            properties_attributes.each do |name, presentation|
              properties << {"name" => name, "presentation" => presentation }
            end
            p["properties_attributes"] = properties
          end    
                     
                     
        #  "variants" :[
        #        { "sku": "SPREE-T-SHIRT-S",
        #          "price": 39.99,
        #          "cost_price": 22.33,
        #          "quantity": 1,
        #          "options": {
        #            "color": "GREY",
        #            "size": "S"
        #          },
        #          "images": [
        #            { "url": "http://dummyimage.com/600x400/000/fff.jpg&text=Spree T-Shirt Grey Small",
        #              "position": 1,
        #              "title": "Spree T-Shirt - Grey Small",
        #              "type": "thumbnail",
        #              "dimensions": {
        #                "height": 220,
        #                "width": 100
        #              }
        #            }
        #          ]
        #        }
        #      ] 
        
        # require transform in 
        
        # "variants_attributes" => [
        #    {
        #      "sku" => "SPREE-T-SHIRT-S",
        #      "price" => 39.99,
        #      "cost_price" => 22.33,
        #      "quantity" => 1,
        #      "options_attributes" => [
        #        { "option_type" => "color",
        #          "option_value" => "GREY",
        #        },
        #        { "option_type" => "size",
        #          "option_value" => "S",
        #        },
        #      ],
        #      "images_attributes" => [
        #        {
        #          "url" => "http://dummyimage.com/600x400/000/fff.jpg&text=Spree T-Shirt Grey Small",
        #          "position" => 1,
        #          "title" => "Spree T-Shirt - Grey Small",
        #          "type" => "thumbnail",
        #          "dimension_attributes" => {
        #            "height" => 220,
        #            "width" => 100
        #          }
        #        }
        #      ]
        #    }
        #  ]
             
          
          if p[:variants].present? 
            variants = []
            variants_attributes = p.delete :variants
            
            
            variants_attributes.each do |variant|
                           
              if variant[:options].present? && ! variant[:options].nil?
                options = []
                options_attributes = variant.delete :options
                options_attributes.each do |option_type, option_value|
                  options << {"option_type" => option_type ,"option_value" => option_value}
                end  
                variant["options_attributes"] = options
              end  
              
              if variant[:images].present? && ! variant[:images].nil?
                images = []
                images_attributes = variant.delete :images
                images_attributes.each do |image|
                  
                  if image[:dimension].present? && ! image[:dimension].nil?
                    dimension_attributes = image.delete :dimension
                    image["dimension_attributes"] = dimension_attributes
                  end                  
                  
                  images << image
                end  
                variant["images_attributes"] = images
              end 
              
              variants << variant
=======
          product_ids = []
          params.each do |p|
            p[:id] = p[:name].downcase.gsub(' ', '_') if p[:id].empty?
            p[:variants_attributes] = process_variants(p.delete :variants) if p[:variants].present?
            p[:taxons_attributes] = process_taxons(p.delete :taxons) if p[:taxons].present?
            p[:properties_attributes] = process_properties(p.delete :properties) if p[:properties].present?
            p.delete :options
            p.delete :images

            @product = Hub::Product.where(id: p[:id]).first
            if @product
              @product.update_attributes(p)
            else
              @product = Hub::Product.new(p)
            end
            product_ids << @product.save ? @product.id : 0
          end
          response "Products saved: #{product_ids.to_s}"
        end

        def process_variants(variants_params)
          variants = []
          variants_params.each do |variant|
            if variant[:options].present?
              options = variant.delete :options
              variant[:options_attributes] = options.map {|k, v| {:option_type => k, :option_value => v}}
            end
            if variant[:images].present?
              images = []
              images_attributes = variant.delete :images
              images_attributes.each do |image|
                image[:dimensions_attributes] = image.delete :dimensions if image[:dimensions].present?
                images << image
              end
              variant[:images_attributes] = images
>>>>>>> 3a66afd0
            end
            variants << variant
          end
          variants
        end

<<<<<<< HEAD
          if @product.save
            puts "^^^^^^^^^^^^^^^^^^^^^^^^^^ params #{p.inspect}"
            response "Product #{@product.id} saved"
          else
            response "Could not save the Product #{@product.errors.messages.inspect}", 500
          end
=======
        def process_taxons(taxons_params)
          taxons_params.map {|x| {:breadcrumb => x}}
        end

        def process_properties(properties_params)
          properties_params.map {|k, v| {:name => k, :presentation => v}}
>>>>>>> 3a66afd0
        end

      end
    end
  end<|MERGE_RESOLUTION|>--- conflicted
+++ resolved
@@ -12,161 +12,6 @@
         end
 
         def process
-<<<<<<< HEAD
-          p = params.first
-          
-          #"taxons": [
-          #  [ "Categories",  "Clothes", "T-Shirts" ],
-          #  [ "Brands", "Spree" ],
-          #  [ "Brands", "Open Source" ]
-          #],
-
-          # require transform in 
-
-          #"taxons_attributes" => [
-          #  { "breadcrumb" => ["Categories","Clothes", "T-Shirts"] },
-          #  { "breadcrumb" => ["Brands","Spree"] },
-          #  { "breadcrumb" => ["Brands","Open Source"] }
-          #],        
-          
-          if p[:taxons].present? 
-            taxons = []
-            taxon_breadcrumb = p.delete :taxons
-            taxon_breadcrumb.each do |breadcrumb|
-              taxons << { "breadcrumb" => breadcrumb }
-            end
-            p["taxons_attributes"] = taxons
-          end  
-          
-          
-          if p[:images].present? 
-            images = []
-            images_attributes = p.delete :images
-            images_attributes.each do |image|
-              
-              if image[:dimension].present? && ! image[:dimension].nil?
-                dimension_attributes = image.delete :dimension
-                image["dimension_attributes"] = dimension_attributes
-              end                  
-              
-              images << image
-            end  
-            p["images_attributes"] = images
-          end 
-          
-          
-          #"properties": {
-          #  "material": "cotton",
-          #  "fit": "smart fit"
-          #},
-          
-          # require transform in
-          
-          #"properties_attributes" => [
-          #  { "name" => "material", 
-          #    "presentation" => "cotton" },
-          #  { "name" => "fit", 
-          #    "presentation" => "smart fit" },
-          #],
-          
-          if p[:properties].present?
-            properties = []
-            properties_attributes = p.delete :properties
-            properties_attributes.each do |name, presentation|
-              properties << {"name" => name, "presentation" => presentation }
-            end
-            p["properties_attributes"] = properties
-          end    
-                     
-                     
-        #  "variants" :[
-        #        { "sku": "SPREE-T-SHIRT-S",
-        #          "price": 39.99,
-        #          "cost_price": 22.33,
-        #          "quantity": 1,
-        #          "options": {
-        #            "color": "GREY",
-        #            "size": "S"
-        #          },
-        #          "images": [
-        #            { "url": "http://dummyimage.com/600x400/000/fff.jpg&text=Spree T-Shirt Grey Small",
-        #              "position": 1,
-        #              "title": "Spree T-Shirt - Grey Small",
-        #              "type": "thumbnail",
-        #              "dimensions": {
-        #                "height": 220,
-        #                "width": 100
-        #              }
-        #            }
-        #          ]
-        #        }
-        #      ] 
-        
-        # require transform in 
-        
-        # "variants_attributes" => [
-        #    {
-        #      "sku" => "SPREE-T-SHIRT-S",
-        #      "price" => 39.99,
-        #      "cost_price" => 22.33,
-        #      "quantity" => 1,
-        #      "options_attributes" => [
-        #        { "option_type" => "color",
-        #          "option_value" => "GREY",
-        #        },
-        #        { "option_type" => "size",
-        #          "option_value" => "S",
-        #        },
-        #      ],
-        #      "images_attributes" => [
-        #        {
-        #          "url" => "http://dummyimage.com/600x400/000/fff.jpg&text=Spree T-Shirt Grey Small",
-        #          "position" => 1,
-        #          "title" => "Spree T-Shirt - Grey Small",
-        #          "type" => "thumbnail",
-        #          "dimension_attributes" => {
-        #            "height" => 220,
-        #            "width" => 100
-        #          }
-        #        }
-        #      ]
-        #    }
-        #  ]
-             
-          
-          if p[:variants].present? 
-            variants = []
-            variants_attributes = p.delete :variants
-            
-            
-            variants_attributes.each do |variant|
-                           
-              if variant[:options].present? && ! variant[:options].nil?
-                options = []
-                options_attributes = variant.delete :options
-                options_attributes.each do |option_type, option_value|
-                  options << {"option_type" => option_type ,"option_value" => option_value}
-                end  
-                variant["options_attributes"] = options
-              end  
-              
-              if variant[:images].present? && ! variant[:images].nil?
-                images = []
-                images_attributes = variant.delete :images
-                images_attributes.each do |image|
-                  
-                  if image[:dimension].present? && ! image[:dimension].nil?
-                    dimension_attributes = image.delete :dimension
-                    image["dimension_attributes"] = dimension_attributes
-                  end                  
-                  
-                  images << image
-                end  
-                variant["images_attributes"] = images
-              end 
-              
-              variants << variant
-=======
           product_ids = []
           params.each do |p|
             p[:id] = p[:name].downcase.gsub(' ', '_') if p[:id].empty?
@@ -191,39 +36,37 @@
           variants = []
           variants_params.each do |variant|
             if variant[:options].present?
+          if p[:taxons].present? 
               options = variant.delete :options
               variant[:options_attributes] = options.map {|k, v| {:option_type => k, :option_value => v}}
             end
+            p["taxons_attributes"] = taxons
+          end  
+          
+          
             if variant[:images].present?
               images = []
               images_attributes = variant.delete :images
               images_attributes.each do |image|
                 image[:dimensions_attributes] = image.delete :dimensions if image[:dimensions].present?
+                image["dimension_attributes"] = dimension_attributes
+              end                  
+              
                 images << image
               end
               variant[:images_attributes] = images
->>>>>>> 3a66afd0
             end
             variants << variant
           end
           variants
         end
 
-<<<<<<< HEAD
-          if @product.save
-            puts "^^^^^^^^^^^^^^^^^^^^^^^^^^ params #{p.inspect}"
-            response "Product #{@product.id} saved"
-          else
-            response "Could not save the Product #{@product.errors.messages.inspect}", 500
-          end
-=======
         def process_taxons(taxons_params)
           taxons_params.map {|x| {:breadcrumb => x}}
         end
 
         def process_properties(properties_params)
           properties_params.map {|k, v| {:name => k, :presentation => v}}
->>>>>>> 3a66afd0
         end
 
       end
