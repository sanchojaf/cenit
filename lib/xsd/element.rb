--- conflicted
+++ resolved
@@ -10,26 +10,18 @@
       super
       _, max_occurs = attributes.detect { |a| a[0] == 'maxOccurs' }
       @max_occurs =
-          if max_occurs
-            max_occurs == 'unbounded' ? :unbounded : max_occurs.to_i
-          else
-            1
-          end
+        if max_occurs
+          max_occurs == 'unbounded' ? :unbounded : max_occurs.to_i
+        else
+          1
+        end
       _, min_occurs = attributes.detect { |a| a[0] == 'minOccurs' }
       @min_occurs =
-<<<<<<< HEAD
-          if min_occurs
-            min_occurs == 'unbounded' ? 0 : min_occurs.to_i
-          else
-            1
-          end
-=======
         if min_occurs
           min_occurs == 'unbounded' ? 0 : min_occurs.to_i
         else
           1
         end
->>>>>>> a5168776
       _, @ref = attributes.detect { |a| a[0] == 'ref' }
     end
 
@@ -44,29 +36,29 @@
     def to_json_schema
       return qualify_element(@ref).to_json_schema if @ref
       json =
-          {
-              'title' => name.to_title,
-              'edi' => {'segment' => name},
-              'type' => 'object'
-          }
+        {
+          'title' => name.to_title,
+          'edi' => {'segment' => name},
+          'type' => 'object'
+        }
       merge_json =
-          if @type
-            if @type.is_a?(ComplexType)
-              @type.to_json_schema
-            else
-              {
-                  'properties' => {
-                      'value' => @type.to_json_schema.merge('title' => 'Value',
-                                                            'xml' => {'content' => true})
-                  }
+        if @type
+          if @type.is_a?(ComplexType)
+            @type.to_json_schema
+          else
+            {
+              'properties' => {
+                'value' => @type.to_json_schema.merge('title' => 'Value',
+                                                      'xml' => {'content' => true})
               }
-            end
-          else
-            if (type_schema = qualify_type(type_name).to_json_schema)['$ref']
-              type_schema = type_schema['$ref']
-            end
-            {'extends' => type_schema}
+            }
           end
+        else
+          if (type_schema = qualify_type(type_name).to_json_schema)['$ref']
+            type_schema = type_schema['$ref']
+          end
+          {'extends' => type_schema}
+        end
       json.merge(merge_json)
     end
   end
