--- conflicted
+++ resolved
@@ -18,15 +18,9 @@
     end
 
     {
-<<<<<<< HEAD
-        element: :elements,
-        simpleType: :types,
-        complexType: :types
-=======
       element: :elements,
       simpleType: :types,
       complexType: :types
->>>>>>> a5168776
     }.each do |tag_name, store_id|
       class_eval("def when_#{tag_name}_end(#{tag_name})
           @#{store_id} << #{tag_name}
