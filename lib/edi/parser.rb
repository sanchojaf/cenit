--- conflicted
+++ resolved
@@ -18,10 +18,12 @@
 
       def parse_json(data_type, content, options={}, record=nil, model=nil)
         content = JSON.parse(content) unless content.is_a?(Hash)
-        ignore = (options[:ignore] || [])
-        ignore = [ignore] unless ignore.is_a?(Enumerable)
-        ignore = ignore.select { |p| p.is_a?(Symbol) || p.is_a?(String) }.collect(&:to_sym)
-        options[:ignore] = ignore
+        [:ignore, :reset].each do |opt|
+          val = (options[opt] || [])
+          val = [val] unless val.is_a?(Enumerable)
+          val = val.select { |p| p.is_a?(Symbol) || p.is_a?(String) }.collect(&:to_sym)
+          options[opt] = val
+        end
         unless (primary_field_option = options[:primary_field]).nil? || primary_field_option.is_a?(Symbol)
           options[:primary_field] = primary_field_option.to_s.to_sym
         end
@@ -120,34 +122,6 @@
             return json
           end
         end
-<<<<<<< HEAD
-        resetting = json['_reset'] || []
-        resetting = [resetting] unless resetting.is_a?(Enumerable)
-        json_schema = data_type.merge_schema(json_schema)
-        json_schema['properties'].each do |property_name, property_schema|
-          next if options[:ignore].include?(property_name.to_sym)
-          property_schema = data_type.merge_schema(property_schema)
-          name = property_schema['edi']['segment'] if property_schema['edi']
-          name ||= property_name
-          property_model = model.property_model(property_name)
-          case property_schema['type']
-          when 'array'
-            next unless updating | (association = record.send(property_name)).blank?
-            items_schema = data_type.merge_schema(property_schema['items'] || {})
-            unless !resetting.include?(property_name) && association && property_schema['referenced']
-              record.send("#{property_name}=", [])
-              association = record.send(property_name)
-            end
-            if property_value = json[name]
-              property_value = [property_value] unless property_value.is_a?(Array)
-              property_value.each do |sub_value|
-                if property_model && property_model.persistable? && sub_value['_reference']
-                  sub_value = Cenit::Utility.deep_remove(sub_value, '_reference')
-                  record.instance_variable_set(:@_references, references = {}) unless references = record.instance_variable_get(:@_references)
-                  (references[property_name] ||= []) << {model: property_model, criteria: sub_value}
-                  if sub_value = Cenit::Utility.find_record(association, sub_value)
-                    association.delete(sub_value)
-=======
         json_schema = data_type.merge_schema(json_schema)
         if json.is_a?(Hash)
           resetting = json['_reset'] || []
@@ -203,7 +177,6 @@
                     end
                   else
                     record.send("#{property_name}=", nil) unless options[:add_only]
->>>>>>> d7685759
                   end
                 else
                   next if (updating && (property_name == '_id' || name == primary_field.to_s))
@@ -227,11 +200,6 @@
                 sub_record.send("#{property_name}=", value)
                 record.send("#{property_name}=", nil)
               end
-<<<<<<< HEAD
-            else
-              record.send("#{property_name}=", nil)
-=======
->>>>>>> d7685759
             end
             record = do_parse_json(data_type, sub_model, json, options, data_type.merged_schema, sub_record)
           end
