--- conflicted
+++ resolved
@@ -67,25 +67,25 @@
           sub_element_schemas.each do |property_name, property_schema|
             next unless sub_element
             case property_schema['type']
-              when 'array'
-                relation = model.reflect_on_association(property_name)
-                next unless [:has_many, :has_and_belongs_to_many, :embeds_many].include?(relation.macro)
-                property_schema = data_type.merge_schema(property_schema['items'])
-                property_model = relation.klass
-                while sub_element && sub_record = do_parse_xml(data_type, property_model, sub_element, options, property_schema)
-                  record.send(property_name) << sub_record
-                  sub_element = sub_element.next_element
-                end
-              when 'object'
-                relation = model.reflect_on_association(property_name)
-                next unless [:has_one, :embeds_one].include?(relation.macro)
-                property_model = relation.klass
-                if sub_record = do_parse_xml(data_type, property_model, sub_element, options, property_schema, nil, nil, property_name)
-                  record.send("#{property_name}=", sub_record)
-                  sub_element = sub_element.next_element
-                end
-              else
-                raise Exception.new('These should not be read')
+            when 'array'
+              relation = model.reflect_on_association(property_name)
+              next unless [:has_many, :has_and_belongs_to_many, :embeds_many].include?(relation.macro)
+              property_schema = data_type.merge_schema(property_schema['items'])
+              property_model = relation.klass
+              while sub_element && sub_record = do_parse_xml(data_type, property_model, sub_element, options, property_schema)
+                record.send(property_name) << sub_record
+                sub_element = sub_element.next_element
+              end
+            when 'object'
+              relation = model.reflect_on_association(property_name)
+              next unless [:has_one, :embeds_one].include?(relation.macro)
+              property_model = relation.klass
+              if sub_record = do_parse_xml(data_type, property_model, sub_element, options, property_schema, nil, nil, property_name)
+                record.send("#{property_name}=", sub_record)
+                sub_element = sub_element.next_element
+              end
+            else
+              raise Exception.new('These should not be read')
             end
           end
         end
@@ -114,24 +114,6 @@
           name ||= property_name
           property_model = model.property_model(property_name)
           case property_schema['type']
-<<<<<<< HEAD
-            when 'array'
-              next unless updating | (property_value = record.send(property_name)).blank?
-              property_schema = data_type.merge_schema(property_schema['items'])
-              record.send("#{property_name}=", []) unless property_value && property_schema['referenced']
-              if property_value = json[name]
-                raise Exception.new("Array value expected for property #{property_name} but #{property_value.class} found: #{property_value}") unless property_value.is_a?(Array)
-                property_value.each do |sub_value|
-                  if sub_value['$referenced']
-                    sub_value = Cenit::Utility.deep_remove(sub_value, '$referenced')
-                    if value = Cenit::Utility.find_record(property_model.all, sub_value)
-                      if !(association = record.send(property_name)).include?(value)
-                        association << value
-                      end
-                    else
-                      record.instance_variable_set(:@_references, references = {}) unless references = record.instance_variable_get(:@_references)
-                      (references[property_name] ||= []) << {model: property_model, criteria: sub_value}
-=======
           when 'array'
             next unless updating | (property_value = record.send(property_name)).blank?
             property_schema = data_type.merge_schema(property_schema['items'])
@@ -143,29 +125,17 @@
                   if value = Cenit::Utility.find_record(property_model.all, sub_value)
                     if !(association = record.send(property_name)).include?(value)
                       association << value
->>>>>>> 420c31b7
                     end
                   else
-                    if !(association = record.send(property_name)).include?(value = do_parse_json(data_type, property_model, sub_value, options, property_schema))
-                      association << value
-                    end
-                  end
-                end
-              end
-<<<<<<< HEAD
-            when 'object'
-              next if !updating && record.send(property_name)
-              if property_value = json[name]
-                raise Exception.new("Hash value expected for property #{property_name} but #{property_value.class} found: #{property_value}") unless property_value.is_a?(Hash)
-                if property_value['$referenced']
-                  property_value = Cenit::Utility.deep_remove(property_value, '$referenced')
-                  if value = Cenit::Utility.find_record(property_model.all, property_value)
-                    record.send("#{property_name}=", value)
-                  else
                     record.instance_variable_set(:@_references, references = {}) unless references = record.instance_variable_get(:@_references)
-                    references[property_name] = {model: property_model, criteria: property_value}
-                  end
-=======
+                    (references[property_name] ||= []) << {model: property_model, criteria: sub_value}
+                  end
+                else
+                  if !(association = record.send(property_name)).include?(value = do_parse_json(data_type, property_model, sub_value, options, property_schema))
+                    association << value
+                  end
+                end
+              end
             end
           when 'object'
             next if !updating && record.send(property_name)
@@ -174,36 +144,28 @@
                 property_value = Cenit::Utility.deep_remove(property_value, '$referenced')
                 if value = Cenit::Utility.find_record(property_model.all, property_value)
                   record.send("#{property_name}=", value)
->>>>>>> 420c31b7
                 else
-                  record.send("#{property_name}=", do_parse_json(data_type, property_model, property_value, options, property_schema))
+                  record.instance_variable_set(:@_references, references = {}) unless references = record.instance_variable_get(:@_references)
+                  references[property_name] = {model: property_model, criteria: property_value}
                 end
               else
-                record.send("#{property_name}=", nil)
-              end
-            else
-<<<<<<< HEAD
-              next if (updating && property_name == '_id') || (!updating && record.send(property_name))
-              if (property_value = json[name]).is_a?(Hash) || property_value.is_a?(Array)
-                raise Exception.new("Simple value expected for property #{property_name} but #{property_value.class} found: #{property_value}")
-              end
-              record.send("#{property_name}=", property_value)
-=======
+                record.send("#{property_name}=", do_parse_json(data_type, property_model, property_value, options, property_schema))
+              end
+            else
               record.send("#{property_name}=", nil)
             end
           else
             next if (updating && property_name == '_id') || (!updating && record.send(property_name))
             property_value = json[name]
             record.send("#{property_name}=", property_value)
->>>>>>> 420c31b7
           end
         end
 
         if (sub_model = json_schema['sub_schema']) &&
-            (sub_model = json.send(:eval, sub_model)) &&
-            (data_type = data_type.find_data_type(sub_model)) &&
-            (sub_model = data_type.records_model) &&
-            sub_model != model
+          (sub_model = json.send(:eval, sub_model)) &&
+          (data_type = data_type.find_data_type(sub_model)) &&
+          (sub_model = data_type.records_model) &&
+          sub_model != model
           sub_record = (updating ? record : sub_model.new)
           json_schema['properties'].each do |property_name, property_schema|
             if value = record.send(property_name)
@@ -299,52 +261,52 @@
           next if json[property_name]
           property_schema = data_type.merge_schema(property_schema)
           case property_schema['type']
-            when 'array'
-              relation = model.reflect_on_association(property_name)
-              next unless [:has_many, :has_and_belongs_to_many, :embeds_many].include?(relation.macro)
-              property_schema = data_type.merge_schema(property_schema['items'])
-              property_model = relation.klass
-              property_json = []
-              while (sub_segment = do_parse_edi(data_type, property_model, content, property_schema, start, field_sep, segment_sep, report))[0]
-                property_json << sub_segment[0]
-                (record.send(property_name)) << sub_segment[2]
-                start = sub_segment[1]
-              end
-              json[property_name] = property_json unless property_json.empty?
-            when 'object'
-              relation = model.reflect_on_association(property_name)
-              next unless [:has_one, :embeds_one].include?(relation.macro)
-              property_model = relation.klass
-              if field = fields.shift #composite field
-                property_json = {}
-                property_record = property_model.new
-                sub_elements = field.split(':')
-                property_schema['properties'].each do |key, _|
-                  if (sub_element = sub_elements.shift) && !sub_element.blank?
-                    property_json[key] = sub_element
-                    property_record.send("#{key}=", sub_element)
-                  end
-                end
-                property_json.empty? ? (property_json = nil) : record.send("#{property_name}=", property_record)
-              else
-                property_json, start, property_record = do_parse_edi(data_type, property_model, content, property_schema, start, field_sep, segment_sep, report)
-                record.send("#{property_name}=", property_record) if property_record
-              end
-              json[property_name] = property_json if property_json
-            else
-              if (field = fields.shift) && field.length != 0
-                json[property_name] = field
-                record.send("#{property_name}=", field)
-              end
+          when 'array'
+            relation = model.reflect_on_association(property_name)
+            next unless [:has_many, :has_and_belongs_to_many, :embeds_many].include?(relation.macro)
+            property_schema = data_type.merge_schema(property_schema['items'])
+            property_model = relation.klass
+            property_json = []
+            while (sub_segment = do_parse_edi(data_type, property_model, content, property_schema, start, field_sep, segment_sep, report))[0]
+              property_json << sub_segment[0]
+              (record.send(property_name)) << sub_segment[2]
+              start = sub_segment[1]
+            end
+            json[property_name] = property_json unless property_json.empty?
+          when 'object'
+            relation = model.reflect_on_association(property_name)
+            next unless [:has_one, :embeds_one].include?(relation.macro)
+            property_model = relation.klass
+            if field = fields.shift #composite field
+              property_json = {}
+              property_record = property_model.new
+              sub_elements = field.split(':')
+              property_schema['properties'].each do |key, _|
+                if (sub_element = sub_elements.shift) && !sub_element.blank?
+                  property_json[key] = sub_element
+                  property_record.send("#{key}=", sub_element)
+                end
+              end
+              property_json.empty? ? (property_json = nil) : record.send("#{property_name}=", property_record)
+            else
+              property_json, start, property_record = do_parse_edi(data_type, property_model, content, property_schema, start, field_sep, segment_sep, report)
+              record.send("#{property_name}=", property_record) if property_record
+            end
+            json[property_name] = property_json if property_json
+          else
+            if (field = fields.shift) && field.length != 0
+              json[property_name] = field
+              record.send("#{property_name}=", field)
+            end
           end
           return [nil, start, nil] if !json[property_name] && json.empty? && required.include?(property_name)
         end
 
         if (sub_model = json_schema['sub_schema']) &&
-            (sub_model = record.try(:eval, sub_model)) &&
-            (data_type = data_type.find_data_type(sub_model)) &&
-            (sub_model = data_type.records_model) &&
-            sub_model != model
+          (sub_model = record.try(:eval, sub_model)) &&
+          (data_type = data_type.find_data_type(sub_model)) &&
+          (sub_model = data_type.records_model) &&
+          sub_model != model
           sub_record = sub_model.new
           json_schema['properties'].each do |property_name, property_schema|
             if value = record.send(property_name)
