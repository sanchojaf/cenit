--- conflicted
+++ resolved
@@ -62,22 +62,22 @@
           #raise Exception.new("Unexpected attribute '#{attr.name}'") unless property = attributes[attr.name]
           if property = attributes[attr.name]
             value =
-                if (attr_schema = attribute_schemas[attr.name])['type'] == 'array'
-                  attr.value.split(' ')
-                else
-                  attr.value
-                end
+              if (attr_schema = attribute_schemas[attr.name])['type'] == 'array'
+                attr.value.split(' ')
+              else
+                attr.value
+              end
             record.send("#{property}=", value)
           end
         end
         if sub_element_schemas.empty?
           if content_property
             content =
-                if element.children.empty?
-                  element.content
-                else
-                  Hash.from_xml(element.to_xml).values.first
-                end
+              if element.children.empty?
+                element.content
+              else
+                Hash.from_xml(element.to_xml).values.first
+              end
             record.send("#{content_property}=", content)
           end
         else
@@ -85,21 +85,21 @@
           sub_element_schemas.each do |property_name, property_schema|
             next unless sub_element
             case property_schema['type']
-              when 'array'
-                property_schema = data_type.merge_schema(property_schema['items'])
-                property_model = model.property_model(property_name)
-                while sub_element && sub_record = do_parse_xml(data_type, property_model, sub_element, options, property_schema)
-                  record.send(property_name) << sub_record
-                  sub_element = sub_element.next_element
-                end
-              when 'object'
-                property_model = model.property_model(property_name)
-                if sub_record = do_parse_xml(data_type, property_model, sub_element, options, property_schema, nil, nil, property_name)
-                  record.send("#{property_name}=", sub_record)
-                  sub_element = sub_element.next_element
-                end
-              else
-                record.send("#{property_name}=", Hash.from_xml(sub_element.to_xml).values.first)
+            when 'array'
+              property_schema = data_type.merge_schema(property_schema['items'])
+              property_model = model.property_model(property_name)
+              while sub_element && sub_record = do_parse_xml(data_type, property_model, sub_element, options, property_schema)
+                record.send(property_name) << sub_record
+                sub_element = sub_element.next_element
+              end
+            when 'object'
+              property_model = model.property_model(property_name)
+              if sub_record = do_parse_xml(data_type, property_model, sub_element, options, property_schema, nil, nil, property_name)
+                record.send("#{property_name}=", sub_record)
+                sub_element = sub_element.next_element
+              end
+            else
+              record.send("#{property_name}=", Hash.from_xml(sub_element.to_xml).values.first)
             end
           end
         end
@@ -131,51 +131,42 @@
           name ||= property_name
           property_model = model.property_model(property_name)
           case property_schema['type']
-            when 'array'
-              next unless updating | (association = record.send(property_name)).blank?
-              items_schema = data_type.merge_schema(property_schema['items'] || {})
-              unless !resetting.include?(property_name) && association && property_schema['referenced']
-                record.send("#{property_name}=", [])
-                association = record.send(property_name)
-              end
-              if property_value = json[name]
-                property_value = [property_value] unless property_value.is_a?(Array)
-                property_value.each do |sub_value|
-                  if property_model && property_model.persistable? && sub_value['_reference']
-                    sub_value = Cenit::Utility.deep_remove(sub_value, '_reference')
-                    record.instance_variable_set(:@_references, references = {}) unless references = record.instance_variable_get(:@_references)
-                    (references[property_name] ||= []) << {model: property_model, criteria: sub_value}
-                    if sub_value = Cenit::Utility.find_record(association, sub_value)
-                      association.delete(sub_value)
-                    end
-                  else
-                    if !association.include?(sub_value = do_parse_json(data_type, property_model, sub_value, options, items_schema))
-                      association << sub_value
-                    end
-                  end
-                end
-              end
-            when 'object'
-              next if !updating && record.send(property_name)
-              if property_value = json[name]
-                if property_value['_reference']
-                  record.send("#{property_name}=", nil)
-                  property_value = Cenit::Utility.deep_remove(property_value, '_reference')
+          when 'array'
+            next unless updating | (association = record.send(property_name)).blank?
+            items_schema = data_type.merge_schema(property_schema['items'] || {})
+            unless !resetting.include?(property_name) && association && property_schema['referenced']
+              record.send("#{property_name}=", [])
+              association = record.send(property_name)
+            end
+            if property_value = json[name]
+              property_value = [property_value] unless property_value.is_a?(Array)
+              property_value.each do |sub_value|
+                if property_model && property_model.persistable? && sub_value['_reference']
+                  sub_value = Cenit::Utility.deep_remove(sub_value, '_reference')
                   record.instance_variable_set(:@_references, references = {}) unless references = record.instance_variable_get(:@_references)
-                  references[property_name] = {model: property_model, criteria: property_value}
+                  (references[property_name] ||= []) << {model: property_model, criteria: sub_value}
+                  if sub_value = Cenit::Utility.find_record(association, sub_value)
+                    association.delete(sub_value)
+                  end
                 else
-                  record.send("#{property_name}=", do_parse_json(data_type, property_model, property_value, options, property_schema))
-                end
-              else
+                  if !association.include?(sub_value = do_parse_json(data_type, property_model, sub_value, options, items_schema))
+                    association << sub_value
+                  end
+                end
+              end
+            end
+          when 'object'
+            next if !updating && record.send(property_name)
+            if property_value = json[name]
+              if property_value['_reference']
                 record.send("#{property_name}=", nil)
-              end
-            else
-<<<<<<< HEAD
-              next if (updating && property_name == '_id')
-              if property_value = json[name]
-                record.send("#{property_name}=", property_value)
-              end
-=======
+                property_value = Cenit::Utility.deep_remove(property_value, '_reference')
+                record.instance_variable_set(:@_references, references = {}) unless references = record.instance_variable_get(:@_references)
+                references[property_name] = {model: property_model, criteria: property_value}
+              else
+                record.send("#{property_name}=", do_parse_json(data_type, property_model, property_value, options, property_schema))
+              end
+            else
               record.send("#{property_name}=", nil)
             end
           else
@@ -183,16 +174,15 @@
             if property_value = json[name]
               record.send("#{property_name}=", property_value)
             end
->>>>>>> a41296d2
           end
         end
 
         if (sub_model = json['_type']) &&
-            sub_model.is_a?(String) &&
-            (sub_model = sub_model.start_with?('self[') ? (json.send(:eval, sub_model) rescue nil) : sub_model) &&
-            (data_type = data_type.find_data_type(sub_model)) &&
-            (sub_model = data_type.records_model) &&
-            !sub_model.eql?(model)
+          sub_model.is_a?(String) &&
+          (sub_model = sub_model.start_with?('self[') ? (json.send(:eval, sub_model) rescue nil) : sub_model) &&
+          (data_type = data_type.find_data_type(sub_model)) &&
+          (sub_model = data_type.records_model) &&
+          !sub_model.eql?(model)
           sub_record = (updating ? record : sub_model.new)
           json_schema['properties'].keys.each do |property_name|
             if value = record.send(property_name)
@@ -214,11 +204,11 @@
         segment_sep ||= report[:segment_separator]
         json_schema = data_type.merge_schema(json_schema)
         seg_id = (edi_options = json_schema['edi'] || {})['segment'] ||
-            if (record_data_type = record.orm_model.data_type) != data_type
-              record_data_type.name
-            else
-              options[:enclosed_property] || data_type.name
-            end
+          if (record_data_type = record.orm_model.data_type) != data_type
+            record_data_type.name
+          else
+            options[:enclosed_property] || data_type.name
+          end
         if !edi_options['virtual']
           return [nil, start, nil] unless start < content.length && content[start, seg_id.length] == seg_id
           if (fields_count = model.properties_schemas.count { |property, schema| !model.property_model?(property) && (!schema['edi'] || !schema['edi']['discard']) }) == 0
@@ -339,11 +329,11 @@
         end
 
         if (sub_model = json['_type']) &&
-            sub_model.is_a?(String) &&
-            (sub_model = sub_model.start_with?('self[') ? (json.send(:eval, sub_model) rescue nil) : sub_model) &&
-            (data_type = data_type.find_data_type(sub_model)) &&
-            (sub_model = data_type.records_model) &&
-            !sub_model.eql?(model)
+          sub_model.is_a?(String) &&
+          (sub_model = sub_model.start_with?('self[') ? (json.send(:eval, sub_model) rescue nil) : sub_model) &&
+          (data_type = data_type.find_data_type(sub_model)) &&
+          (sub_model = data_type.records_model) &&
+          !sub_model.eql?(model)
           sub_record = sub_model.new
           json_schema['properties'].each do |property_name, property_schema|
             if value = record.send(property_name)
