module Edi
  module Formatter

    def to_edi(options={})
      options.reverse_merge!(field_separator: '*',
                             segment_separator: :new_line,
                             seg_sep_suppress: '<<seg. sep.>>')
      output = record_to_edi(data_type = self.orm_model.data_type, options, JSON.parse(data_type.model_schema), self)
      seg_sep = options[:segment_separator] == :new_line ? "\r\n" : options[:segment_separator].to_s
      output.join(seg_sep)
    end

    def to_hash(options={})
      ignore = (options[:ignore] || [])
      ignore = [ignore] unless ignore.is_a?(Enumerable)
      ignore = ignore.select { |p| p.is_a?(Symbol) || p.is_a?(String) }.collect(&:to_sym)
      options[:ignore] = ignore
      hash = record_to_hash(self, options)
      hash = {self.orm_model.data_type.name.downcase => hash} if options[:include_root]
      hash
    end

    def to_json(options={})
      hash = to_hash(options)
      options[:pretty] ? JSON.pretty_generate(hash) : hash.to_json
    end

    def to_xml(options={})
      (xml_doc = Nokogiri::XML::Document.new) << record_to_xml_element(data_type = self.orm_model.data_type, JSON.parse(data_type.model_schema), self, xml_doc, nil, options)
      xml_doc.to_xml
    end

    private

    def record_to_xml_element(data_type, schema, record, xml_doc, enclosed_property_name, options)
      return unless record
      required = schema['required'] || []
      attr = {}
      elements = []
      content = nil
      content_property = nil
      schema['properties'].each do |property_name, property_schema|
        property_schema = data_type.merge_schema(property_schema)
        case property_schema['type']
          when 'array'
            property_schema = data_type.merge_schema(property_schema['items'])
            record.send(property_name).each { |sub_record| elements << record_to_xml_element(data_type, property_schema, sub_record, xml_doc, nil, options) }
          when 'object'
            elements << record_to_xml_element(data_type, property_schema, record.send(property_name), xml_doc, property_name, options)
          else
            value = property_schema['default'] unless value = record.send(property_name)
            if value
              name = property_schema['edi']['segment'] if property_schema['edi']
              name ||= property_name
              if !property_schema['xml'] || property_schema['xml']['attribute']
                attr[name] = value if !value.blank? || options[:with_blanks] || required.include?(property_name)
              elsif content.nil?
                content = value
                content_property = property_name
              else
                raise Exception.new("More than one content property found: '#{content_property}' and '#{property_name}'")
              end
            end
        end
      end
      name = schema['edi']['segment'] if schema['edi']
      name ||= enclosed_property_name || record.orm_model.data_type.title
      element = xml_doc.create_element(name, attr)
      if elements.empty?
        element << content unless content.nil?
      else
        raise Exception.new("Incompatible content property ('#{content_property}') in presence of complex content") if content_property
        elements.each { |e| element << e if e }
      end
      element
    end

    def record_to_hash(record, options = {}, referenced = false)
      return unless record
      data_type = record.orm_model.data_type
      schema = data_type.merged_schema
      json = (referenced = referenced && schema['referenced_by']) ? {'$referenced' => true} : {}
      schema['properties'].each do |property_name, property_schema|
        next if (referenced && !referenced.include?(property_name)) || options[:ignore].include?(property_name.to_sym)
        property_schema = data_type.merge_schema(property_schema)
        name = property_schema['edi']['segment'] if property_schema['edi']
        name ||= property_name
        case property_schema['type']
<<<<<<< HEAD
          when 'array'
            property_schema = data_type.merge_schema(property_schema['items'])
            referenced_items = property_schema['referenced'] && !property_schema['export_embedded']
            if value = record.send(property_name)
              value = value.collect { |sub_record| record_to_hash(sub_record, options, referenced_items) }
              json[name] = value unless value.empty?
            end
          when 'object'
            json[name] = value if value = record_to_hash(record.send(property_name), options, property_schema['referenced'] && !property_schema['export_embedded'])
          else
            unless value = record.send(property_name)
              value = property_schema['default']
            end
            json[name] = value if value
=======
        when 'array'
          property_schema = data_type.merge_schema(property_schema['items'])
          referenced_items = property_schema['referenced'] && !property_schema['export_embedded']
          if value = record.send(property_name)
            value = value.collect { |sub_record| record_to_hash(sub_record, options, referenced_items) }
            json[name] = value unless value.empty?
          end
        when 'object'
          json[name] = value if value = record_to_hash(record.send(property_name), options, property_schema['referenced'] && !property_schema['export_embedded'])
        else
          if (value = record.send(property_name)).nil?
            value = property_schema['default']
          end
          json[name] = value if value
>>>>>>> 05bea6ae
        end
      end
      json
    end

    def record_to_edi(data_type, options, schema, record, enclosed_property_name=nil)
      output = []
      return output unless record
      if schema['edi']
        segment = schema['edi']['segment'] || ''
      else
        header = segment = (enclosed_property_name || record.orm_model.data_type.title)
      end
      schema['properties'].each do |property_name, property_schema|
        property_schema = data_type.merge_schema(property_schema)
        case property_schema['type']
          when 'array'
            property_schema = data_type.merge_schema(property_schema['items'])
            record.send(property_name).each do |sub_record|
              output.concat(record_to_edi(data_type, options, property_schema, sub_record))
            end
          when 'object'
            output.concat(record_to_edi(data_type, options, property_schema, record.send(property_name), property_name))
          else
            unless value = record.send(property_name)
              value = property_schema['default'] || ''
            end
            value =
                if (segment_sep = options[:segment_separator]) == :new_line
                  value.to_s.gsub("\r\n", options[:seg_sep_suppress]).gsub("\n", options[:seg_sep_suppress]).gsub("\r", options[:seg_sep_suppress])
                else
                  value.to_s.gsub(segment_sep, options[:seg_sep_suppress])
                end
            field_sep = options[:field_separator]
            case field_sep
              when :by_fixed_length
                if (max_len = property_schema['maxLength']) && (auto_fill = property_schema['auto_fill'])
                  case auto_fill[0]
                    when 'R'
                      value += auto_fill[1] until value.length == max_len
                    when 'L'
                      value = auto_fill[1] + value until value.length == max_len
                  end
                end
                segment += value
              else
                segment += field_sep.to_s + value
            end
        end
      end
      output.unshift(segment) unless segment == header
      output
    end
  end
end<|MERGE_RESOLUTION|>--- conflicted
+++ resolved
@@ -42,25 +42,25 @@
       schema['properties'].each do |property_name, property_schema|
         property_schema = data_type.merge_schema(property_schema)
         case property_schema['type']
-          when 'array'
-            property_schema = data_type.merge_schema(property_schema['items'])
-            record.send(property_name).each { |sub_record| elements << record_to_xml_element(data_type, property_schema, sub_record, xml_doc, nil, options) }
-          when 'object'
-            elements << record_to_xml_element(data_type, property_schema, record.send(property_name), xml_doc, property_name, options)
-          else
-            value = property_schema['default'] unless value = record.send(property_name)
-            if value
-              name = property_schema['edi']['segment'] if property_schema['edi']
-              name ||= property_name
-              if !property_schema['xml'] || property_schema['xml']['attribute']
-                attr[name] = value if !value.blank? || options[:with_blanks] || required.include?(property_name)
-              elsif content.nil?
-                content = value
-                content_property = property_name
-              else
-                raise Exception.new("More than one content property found: '#{content_property}' and '#{property_name}'")
-              end
+        when 'array'
+          property_schema = data_type.merge_schema(property_schema['items'])
+          record.send(property_name).each { |sub_record| elements << record_to_xml_element(data_type, property_schema, sub_record, xml_doc, nil, options) }
+        when 'object'
+          elements << record_to_xml_element(data_type, property_schema, record.send(property_name), xml_doc, property_name, options)
+        else
+          value = property_schema['default'] unless value = record.send(property_name)
+          if value
+            name = property_schema['edi']['segment'] if property_schema['edi']
+            name ||= property_name
+            if !property_schema['xml'] || property_schema['xml']['attribute']
+              attr[name] = value if !value.blank? || options[:with_blanks] || required.include?(property_name)
+            elsif content.nil?
+              content = value
+              content_property = property_name
+            else
+              raise Exception.new("More than one content property found: '#{content_property}' and '#{property_name}'")
             end
+          end
         end
       end
       name = schema['edi']['segment'] if schema['edi']
@@ -86,22 +86,6 @@
         name = property_schema['edi']['segment'] if property_schema['edi']
         name ||= property_name
         case property_schema['type']
-<<<<<<< HEAD
-          when 'array'
-            property_schema = data_type.merge_schema(property_schema['items'])
-            referenced_items = property_schema['referenced'] && !property_schema['export_embedded']
-            if value = record.send(property_name)
-              value = value.collect { |sub_record| record_to_hash(sub_record, options, referenced_items) }
-              json[name] = value unless value.empty?
-            end
-          when 'object'
-            json[name] = value if value = record_to_hash(record.send(property_name), options, property_schema['referenced'] && !property_schema['export_embedded'])
-          else
-            unless value = record.send(property_name)
-              value = property_schema['default']
-            end
-            json[name] = value if value
-=======
         when 'array'
           property_schema = data_type.merge_schema(property_schema['items'])
           referenced_items = property_schema['referenced'] && !property_schema['export_embedded']
@@ -116,7 +100,6 @@
             value = property_schema['default']
           end
           json[name] = value if value
->>>>>>> 05bea6ae
         end
       end
       json
@@ -133,38 +116,38 @@
       schema['properties'].each do |property_name, property_schema|
         property_schema = data_type.merge_schema(property_schema)
         case property_schema['type']
-          when 'array'
-            property_schema = data_type.merge_schema(property_schema['items'])
-            record.send(property_name).each do |sub_record|
-              output.concat(record_to_edi(data_type, options, property_schema, sub_record))
+        when 'array'
+          property_schema = data_type.merge_schema(property_schema['items'])
+          record.send(property_name).each do |sub_record|
+            output.concat(record_to_edi(data_type, options, property_schema, sub_record))
+          end
+        when 'object'
+          output.concat(record_to_edi(data_type, options, property_schema, record.send(property_name), property_name))
+        else
+          unless value = record.send(property_name)
+            value = property_schema['default'] || ''
+          end
+          value =
+            if (segment_sep = options[:segment_separator]) == :new_line
+              value.to_s.gsub("\r\n", options[:seg_sep_suppress]).gsub("\n", options[:seg_sep_suppress]).gsub("\r", options[:seg_sep_suppress])
+            else
+              value.to_s.gsub(segment_sep, options[:seg_sep_suppress])
             end
-          when 'object'
-            output.concat(record_to_edi(data_type, options, property_schema, record.send(property_name), property_name))
+          field_sep = options[:field_separator]
+          case field_sep
+          when :by_fixed_length
+            if (max_len = property_schema['maxLength']) && (auto_fill = property_schema['auto_fill'])
+              case auto_fill[0]
+              when 'R'
+                value += auto_fill[1] until value.length == max_len
+              when 'L'
+                value = auto_fill[1] + value until value.length == max_len
+              end
+            end
+            segment += value
           else
-            unless value = record.send(property_name)
-              value = property_schema['default'] || ''
-            end
-            value =
-                if (segment_sep = options[:segment_separator]) == :new_line
-                  value.to_s.gsub("\r\n", options[:seg_sep_suppress]).gsub("\n", options[:seg_sep_suppress]).gsub("\r", options[:seg_sep_suppress])
-                else
-                  value.to_s.gsub(segment_sep, options[:seg_sep_suppress])
-                end
-            field_sep = options[:field_separator]
-            case field_sep
-              when :by_fixed_length
-                if (max_len = property_schema['maxLength']) && (auto_fill = property_schema['auto_fill'])
-                  case auto_fill[0]
-                    when 'R'
-                      value += auto_fill[1] until value.length == max_len
-                    when 'L'
-                      value = auto_fill[1] + value until value.length == max_len
-                  end
-                end
-                segment += value
-              else
-                segment += field_sep.to_s + value
-            end
+            segment += field_sep.to_s + value
+          end
         end
       end
       output.unshift(segment) unless segment == header
