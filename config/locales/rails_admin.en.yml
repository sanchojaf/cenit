en:
  help:
    label: 'help'
    open_source: 'open source code'
    suggest: 'suggest a'
    feature: 'feature'
    report: 'report an'
    issue: 'issue'
    docs: 'documentation'
    support: 'support channel'
  admin:
    placeholders:
      email: 'Email'
      password: 'Password'
      pass_confirm: 'Password confirmation'
    session:
      new: 'sign in'
      register: "Don't have a user?"
      new_title: 'Sign in with'
      submit: 'Log in'
      forgotten: 'Forgot your password?'
    registration:
      new: "try it free"
      new_title: 'Sign up with'
      sign: 'Already have a user?'
      submit: 'Sign up'
      terms_preface: 'By signing up you agree with the'
    forgotten:
      new_title: 'Forgot your password?'
      new_submit: 'Send me reset password instructions'
      short_submit: 'Reset'
      edit_title: 'Change your password'
      edit_submit: 'Change my password'
    js:
      present_and_change: Present & Change
    flash:
      processed: "%{name} %{action} have been processed"
      click_here: "(click here for details)"
    misc:
      log_out: "Sign out"
      terms: "Terms of service"
      tour: "Take Tour"
      blog: "Blog"
      docs: "Docs"
      directory: "Directory"
      shared_collections: find shared collections
      title_search_shared_collections: Share flows to process, storage and move data between APIs, EDIs, DBs and more
      sub_title_search_shared_collections: "Find code and data over %{count} shared collections"
      pull: "Pull"
      show_all: "Show all"
      overview: "Overview"
      prices: "Prices"
      or: 'or'
<<<<<<< HEAD
      not_selected: 'Not selected'
=======
      help: 'help'
>>>>>>> 48c85d4b
    actions:
      dashboard:
        title: "Dashboard"
      send_to_flow:
        title: "Send %{model_label_plural} to flow"
        menu: "Send to flow"
        breadcrumb: "Send %{model_label_plural} to flow"
        link: "Send found %{model_label_plural} to flow"
        bulk_link: "Send selected %{model_label_plural} to a flow"
        done: "%{model_label_plural} were send to flow"
        send_to_flow_help: "Choose the flow to send models data"
        action_name: "Send"
        selector_label: "Send to flow"
      test_transformation:
        title: "Test transformation"
        menu: "Test transformation"
        breadcrumb: "Test transformation"
        action_name: "Test"
        sample_data: "Sample data"
        result: "Result"
      switch_navigation:
        show:
          title: "Show navigation link"
          menu: "Show navigation link"
          breadcrumb: "Show navigation link"
        hide:
          title: "Hide navigation link"
          menu: "Hide navigation link"
          breadcrumb: "Hide navigation link"
      switch_scheduler:
        activate:
          title: "Activate"
          menu: "Activate"
          breadcrumb: "Activate"
        deactivate:
          title: "Deactivate"
          menu: "Deactivate"
          breadcrumb: "Deactivate"
      data_type:
        title: "Data type"
        menu: "Data type"
        breadcrumb: "Data type"
      records:
        title: "Records"
        menu: "Records"
        breadcrumb: "Records"
      show_records:
        title: "Records"
        menu: "Records"
        breadcrumb: "Records"
      import:
        title: "Import"
        menu: "Import"
        breadcrumb: "Import"
        file_content_label: "File content"
        submit: "Import"
        done: "created"
        doing: "import"
      submit:
        title: "Submit"
        menu: "Submit"
        breadcrumb: "Submit"
        submit: "Submit"
        done: "submitted"
        doing: "submission"
      bulk_export:
        title: "Export"
        menu: "Export"
        breadcrumb: "Export"
        submit: "Export"
        done: "exported"
        doing: "execution"
        bulk_link: "Export selected %{model_label_plural}"
      simple_export:
        title: "Export"
        menu: "Export"
        breadcrumb: "Export"
        submit: "Export"
        done: "exported"
        doing: "execution"
      import_schema:
        title: "Import"
        menu: "Import"
        breadcrumb: "Import"
        file_content_label: "File content"
        submit: "Import"
        done: "created"
        doing: "import"
      delete_all:
        title: "Delete all"
        menu: "Delete all"
        breadcrumb: "Delete all"
        are_you_sure: "Are you sure you want to delete all the %{model_label_plural}?"
        will_be_deleted: "objects will be deleted"
        done: "deleted"
        doing: "deletion"
      trash:
        title: "Trash collection '%{object_label}'"
        menu: "Trash collection"
        breadcrumb: "Trash collection"
        trash_warning: "The following objects will be destroyed:"
        done: "trashed"
        doing: "trashing"
      new_wizard:
        title: "New"
        menu: "Add new"
        breadcrumb: "New"
        next: "Next"
        submit: "Save"
        done: "created"
      edit_translator:
        title: "Edit"
        menu: "Edit"
        breadcrumb: "Edit"
        next: "Next"
        done: "updated"
      translator_update:
        title: "Update"
        menu: "Update"
        breadcrumb: "Update"
        done: "updated"
        doing: "execution"
        submit: "Update"
        bulk_link: "Update selected %{model_label_plural}"
      convert:
        title: "Convert"
        menu: "Convert"
        breadcrumb: "Convert"
        done: "converted"
        doing: "execution"
        submit: "Convert"
        bulk_link: "Convert selected %{model_label_plural}"
      delete_validator:
        title: "Delete %{model_label} '%{object_label}'"
        menu: "Delete"
        breadcrumb: "Delete"
      delete_library:
        title: "Delete Library '%{object_label}'"
        menu: "Delete"
        breadcrumb: "Delete"
      confirmation:
        are_you_sure: "Are you sure you want to proceed?"
      data_type_warnings:
        delete_data_types_and_records: "delete %{data_type_count} data types including %{records_count} records"
        another: "Another %{count}"
        delete_data_types: "delete %{data_type_count} data types"
        override_data_types: "override %{count} data types"
        records: "records"
      action_will:
        also: 'These action will also'
      disk_usage:
        title: "Disk Usage"
        menu: "Disk"
        breadcrumb: "Disk"
        model: "Collection"
        usage: "Space used"
      bulk_share:
        title: "Share %{model_label_plural}"
        bulk_link: "Share selected %{model_label_plural}"
        menu: "Share"
        breadcrumb: "Share"
        submit: "Share"
        done: "shared"
      simple_share:
        title: "Share %{model_label} '%{object_label}'"
        menu: "Share"
        breadcrumb: "Share"
        submit: "Share"
        done: "shared"
      simple_cross_share:
        title: "Cross share %{model_label} '%{object_label}'"
        menu: "Cross share"
        breadcrumb: "Cross share"
        submit: "Cross share"
        done: "cross shared"
      bulk_cross_share:
        title: "Cross share %{model_label_plural}"
        bulk_link: "Cross share selected %{model_label_plural}"
        menu: "Cross share"
        breadcrumb: "Cross share"
        submit: "Cross share"
        done: "cross shared"
      pull:
        title: "Pull Collection '%{object_label}'"
        menu: "Pull"
        breadcrumb: "Pull"
        submit: "Pull"
        done: "pulled"
        fill_parameters: "Please fill the following parameters to pull the collection"
        create_warning: "The following objects will be created"
        update_warning: "The following objects will be updated"
        ready: "Ready to pull!"
        nothing_to_pull: "Nothing to pull from here"
        fixed_errors_header: "The following errors where fixed when pulling the collection"
        missing_parameters: "Missing parameters"
        uptodate: "Your %{collection} collection is already synchronized with %{shared_collection}"
        another: "another"
      bulk_pull:
        title: "Pulling Collections"
        menu: "Pull"
        breadcrumb: "Pull"
        submit: "Pull"
        done: "pulled"
        bulk_link: "Pull selected %{model_label_plural}"
        warn: "You are about to pull %{pull_size} collections"
        warn_all: "You are about to pull all collections"
      retry_task:
        title: "Retry"
        menu: "Retry"
        breadcrumb: "Retry"
        submit: "Retry"
        done: "retried"
      schedule:
        title: "Schedule"
        menu: "Schedule"
        breadcrumb: "Schedule"
        submit: "Schedule"
        done: "scheduled"
      new_file_model:
        title: "New File Data Type"
        menu: "Add new"
        breadcrumb: "New"
        submit: "Save"
        done: "created"
      upload_file:
        title: "Upload file on '%{model_label_plural}'"
        menu: "Upload"
        breadcrumb: "Upload"
        submit: "Upload"
        done: "uploaded"
      download_file:
        title: "Download '%{object_label}'"
        menu: "Download"
        breadcrumb: "Download"
        submit: "Download"
        done: "downloaded"
      simple_delete_data_type:
        title: "Delete %{model_label} '%{object_label}'"
        menu: "Delete"
        breadcrumb: "Delete"
      bulk_delete_data_type:
        title: "Delete %{model_label_plural}"
        menu: "Delete"
        breadcrumb: "Delete"
        bulk_link: "Delete selected %{model_label_plural}"
      process_flow:
        title: "Process"
        menu: "Process"
        done: "processed"
        doing: "execution"
      build_gem:
        title: "Build Gem"
        menu: "Build Gem"
        done: "build"
      run:
        title: "Run"
        menu: "Run"
        submit: "Run"
        breadcrumb: "Run"
        done: "run"
        doing: "execution"
      user_info:
        title: "My Profile"
        menu: "My Profile"
        breadcrumb: "My Profile"
      authorize:
        title: "Authorize"
        menu: "Authorize"
        breadcrumb: "Authorize"
      generate:
        new_data_types: "There will be generated %{count} data types"
      simple_generate:
        title: "Generate data types from %{model_label} '%{object_label}'"
        menu: "Generate data types"
        breadcrumb: "Generate"
        doing: "data type generation"
      bulk_generate:
        title: "Generate data types from %{model_label_plural}"
        menu: "Generate data types"
        breadcrumb: "Generate"
        bulk_link: "Generate data types from selected %{model_label_plural}"
        doing: "data type generation"
      simple_expand:
        title: "Expand %{model_label} '%{object_label}'"
        menu: "Expand"
        breadcrumb: "Expand"
        doing: "expansion"
      bulk_expand:
        title: "Expand %{model_label_plural}"
        menu: "Expand"
        breadcrumb: "Expand"
        bulk_link: "Expand selected %{model_label_plural}"
        doing: "expansion"
      inspect:
        in:
          title: "Inspect"
          menu: "Inspect"
          breadcrumb: "Inspect"
        out:
          title: "Leave"
          menu: "Leave"
          breadcrumb: "Leave"
      copy:
        title: "Copy"
        menu: "Copy"
        breadcrumb: "Copy"
      cancel:
        title: "Cancel '%{object_label}'"
        menu: "Cancel"
        breadcrumb: "Cancel"
        you_are_requesting: "You are requesting to cancel the %{model_name}"
        done: "cancelled"
      configure:
        title: "Configure"
        menu: "Configure"
        breadcrumb: "Configure"
        submit: "Configure"
        done: "configured"
        doing: "configuring"
      regist:
        title: "Regist"
        menu: "Regist"
        breadcrumb: "Regist"
        submit: "Regist"
        done: "registered"
        doing: "registering"
      shared_collection_index:
        menu: "Shared Collections"
      clean_up:
        title: "Clean Up"
        menu: "Clean Up"
        breadcrumb: "Clean Up"
        warn: "All your data will be destroyed"
    form:
      flow:
        source_data_type: 'Source data type'
        target_data_type: 'Target data type'
        data_type: 'Data type'
        source_scope: 'Source scope'
        target_scope: 'Target scope'
        data_type_scope: 'Data type scope'
        events_wont_be_fired: "Events won't be fired for created or updated records if checked"
        notify_request: 'Track request with notifications if checked'
        notify_response: 'Track responses via notification if checked'
        after_process_callbacks: 'Algorithms executed after flow processing, execution state is supplied as argument'
    scheduler:
      cyclic: 'Cyclic'
      appointed: 'Appointed'
      duration: 'Duration'
      last: 'Last'
      first: 'First'
      start: 'Start'
      end: 'End'
      after: 'After'
      repeat: 'Repeat'
      repetitions: 'Repetitions'
      at: 'At'
      on: 'On'
      never: 'Never'
      asap: 'Immediately'
      frequency:
        label: 'Frequency'
        daily: 'Daily at'
        weekly: 'Weekly on'
        monthly: 'Monthly on'
        annually: 'On months'
        once: 'Only once'
        never: 'Never'
        every: 'Every ...'
        manual: 'Select manually'
      months:
        label: 'Months'
        names: 'Jan Feb Mar Apr May Jun Jul Aug Sep Oct Nov Dec'
      weeks:
        label: 'Weeks'
        monthly: 'Weeks every Month'
        month: 'First Second Third Fourth'
      days:
        monthly: 'Month days'
        weekly: 'Week days'
        last: 'Last day'
        label: 'Days'
        names: 'Sun Mon Tue Wed Thu Fri Sat'
      hours:
        label: 'Hours'
      minutes:
        label: 'Minutes'
      every:
        zero: "(Leave '0' for all, '1' for every other, etc...)"
        label: 'Every'
        month: 'Every month'
        months: "Every %{d} months"
        day: 'Every day'
        days: "Every %{d} days"
        hour: 'Every hour'
        hours: "Every %{d} hours"
        minute: 'Every minute'
        minutes: "Every %{d} minutes"
        m: 'minutes'
        h: 'hours'
        d: 'days'
        w: 'weeks'
        M: 'months'<|MERGE_RESOLUTION|>--- conflicted
+++ resolved
@@ -51,11 +51,8 @@
       overview: "Overview"
       prices: "Prices"
       or: 'or'
-<<<<<<< HEAD
       not_selected: 'Not selected'
-=======
       help: 'help'
->>>>>>> 48c85d4b
     actions:
       dashboard:
         title: "Dashboard"
