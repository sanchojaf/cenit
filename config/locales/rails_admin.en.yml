--- conflicted
+++ resolved
@@ -664,9 +664,5 @@
       shared: 'Shared'
       cenit: 'Build-In'
       admin: 'Administration'
-<<<<<<< HEAD
       tmp: 'Temporal'
       app: 'App'
-=======
-      tmp: 'Temporal'
->>>>>>> 89c3b401
