development:
  # Configure available database sessions. (required)
  sessions:
    # Defines the default session. (required)
    default:
      # Defines the name of the default database that Mongoid can connect to.
      # (required).
<<<<<<< HEAD
      database: cenit_development #rails4_mongoid_development
=======
      database: cenit_development
>>>>>>> 5e23a96c
      # Provides the hosts the default session can connect to. Must be an array
      # of host:port pairs. (required)
      hosts:	
        - localhost:27017
      options:
        # Change whether the session persists in safe mode by default.
        # (default: false)
        # safe: false

        # Change the default consistency model to :eventual or :strong.
        # :eventual will send reads to secondaries, :strong sends everything
        # to master. (default: :eventual)
        # consistency: :strong

        # How many times Moped should attempt to retry an operation after
        # failure. (default: 30)
        # max_retries: 30

        # The time in seconds that Moped should wait before retrying an
        # operation on failure. (default: 1)
        # retry_interval: 1
  # Configure Mongoid specific options. (optional)
  options:
    # Enable the identity map, needed for eager loading. (default: false)
    # identity_map_enabled: false

    # Includes the root model name in json serialization. (default: false)
    # include_root_in_json: false

    # Include the _type field in serializaion. (default: false)
    # include_type_for_serialization: false

    # Preload all models in development, needed when models use
    # inheritance. (default: false)
    # preload_models: false

    # Protect id and type from mass assignment. (default: true)
    # protect_sensitive_fields: true

    # Raise an error when performing a #find and the document is not found.
    # (default: true)
    # raise_not_found_error: true

    # Raise an error when defining a scope with the same name as an
    # existing method. (default: false)
    # scope_overwrite_exception: false

    # Skip the database version check, used when connecting to a db without
    # admin access. (default: false)
    # skip_version_check: false

    # User Active Support's time zone in conversions. (default: true)
    # use_activesupport_time_zone: true

    # Ensure all times are UTC in the app side. (default: false)
    # use_utc: false
test:
  sessions:
    default:
      database: cenithub_test
      hosts:
        - localhost:27017
      options:
        #consistency: :strong
        # In the test environment we lower the retries and retry interval to
        # low amounts for fast failures.
        max_retries: 1
        retry_interval: 0

production:
  # uri: <%= ENV['MONGOHQ_URL'] %>
  sessions:
    default:
      database: cenit_development
      hosts:
        - localhost:27017<|MERGE_RESOLUTION|>--- conflicted
+++ resolved
@@ -5,11 +5,7 @@
     default:
       # Defines the name of the default database that Mongoid can connect to.
       # (required).
-<<<<<<< HEAD
-      database: cenit_development #rails4_mongoid_development
-=======
       database: cenit_development
->>>>>>> 5e23a96c
       # Provides the hosts the default session can connect to. Must be an array
       # of host:port pairs. (required)
       hosts:	
