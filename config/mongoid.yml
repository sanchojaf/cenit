development:
  # Configure available database sessions. (required)
  sessions:
    # Defines the default session. (required)
    default:
      # Defines the name of the default database that Mongoid can connect to.
      # (required).
<<<<<<< HEAD
      #database: rails4_mongoid_development
      database: cenithub_dev
=======
      database: cenit_development #rails4_mongoid_development
>>>>>>> d7685759
      # Provides the hosts the default session can connect to. Must be an array
      # of host:port pairs. (required)
      hosts:
        - localhost:27017
      options:
        # Change whether the session persists in safe mode by default.
        # (default: false)
        # safe: false

        # Change the default consistency model to :eventual or :strong.
        # :eventual will send reads to secondaries, :strong sends everything
        # to master. (default: :eventual)
        # consistency: :strong

        # How many times Moped should attempt to retry an operation after
        # failure. (default: 30)
        # max_retries: 30

        # The time in seconds that Moped should wait before retrying an
        # operation on failure. (default: 1)
        # retry_interval: 1
  # Configure Mongoid specific options. (optional)
  options:
    # Enable the identity map, needed for eager loading. (default: false)
    # identity_map_enabled: false

    # Includes the root model name in json serialization. (default: false)
    # include_root_in_json: false

    # Include the _type field in serializaion. (default: false)
    # include_type_for_serialization: false

    # Preload all models in development, needed when models use
    # inheritance. (default: false)
    # preload_models: false

    # Protect id and type from mass assignment. (default: true)
    # protect_sensitive_fields: true

    # Raise an error when performing a #find and the document is not found.
    # (default: true)
    # raise_not_found_error: true

    # Raise an error when defining a scope with the same name as an
    # existing method. (default: false)
    # scope_overwrite_exception: false

    # Skip the database version check, used when connecting to a db without
    # admin access. (default: false)
    # skip_version_check: false

    # User Active Support's time zone in conversions. (default: true)
    # use_activesupport_time_zone: true

    # Ensure all times are UTC in the app side. (default: false)
    # use_utc: false
test:
  sessions:
    default:
      database: cenithub_test
      hosts:
        - localhost:27017
      options:
        #consistency: :strong
        # In the test environment we lower the retries and retry interval to
        # low amounts for fast failures.
        max_retries: 1
        retry_interval: 0

production:
  # uri: <%= ENV['MONGOHQ_URL'] %>
  sessions:
    default:
      database: cenithub_produccion
      hosts:
        - localhost:27017<|MERGE_RESOLUTION|>--- conflicted
+++ resolved
@@ -5,15 +5,10 @@
     default:
       # Defines the name of the default database that Mongoid can connect to.
       # (required).
-<<<<<<< HEAD
-      #database: rails4_mongoid_development
-      database: cenithub_dev
-=======
       database: cenit_development #rails4_mongoid_development
->>>>>>> d7685759
       # Provides the hosts the default session can connect to. Must be an array
       # of host:port pairs. (required)
-      hosts:
+      hosts:	
         - localhost:27017
       options:
         # Change whether the session persists in safe mode by default.
