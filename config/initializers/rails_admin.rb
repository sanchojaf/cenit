--- conflicted
+++ resolved
@@ -149,16 +149,6 @@
       field :schema do
         pretty_value do
           pretty_value =
-<<<<<<< HEAD
-              if json = JSON.parse(value) rescue nil
-                "<code class='json'>#{JSON.pretty_generate(json)}</code>"
-              elsif xml = Nokogiri::XML(value) rescue nil
-                "<code class='xml'>#{xml.to_xml}</code>"
-              else
-                value
-              end
-          "<pre>#{pretty_value}</pre>".html_safe
-=======
             if json = JSON.parse(value) rescue nil
               "#{JSON.pretty_generate(json)}"
             elsif xml = Nokogiri::XML(value) rescue nil
@@ -167,7 +157,6 @@
               value
             end
           "<textarea id='code' name='code'>#{pretty_value}</textarea>".html_safe
->>>>>>> 05bea6ae
         end
       end
       field :data_types
@@ -177,7 +166,7 @@
       #field :creator
       field :updated_at
       #field :updater
-
+      
     end
     fields :library, :uri, :data_types
   end
@@ -600,26 +589,26 @@
         visible { bindings[:object].scheduling_method.present? }
         label do
           case bindings[:object].scheduling_method
-            when :Once
-              'Date and time'
-            when :Periodic
-              'Duration'
-            when :CRON
-              'CRON Expression'
-            else
-              'Expression'
+          when :Once
+            'Date and time'
+          when :Periodic
+            'Duration'
+          when :CRON
+            'CRON Expression'
+          else
+            'Expression'
           end
         end
         help do
           case bindings[:object].scheduling_method
-            when :Once
-              'Select a date and a time'
-            when :Periodic
-              'Type a time duration'
-            when :CRON
-              'Type a CRON Expression'
-            else
-              'Expression'
+          when :Once
+            'Select a date and a time'
+          when :Periodic
+            'Type a time duration'
+          when :CRON
+            'Type a CRON Expression'
+          else
+            'Expression'
           end
         end
         partial { bindings[:object].scheduling_method == :Once ? 'form_datetime_wrapper' : 'form_text' }
@@ -716,11 +705,11 @@
         associated_collection_scope do
           translator = bindings[:object]
           source_data_type =
-              if translator.source_exporter
-                translator.source_exporter.target_data_type
-              else
-                translator.source_data_type
-              end
+            if translator.source_exporter
+              translator.source_exporter.target_data_type
+            else
+              translator.source_data_type
+            end
           target_data_type = bindings[:object].target_data_type
           Proc.new { |scope|
             scope = scope.all(type: :Conversion,
@@ -807,7 +796,7 @@
               can_see = !am.embedded? && (show_action = v.action(:show, am, associated))
               can_see ? v.link_to(wording, v.url_for(action: show_action.action_name, model_name: am.to_param, id: associated.id), class: 'pjax') : wording
             end.to_sentence.html_safe +
-                v.select_tag("#{bindings[:controller].instance_variable_get(:@model_config).abstract_model.param_key}[connection_ids][]", ids.html_safe, multiple: true, style: 'display:none').html_safe
+              v.select_tag("#{bindings[:controller].instance_variable_get(:@model_config).abstract_model.param_key}[connection_ids][]", ids.html_safe, multiple: true, style: 'display:none').html_safe
           else
             'No connection selected'.html_safe
           end
@@ -826,8 +815,8 @@
       field :pull_parameters do
         visible do
           !(obj = bindings[:object]).instance_variable_get(:@_selecting_collection) &&
-              !obj.instance_variable_get(:@_selecting_connections) &&
-              obj.enum_for_pull_parameters.present?
+            !obj.instance_variable_get(:@_selecting_connections) &&
+            obj.enum_for_pull_parameters.present?
         end
       end
     end
