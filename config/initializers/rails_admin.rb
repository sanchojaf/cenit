require 'account'

[
  RailsAdmin::Config::Actions::DiskUsage,
  RailsAdmin::Config::Actions::SendToFlow,
  RailsAdmin::Config::Actions::SwitchNavigation,
  RailsAdmin::Config::Actions::DataType,
  RailsAdmin::Config::Actions::Filters,
  RailsAdmin::Config::Actions::Import,
  #RailsAdmin::Config::Actions::EdiExport,
  RailsAdmin::Config::Actions::ImportSchema,
  RailsAdmin::Config::Actions::DeleteAll,
  RailsAdmin::Config::Actions::TranslatorUpdate,
  RailsAdmin::Config::Actions::Convert,
  RailsAdmin::Config::Actions::Pull,
  RailsAdmin::Config::Actions::RetryTask,
  RailsAdmin::Config::Actions::DownloadFile,
  RailsAdmin::Config::Actions::ProcessFlow,
  RailsAdmin::Config::Actions::BuildGem,
  RailsAdmin::Config::Actions::Run,
  RailsAdmin::Config::Actions::Authorize,
  RailsAdmin::Config::Actions::SimpleDeleteDataType,
  RailsAdmin::Config::Actions::BulkDeleteDataType,
  RailsAdmin::Config::Actions::SimpleGenerate,
  RailsAdmin::Config::Actions::BulkGenerate,
  RailsAdmin::Config::Actions::SimpleExpand,
  RailsAdmin::Config::Actions::BulkExpand,
  RailsAdmin::Config::Actions::Records,
  RailsAdmin::Config::Actions::FilterDataType,
  RailsAdmin::Config::Actions::SwitchScheduler,
  RailsAdmin::Config::Actions::SimpleExport,
  RailsAdmin::Config::Actions::Schedule,
  RailsAdmin::Config::Actions::Submit,
  RailsAdmin::Config::Actions::Trash,
  RailsAdmin::Config::Actions::Inspect,
  RailsAdmin::Config::Actions::Copy,
  RailsAdmin::Config::Actions::Cancel,
  RailsAdmin::Config::Actions::Configure,
  RailsAdmin::Config::Actions::SimpleCross,
  RailsAdmin::Config::Actions::BulkCross,
  RailsAdmin::Config::Actions::Regist,
  RailsAdmin::Config::Actions::SharedCollectionIndex,
  RailsAdmin::Config::Actions::StoreIndex,
  RailsAdmin::Config::Actions::BulkPull,
  RailsAdmin::Config::Actions::CleanUp,
  RailsAdmin::Config::Actions::ShowRecords,
  RailsAdmin::Config::Actions::RunScript,
  RailsAdmin::Config::Actions::Play,
  RailsAdmin::Config::Actions::PullImport,
  RailsAdmin::Config::Actions::State,
  RailsAdmin::Config::Actions::Documentation,
  RailsAdmin::Config::Actions::Push,
  RailsAdmin::Config::Actions::Share,
  RailsAdmin::Config::Actions::Reinstall,
  RailsAdmin::Config::Actions::Swagger,
  RailsAdmin::Config::Actions::RestApi,
  RailsAdmin::Config::Actions::LinkDataType
].each { |a| RailsAdmin::Config::Actions.register(a) }

RailsAdmin::Config::Actions.register(:export, RailsAdmin::Config::Actions::BulkExport)

[
  RailsAdmin::Config::Fields::Types::JsonValue,
  RailsAdmin::Config::Fields::Types::JsonSchema,
  RailsAdmin::Config::Fields::Types::StorageFile,
  RailsAdmin::Config::Fields::Types::EnumEdit,
  RailsAdmin::Config::Fields::Types::Model,
  RailsAdmin::Config::Fields::Types::Record,
  RailsAdmin::Config::Fields::Types::HtmlErb,
  RailsAdmin::Config::Fields::Types::OptionalBelongsTo,
  RailsAdmin::Config::Fields::Types::Code,
  RailsAdmin::Config::Fields::Types::Tag
].each { |f| RailsAdmin::Config::Fields::Types.register(f) }

require 'rails_admin/config/fields/factories/tag'

module RailsAdmin

  module Config

    class << self

      def navigation(label, options)
        navigation_options[label.to_s] = options
      end

      def navigation_options
        @nav_options ||= {}
      end
    end
  end
end

RailsAdmin.config do |config|

  config.total_columns_width = 900

  ## == PaperTrail ==
  # config.audit_with :paper_trail, 'User', 'PaperTrail::Version' # PaperTrail >= 3.0.0

  ### More at https://github.com/sferik/rails_admin/wiki/Base-configuration
  config.authenticate_with do
    warden.authenticate! scope: :user unless %w(dashboard shared_collection_index store_index index show).include?(action_name)
  end
  config.current_user_method { current_user }
  config.audit_with :mongoid_audit
  config.authorize_with :cancan

  config.excluded_models += [Setup::BaseOauthAuthorization, Setup::AwsAuthorization]

  config.actions do
    dashboard # mandatory
    # disk_usage
    shared_collection_index
    store_index
    link_data_type
    index # mandatory
    new { except [Setup::Event, Setup::DataType, Setup::Authorization, Setup::BaseOauthProvider] }
    filters
    import
    import_schema
    pull_import
    translator_update
    convert
    export
    bulk_delete
    show
    show_records
    run
    run_script
    edit
    swagger { only [Setup::Api] }
    configure
    play
    copy
    share
    simple_cross
    bulk_cross
    build_gem
    pull
    bulk_pull
    push
    download_file
    process_flow
    authorize
    simple_generate
    bulk_generate
    simple_expand
    bulk_expand
    records
    filter_data_type
    switch_navigation
    switch_scheduler
    simple_export
    schedule
    state
    retry_task
    submit
    inspect
    cancel
    regist
    reinstall
    simple_delete_data_type
    bulk_delete_data_type
    delete
    trash
    clean_up
    #show_in_app
    send_to_flow
    delete_all
    data_type
    #history_index
    history_show do
      only do
        [
          Setup::Algorithm,
          Setup::Connection,
          Setup::PlainWebhook,
          Setup::Operation,
          Setup::Resource,
          Setup::Translator,
          Setup::Flow,
          Setup::OauthClient,
          Setup::Oauth2Scope,
          Setup::Snippet
        ] +
          Setup::DataType.class_hierarchy +
          Setup::Validator.class_hierarchy +
          Setup::BaseOauthProvider.class_hierarchy
      end
      visible { only.include?((obj = bindings[:object]).class) && obj.try(:shared?) }
    end
    rest_api
    documentation
  end

  def shared_read_only
    instance_eval do
      read_only { (obj = bindings[:object]).creator_id != User.current.id && obj.shared? }
    end
  end

  shared_non_editable = Proc.new do
    shared_read_only
  end

  #Collections

  sharing_collection_invisible = Proc.new do
    instance_eval do
      visible { !(obj = bindings[:object]).instance_variable_get(:@sharing) }
    end
  end

  collection_fields_config = Proc.new do

    if abstract_model.model == Setup::CrossSharedCollection
      configure :readme, :html_erb
      configure :pull_data, :json_value
      configure :data, :json_value
      configure :swagger_spec, :json_value
    end

    group :compute do
      active false
    end

    configure :translators do
      group :compute
    end

    configure :algorithms do
      group :compute
    end

    configure :applications do
      group :compute
    end

    configure :snippets do
      group :compute
    end

    group :workflows do
      active false
    end

    configure :flows do
      group :workflows
    end

    configure :events do
      group :workflows
    end

    group :api_connectors do
      label 'Connectors'
      active false
    end

    configure :connections do
      group :api_connectors
    end

    configure :resources do
      group :api_connectors
    end

    configure :webhooks do
      group :api_connectors
    end

    configure :connection_roles do
      group :api_connectors
    end

    group :data do
      active false
    end

    configure :data_types do
      group :data
    end

    configure :schemas do
      group :data
    end

    configure :data do
      group :data
    end

    configure :custom_validators do
      group :data
    end

    group :security do
      active false
    end

    configure :authorizations do
      group :security
    end

    configure :oauth_providers do
      group :security
    end

    configure :oauth_clients do
      group :security
    end

    configure :oauth2_scopes do
      group :security
    end

    group :config do
      active false
    end

    configure :namespaces do
      group :config
    end

    group :metadata do
      active false
    end

    configure :metadata, :json_value do
      group :metadata
    end

    edit do
      field :name
      field :title
      field :image, &sharing_collection_invisible

      if abstract_model.model == Setup::CrossSharedCollection
        field :shared_version, &sharing_collection_invisible
        field :authors, &sharing_collection_invisible
        field :summary
        field :categories
      end

      field :readme, :html_erb, &sharing_collection_invisible

      if abstract_model.model == Setup::CrossSharedCollection
        field :pull_parameters
        field :pull_count do
          visible do
            User.current.super_admin? &&
              !(obj = bindings[:object]).instance_variable_get(:@sharing)
          end
        end
      end

      field :flows, &sharing_collection_invisible
      field :connection_roles, &sharing_collection_invisible
      field :events, &sharing_collection_invisible
      field :data_types, &sharing_collection_invisible
      field :schemas, &sharing_collection_invisible
      field :custom_validators, &sharing_collection_invisible
      field :translators, &sharing_collection_invisible
      field :algorithms, &sharing_collection_invisible
      field :applications, &sharing_collection_invisible
      field :snippets, &sharing_collection_invisible
      field :webhooks, &sharing_collection_invisible
      field :connections, &sharing_collection_invisible
      field :resources, &sharing_collection_invisible
      field :authorizations, &sharing_collection_invisible
      field :oauth_providers, &sharing_collection_invisible
      field :oauth_clients, &sharing_collection_invisible
      field :oauth2_scopes, &sharing_collection_invisible
      field :data, &sharing_collection_invisible
      field :metadata, &sharing_collection_invisible
    end

    show do
      field :title
      field :image
      field :name

      prefix =
        if abstract_model.model == Setup::CrossSharedCollection
          field :summary
          field :categories
          field :authors
          field :pull_count
          'data_'
        else
          ''
        end

      field :readme, :html_erb

      instance_eval do
        field "#{prefix}schemas".to_sym do
          label 'Schemas'
          group :data
        end
        field "#{prefix}custom_validators".to_sym do
          label 'Validators'
          group :data
        end
        field "#{prefix}data_types".to_sym do
          label 'Data Types'
          group :data
        end

        field "#{prefix}connections".to_sym do
          label 'Connections'
          group :api_connectors
        end

        field "#{prefix}resources".to_sym do
          label 'Resources'
          group :api_connectors
        end

        field "#{prefix}operations".to_sym do
          label 'Operations'
          group :api_connectors
        end

        field "#{prefix}webhooks".to_sym do
          label 'Webhooks'
          group :api_connectors
        end

        field "#{prefix}connection_roles".to_sym do
          label 'Connection Roles'
          group :api_connectors
        end

        field "#{prefix}flows".to_sym do
          label 'Flows'
          group :workflows
        end

        field "#{prefix}events".to_sym do
          label 'Events'
          group :workflows
        end

        field "#{prefix}translators".to_sym do
          label 'Translators'
          group :compute
        end

        field "#{prefix}algorithms".to_sym do
          label 'Algorithms'
          group :compute
        end

        field "#{prefix}applications".to_sym do
          label 'Applications'
          group :compute
        end

        field "#{prefix}snippets".to_sym do
          label 'Snippets'
          group :compute
        end

        field "#{prefix}authorizations".to_sym do
          label 'Authorizations'
          group :security
        end

        field "#{prefix}oauth_clients".to_sym do
          label 'OAuth Clients'
          group :security
        end

        field "#{prefix}oauth_providers".to_sym do
          label 'OAuth Providers'
          group :security
        end

        field "#{prefix}oauth2_scopes".to_sym do
          label 'OAuth 2.0 Scopes'
          group :security
        end

        field "#{prefix}namespaces".to_sym do
          label 'Namespaces'
          group :config
        end

        field :metadata
      end

      field :_id
      field :created_at
      field :updated_at
    end

    unless abstract_model.model == Setup::CrossSharedCollection
      list do
        field :title
        field :image do
          thumb_method :icon
        end
        field :name
        field :flows do
          pretty_value do
            value.count > 0 ? value.count : '-'
          end
        end
        field :connection_roles do
          pretty_value do
            value.count > 0 ? value.count : '-'
          end
        end
        field :translators do
          pretty_value do
            value.count > 0 ? value.count : '-'
          end
        end
        field :events do
          pretty_value do
            value.count > 0 ? value.count : '-'
          end
        end
        field :data_types do
          pretty_value do
            value.count > 0 ? value.count : '-'
          end
        end
        field :schemas do
          pretty_value do
            value.count > 0 ? value.count : '-'
          end
        end
        field :custom_validators do
          pretty_value do
            value.count > 0 ? value.count : '-'
          end
        end
        field :algorithms do
          pretty_value do
            value.count > 0 ? value.count : '-'
          end
        end
        field :applications do
          pretty_value do
            value.count > 0 ? value.count : '-'
          end
        end
        field :webhooks do
          pretty_value do
            value.count > 0 ? value.count : '-'
          end
        end
        field :connections do
          pretty_value do
            value.count > 0 ? value.count : '-'
          end
        end
        field :resources do
          pretty_value do
            value.count > 0 ? value.count : '-'
          end
        end
        field :operations do
          pretty_value do
            value.count > 0 ? value.count : '-'
          end
        end
        field :authorizations do
          pretty_value do
            value.count > 0 ? value.count : '-'
          end
        end
        field :oauth_providers do
          pretty_value do
            value.count > 0 ? value.count : '-'
          end
        end
        field :oauth_clients do
          pretty_value do
            value.count > 0 ? value.count : '-'
          end
        end
        field :oauth2_scopes do
          pretty_value do
            value.count > 0 ? value.count : '-'
          end
        end
        field :data
        field :updated_at
      end
    end
  end

  config.navigation 'Collections', icon: 'fa fa-cubes'

  config.model Setup::Tag do
    visible false
    object_label_method { :name }
    fields :namespace, :name
  end

  config.model Setup::CrossCollectionAuthor do
    visible false
    object_label_method { :label }
    fields :name, :email
  end

  config.model Setup::CrossCollectionPullParameter do
    visible false
    object_label_method { :label }
    configure :location, :json_value
    edit do
      field :label
      field :property_name
      field :location
    end
    show do
      field :label
      field :property_name
      field :location

      field :created_at
      #field :creator
      field :updated_at
    end
    fields :label, :property_name, :location
  end

  config.model Setup::CrossSharedCollection do
    weight 000
    label 'Shared Collection'
    navigation_label 'Collections'
    object_label_method :versioned_name

    public_access true
    extra_associations do
      Setup::Collection.reflect_on_all_associations(:has_and_belongs_to_many).collect do |association|
        association = association.dup
        association[:name] = "data_#{association.name}".to_sym
        RailsAdmin::Adapters::Mongoid::Association.new(association, abstract_model.model)
      end
    end

    index_template_name :shared_collection_grid
    index_link_icon 'icon-th-large'

    register_instance_option(:discard_submit_buttons) do
      !(a = bindings[:action]) || a.key != :edit
    end

    instance_eval &collection_fields_config
  end

  config.model Setup::SharedCollection do
    weight 010
    label 'Legacy Shared Collection'
    register_instance_option(:discard_submit_buttons) do
      !(a = bindings[:action]) || a.key != :edit
    end
    navigation_label 'Collections'
    object_label_method { :versioned_name }

    visible { Account.current_super_admin? }

    public_access true
    extra_associations do
      Setup::Collection.reflect_on_all_associations(:has_and_belongs_to_many).collect do |association|
        association = association.dup
        association[:name] = "data_#{association.name}".to_sym
        RailsAdmin::Adapters::Mongoid::Association.new(association, abstract_model.model)
      end
    end

    index_template_name :shared_collection_grid
    index_link_icon 'icon-th-large'

    group :collections
    group :workflows
    group :api_connectors do
      label 'Connectors'
      active true
    end
    group :data
    group :security


    edit do
      field :image do
        visible { !bindings[:object].instance_variable_get(:@sharing) }
      end
      field :logo_background
      field :name do
        required { true }
      end
      field :shared_version do
        required { true }
      end
      field :authors
      field :summary
      field :source_collection do
        visible { !((source_collection = bindings[:object].source_collection) && source_collection.new_record?) }
        inline_edit false
        inline_add false
        associated_collection_scope do
          source_collection = (obj = bindings[:object]).source_collection
          Proc.new { |scope|
            if obj.new_record?
              scope.where(id: source_collection ? source_collection.id : nil)
            else
              scope
            end
          }
        end
      end
      field :connections do
        inline_add false
        read_only do
          !((v = bindings[:object].instance_variable_get(:@_selecting_connections)).nil? || v)
        end
        help do
          nil
        end
        pretty_value do
          if bindings[:object].connections.present?
            v = bindings[:view]
            ids = ''
            [value].flatten.select(&:present?).collect do |associated|
              ids += "<option value=#{associated.id} selected=true/>"
              amc = polymorphic? ? RailsAdmin.config(associated) : associated_model_config
              am = amc.abstract_model
              wording = associated.send(amc.object_label_method)
              can_see = !am.embedded? && (show_action = v.action(:show, am, associated))
              can_see ? v.link_to(wording, v.url_for(action: show_action.action_name, model_name: am.to_param, id: associated.id), class: 'pjax') : wording
            end.to_sentence.html_safe +
              v.select_tag("#{bindings[:controller].instance_variable_get(:@model_config).abstract_model.param_key}[connection_ids][]", ids.html_safe, multiple: true, style: 'display:none').html_safe
          else
            'No connection selected'.html_safe
          end
        end
        visible do
          !(obj = bindings[:object]).instance_variable_get(:@_selecting_collection) && obj.source_collection && obj.source_collection.connections.present?
        end
        associated_collection_scope do
          source_collection = bindings[:object].source_collection
          connections = (source_collection && source_collection.connections) || []
          Proc.new { |scope|
            scope.any_in(id: connections.collect { |connection| connection.id })
          }
        end
      end
      field :dependencies do
        inline_add false
        read_only do
          !((v = bindings[:object].instance_variable_get(:@_selecting_dependencies)).nil? || v)
        end
        help do
          nil
        end
        pretty_value do
          if bindings[:object].dependencies.present?
            v = bindings[:view]
            ids = ''
            [value].flatten.select(&:present?).collect do |associated|
              ids += "<option value=#{associated.id} selected=true/>"
              amc = polymorphic? ? RailsAdmin.config(associated) : associated_model_config
              am = amc.abstract_model
              wording = associated.send(amc.object_label_method)
              can_see = !am.embedded? && (show_action = v.action(:show, am, associated))
              can_see ? v.link_to(wording, v.url_for(action: show_action.action_name, model_name: am.to_param, id: associated.id), class: 'pjax') : wording
            end.to_sentence.html_safe +
              v.select_tag("#{bindings[:controller].instance_variable_get(:@model_config).abstract_model.param_key}[dependency_ids][]", ids.html_safe, multiple: true, style: 'display:none').html_safe
          else
            'No dependencies selected'.html_safe
          end
        end
        visible do
          !(obj = bindings[:object]).instance_variable_get(:@_selecting_collection)
        end
      end
      field :pull_parameters
      field :pull_count do
        visible { Account.current_super_admin? }
      end
      field :readme do
        visible do
          !(obj = bindings[:object]).instance_variable_get(:@_selecting_collection) &&
            !obj.instance_variable_get(:@_selecting_connections)
        end
      end
    end
    show do
      field :image
      field :name do
        pretty_value do
          bindings[:object].versioned_name
        end
      end
      field :summary do
        pretty_value do
          value.html_safe
        end
      end
      field :readme, :html_erb
      field :authors
      field :dependencies
      field :pull_count

      field :data_namespaces do
        group :collections
        label 'Namespaces'
        list_fields do
          %w(name slug)
        end
      end

      field :data_flows do
        group :workflows
        label 'Flows'
        list_fields do
          %w(namespace name) #TODO Inlude a description field on Flow model
        end
      end

      field :data_translators do
        group :workflows
        label 'Transformations'
        list_fields do
          %w(namespace name type style)
        end
      end

      field :data_snippets do
        label 'Snippets'
      end

      field :data_events do
        group :workflows
        label 'Events'
        list_fields do
          %w(namespace name _type)
        end
      end

      field :data_algorithms do
        group :workflows
        label 'Algorithms'
        list_fields do
          %w(namespace name description)
        end
      end

      field :data_connection_roles do
        group :api_connectors
        label 'Connection roles'
        list_fields do
          %w(namespace name)
        end
      end

      field :data_webhooks do
        group :api_connectors
        label 'Webhooks'
        list_fields do
          %w(namespace name path method description)
        end
      end

      field :data_connections do
        group :api_connectors
        label 'Connections'
        list_fields do
          %w(namespace name url)
        end
      end

      field :data_data_types do
        group :data
        label 'Data types'
        list_fields do
          %w(title name slug _type)
        end
      end

      field :data_schemas do
        group :data
        label 'Schemas'
        list_fields do
          %w(namespace uri)
        end
      end

      field :data_custom_validators do
        group :data
        label 'Custom validators'
        list_fields do
          %w(namespace name _type) #TODO Include a description field for Custom Validator model
        end
      end

      # field :data_data TODO Include collection data field

      field :data_authorizations do
        group :security
        label 'Authorizations'
        list_fields do
          %w(namespace name _type)
        end
      end

      field :data_oauth_providers do
        group :security
        label 'OAuth providers'
        list_fields do
          %w(namespace name response_type authorization_endpoint token_endpoint token_method _type)
        end
      end

      field :data_oauth_clients do
        group :security
        label 'OAuth clients'
        list_fields do
          %w(provider name)
        end
      end

      field :data_oauth2_scopes do
        group :security
        label 'OAuth 2.0 scopes'
        list_fields do
          %w(provider name description)
        end
      end

      field :_id
      field :updated_at
    end
    list do
      field :image do
        thumb_method :icon
      end
      field :name do
        pretty_value do
          bindings[:object].versioned_name
        end
      end
      field :authors
      field :summary
      field :pull_count
      field :dependencies
    end
  end

  config.model Setup::CollectionAuthor do
    visible false
    object_label_method { :label }
    fields :name, :email
  end

  config.model Setup::CollectionPullParameter do
    visible false
    object_label_method { :label }
    field :label
    field :parameter, :enum do
      enum do
        bindings[:controller].instance_variable_get(:@shared_parameter_enum) || [bindings[:object].parameter]
      end
    end
    edit do
      field :label
      field :parameter
      field :property_name
      field :location, :json_value
    end
    show do
      field :label
      field :parameter

      field :created_at
      #field :creator
      field :updated_at
    end
    list do
      field :label
      field :parameter
      field :updated_at
    end
    fields :label, :parameter
  end

  config.model Setup::CollectionData do
    visible false
    object_label_method { :label }
  end

  config.model Setup::Collection do
    weight 020
    navigation_label 'Collections'
    register_instance_option :label_navigation do
      'My Collections'
    end

    instance_eval &collection_fields_config
  end

  #Definitions

  config.navigation 'Definitions', icon: 'fa fa-puzzle-piece'

  config.model Setup::Validator do
    navigation_label 'Definitions'
    label 'Validators'
    weight 100
    fields :namespace, :name

    fields :namespace, :name, :updated_at

    show_in_dashboard false
  end

  config.model Setup::CustomValidator do
    visible false

    configure :_type do
      pretty_value do
        value.split('::').last.to_title
      end
    end

    list do
      field :namespace
      field :name
      field :_type
      field :updated_at
    end

    fields :namespace, :name, :_type, :updated_at
  end

  config.model Setup::Schema do
    weight 101
    object_label_method { :custom_title }

    configure :schema

    edit do
      field :namespace, :enum_edit do
        read_only { !bindings[:object].new_record? }
      end

      field :uri do
        read_only { !bindings[:object].new_record? }
        html_attributes do
          { cols: '74', rows: '1' }
        end
      end

      field :schema, :code do
        code_config do
          if bindings[:object].schema_type == :json_schema
            {
              mode: 'application/json'
            }
          else
            {
              mode: 'application/xml'
            }
          end
        end
      end

      field :schema_data_type do
        shared_read_only
        inline_edit false
        inline_add false
      end
    end

    show do
      field :namespace
      field :uri
      field :schema do
        pretty_value do
          v =
            if json = JSON.parse(value) rescue nil
              "<code class='json'>#{JSON.pretty_generate(json).gsub('<', '&lt;').gsub('>', '&gt;')}</code>"
            elsif (xml = Nokogiri::XML(value)).errors.blank?
              "<code class='xml'>#{xml.to_xml.gsub('<', '&lt;').gsub('>', '&gt;')}</code>"
            else
              "<code>#{value}</code>"
            end
          "<pre>#{v}</pre>".html_safe
        end
      end
      field :schema_data_type

      field :_id
      field :created_at
      #field :creator
      field :updated_at
      #field :updater

    end

    fields :namespace, :uri, :schema_data_type, :updated_at
  end

  config.model Setup::XsltValidator do
    parent Setup::Validator
    weight 102
    label 'XSLT Validator'
    object_label_method { :custom_title }

    configure :code, :code do
      code_config do
        {
          mode: 'application/xml'
        }
      end
    end

    list do
      field :namespace
      field :name
      field :updated_at
    end

    edit do
      field :namespace, &shared_non_editable
      field :name, &shared_non_editable
      field :code
    end

    fields :namespace, :name, :code, :updated_at
  end

  config.model Setup::EdiValidator do
    parent Setup::Validator
    weight 103
    object_label_method { :custom_title }
    label 'EDI Validator'

    edit do
      field :namespace, :enum_edit
      field :name
      field :schema_data_type
      field :content_type
    end

    fields :namespace, :name, :schema_data_type, :content_type, :updated_at
  end

  config.model Setup::AlgorithmValidator do
    parent Setup::Validator
    weight 104
    label 'Algorithm Validator'
    object_label_method { :custom_title }
    edit do
      field :namespace, :enum_edit
      field :name
      field :algorithm
    end

    fields :namespace, :name, :algorithm, :updated_at
  end

  config.model Setup::DataType do
    navigation_label 'Definitions'
    weight 110
    label 'Data Type'
    object_label_method { :custom_title }
    visible true

    show_in_dashboard false

    configure :_type do
      pretty_value do
        value.split('::').last.to_title
      end
    end

    group :behavior do
      label 'Behavior'
      active false
    end

    configure :title do
      pretty_value do
        bindings[:object].custom_title
      end
    end

    configure :slug

    configure :storage_size, :decimal do
      pretty_value do
        if objects = bindings[:controller].instance_variable_get(:@objects)
          unless max = bindings[:controller].instance_variable_get(:@max_storage_size)
            bindings[:controller].instance_variable_set(:@max_storage_size, max = objects.collect { |data_type| data_type.storage_size }.max)
          end
          (bindings[:view].render partial: 'size_bar', locals: { max: max, value: bindings[:object].records_model.storage_size }).html_safe
        else
          bindings[:view].number_to_human_size(value)
        end
      end
      read_only true
    end

    configure :before_save_callbacks do
      group :behavior
      inline_add false
      associated_collection_scope do
        Proc.new { |scope|
          scope.where(:parameters.with_size => 1)
        }
      end
    end

    configure :records_methods do
      group :behavior
      inline_add false
    end

    configure :data_type_methods do
      group :behavior
      inline_add false
    end

    edit do
      field :title, :enum_edit, &shared_non_editable
      field :slug
      field :before_save_callbacks, &shared_non_editable
      field :records_methods, &shared_non_editable
      field :data_type_methods, &shared_non_editable
    end

    list do
      field :namespace
      field :name
      field :slug
      field :_type
      field :used_memory do
        visible { Cenit.dynamic_model_loading? }
        pretty_value do
          unless max = bindings[:controller].instance_variable_get(:@max_used_memory)
            bindings[:controller].instance_variable_set(:@max_used_memory, max = Setup::DataType.fields[:used_memory.to_s].type.new(Setup::DataType.max(:used_memory)))
          end
          (bindings[:view].render partial: 'used_memory_bar', locals: { max: max, value: Setup::DataType.fields[:used_memory.to_s].type.new(value) }).html_safe
        end
      end
      field :storage_size
      field :updated_at
    end

    show do
      field :namespace
      field :name
      field :title
      field :slug
      field :_type
      field :storage_size
      field :schema do
        pretty_value do
          v =
            if json = JSON.pretty_generate(value) rescue nil
              "<code class='json'>#{json.gsub('<', '&lt;').gsub('>', '&gt;')}</code>"
            else
              value
            end

          "<pre>#{v}</pre>".html_safe
        end
      end

      field :_id
      field :created_at
      #field :creator
      field :updated_at
      #field :updater
    end
    fields :namespace, :name, :slug, :_type, :storage_size, :updated_at
  end

  config.model Setup::JsonDataType do
    navigation_label 'Definitions'
    weight 111
    label 'Object Type'
    object_label_method { :custom_title }

    group :behavior do
      label 'Behavior'
      active false
    end

    configure :title

    configure :name do
      read_only { !bindings[:object].new_record? }
    end

    configure :schema, :json_schema do
    end

    configure :storage_size, :decimal do
      pretty_value do
        if (objects = bindings[:controller].instance_variable_get(:@objects))
          unless (max = bindings[:controller].instance_variable_get(:@max_storage_size))
            bindings[:controller].instance_variable_set(:@max_storage_size, max = objects.collect { |data_type| data_type.storage_size }.max)
          end
          (bindings[:view].render partial: 'size_bar', locals: { max: max, value: bindings[:object].records_model.storage_size }).html_safe
        else
          bindings[:view].number_to_human_size(value)
        end
      end
      read_only true
    end

    configure :before_save_callbacks do
      group :behavior
      inline_add false
      associated_collection_scope do
        Proc.new { |scope|
          scope.where(:parameters.with_size => 1)
        }
      end
    end

    configure :records_methods do
      group :behavior
      inline_add false
    end

    configure :data_type_methods do
      group :behavior
      inline_add false
    end

    configure :slug

    edit do
      field :namespace, :enum_edit, &shared_non_editable
      field :name, &shared_non_editable
      field :schema, :json_schema do
        help { 'Required' }
      end
      field :title, &shared_non_editable
      field :slug
      field :before_save_callbacks, &shared_non_editable
      field :records_methods, &shared_non_editable
      field :data_type_methods, &shared_non_editable
    end

    list do
      field :namespace
      field :name
      field :slug
      field :used_memory do
        visible { Cenit.dynamic_model_loading? }
        pretty_value do
          unless (max = bindings[:controller].instance_variable_get(:@max_used_memory))
            bindings[:controller].instance_variable_set(:@max_used_memory, max = Setup::JsonDataType.fields[:used_memory.to_s].type.new(Setup::JsonDataType.max(:used_memory)))
          end
          (bindings[:view].render partial: 'used_memory_bar', locals: { max: max, value: Setup::JsonDataType.fields[:used_memory.to_s].type.new(value) }).html_safe
        end
      end
      field :storage_size
      field :updated_at
    end

    show do
      field :namespace
      field :title
      field :name
      field :slug
      field :storage_size
      field :schema do
        pretty_value do
          "<pre><code class='ruby'>#{JSON.pretty_generate(value)}</code></pre>".html_safe
        end
      end
      field :before_save_callbacks
      field :records_methods
      field :data_type_methods

      field :_id
      field :created_at
      #field :creator
      field :updated_at
      #field :updater
    end

    fields :namespace, :name, :slug, :storage_size, :updated_at
  end

  config.model Setup::FileDataType do
    navigation_label 'Definitions'
    weight 112
    label 'File Type'
    object_label_method { :custom_title }

    group :content do
      label 'Content'
    end

    group :behavior do
      label 'Behavior'
      active false
    end

    configure :storage_size, :decimal do
      pretty_value do
        if objects = bindings[:controller].instance_variable_get(:@objects)
          unless max = bindings[:controller].instance_variable_get(:@max_storage_size)
            bindings[:controller].instance_variable_set(:@max_storage_size, max = objects.collect { |data_type| data_type.records_model.storage_size }.max)
          end
          (bindings[:view].render partial: 'size_bar', locals: { max: max, value: bindings[:object].records_model.storage_size }).html_safe
        else
          bindings[:view].number_to_human_size(value)
        end
      end
      read_only true
    end

    configure :validators do
      group :content
      inline_add false
    end

    configure :schema_data_type do
      group :content
      inline_add false
      inline_edit false
    end

    configure :before_save_callbacks do
      group :behavior
      inline_add false
      associated_collection_scope do
        Proc.new { |scope|
          scope.where(:parameters.with_size => 1)
        }
      end
    end

    configure :records_methods do
      group :behavior
      inline_add false
    end

    configure :data_type_methods do
      group :behavior
      inline_add false
    end

    configure :slug

    edit do
      field :namespace, :enum_edit, &shared_non_editable
      field :name, &shared_non_editable
      field :title, &shared_non_editable
      field :slug
      field :validators, &shared_non_editable
      field :schema_data_type, &shared_non_editable
      field :before_save_callbacks, &shared_non_editable
      field :records_methods, &shared_non_editable
      field :data_type_methods, &shared_non_editable
    end

    list do
      field :namespace
      field :name
      field :slug
      field :validators
      field :schema_data_type
      field :used_memory do
        visible { Cenit.dynamic_model_loading? }
        pretty_value do
          unless max = bindings[:controller].instance_variable_get(:@max_used_memory)
            bindings[:controller].instance_variable_set(:@max_used_memory, max = Setup::JsonDataType.fields[:used_memory.to_s].type.new(Setup::JsonDataType.max(:used_memory)))
          end
          (bindings[:view].render partial: 'used_memory_bar', locals: { max: max, value: Setup::JsonDataType.fields[:used_memory.to_s].type.new(value) }).html_safe
        end
      end
      field :storage_size
      field :updated_at
    end

    show do
      field :title
      field :name
      field :slug
      field :validators
      field :storage_size
      field :schema_data_type

      field :_id
      field :created_at
      #field :creator
      field :updated_at
      #field :updater
    end

    fields :namespace, :name, :slug, :storage_size, :updated_at
  end

  config.model Setup::CenitDataType do
    navigation_label 'Definitions'
    weight 113
    label 'Cenit Type'
    object_label_method { :custom_title }

    visible { Account.current_super_admin? }

    configure :storage_size, :decimal do
      pretty_value do
        if (objects = bindings[:controller].instance_variable_get(:@objects))
          unless (max = bindings[:controller].instance_variable_get(:@max_storage_size))
            bindings[:controller].instance_variable_set(:@max_storage_size, max = objects.collect { |data_type| data_type.storage_size }.max)
          end
          (bindings[:view].render partial: 'size_bar', locals: { max: max, value: bindings[:object].records_model.storage_size }).html_safe
        else
          bindings[:view].number_to_human_size(value)
        end
      end
      read_only true
    end

    configure :slug

    configure :schema, :json_schema

    edit do
      field :namespace, &shared_non_editable
      field :name, &shared_non_editable
      field :slug
      field :storage_size
    end

    show do
      field :title
      field :namespace
      field :name
      field :slug
      field :storage_size
      field :schema

      field :_id
      field :created_at
      field :updated_at
    end

    fields :namespace, :name, :slug, :storage_size, :updated_at
  end

  #Connectors

  config.navigation 'Connectors', icon: 'fa fa-plug'

  config.model Setup::Parameter do
    visible false
    object_label_method { :to_s }
    configure :metadata, :json_value
    configure :value
    edit do
      field :name
      field :value
      field :description
      field :metadata
    end
    list do
      field :name
      field :value
      field :description
      field :metadata
      field :updated_at
    end
  end

  config.model Setup::Api do
    navigation_label 'Connectors'
    weight 200
    label 'API'

    configure :specification, :code do
      code_config do
        {
          mode: 'text/x-yaml'
        }
      end
    end

    fields :name, :specification
  end

  config.model Setup::Connection do
    navigation_label 'Connectors'
    weight 201
    object_label_method { :custom_title }

    group :credentials do
      label 'Credentials'
    end

    configure :number, :string do
      label 'Key'
      html_attributes do
        { maxlength: 30, size: 30 }
      end
      group :credentials
      pretty_value do
        (value || '<i class="icon-lock"/>').html_safe
      end
    end

    configure :token, :text do
      html_attributes do
        { cols: '50', rows: '1' }
      end
      group :credentials
      pretty_value do
        (value || '<i class="icon-lock"/>').html_safe
      end
    end

    configure :authorization do
      group :credentials
      inline_edit false
    end

    configure :authorization_handler do
      group :credentials
    end

    group :parameters do
      label 'Parameters & Headers'
    end
    configure :parameters do
      group :parameters
    end
    configure :headers do
      group :parameters
    end
    configure :template_parameters do
      group :parameters
    end

    edit do
      field(:namespace, :enum_edit, &shared_non_editable)
      field(:name, &shared_non_editable)
      field(:url, &shared_non_editable)

      field :number
      field :token
      field :authorization
      field(:authorization_handler, &shared_non_editable)

      field :parameters
      field :headers
      field :template_parameters
    end

    show do
      field :namespace
      field :name
      field :url

      field :number
      field :token
      field :authorization
      field :authorization_handler

      field :parameters
      field :headers
      field :template_parameters

      field :_id
      field :created_at
      field :updated_at
    end

    list do
      field :namespace
      field :name
      field :url
      field :number
      field :token
      field :authorization
      field :updated_at
    end

    fields :namespace, :name, :url, :number, :token, :authorization, :updated_at
  end

  config.model Setup::ConnectionRole do
    navigation_label 'Connectors'
    weight 210
    label 'Connection Role'
    object_label_method { :custom_title }

    configure :name, :string do
      help 'Requiered.'
      html_attributes do
        { maxlength: 50, size: 50 }
      end
    end
    configure :webhooks do
      nested_form false
    end
    configure :connections do
      nested_form false
    end
    modal do
      field :namespace, :enum_edit
      field :name
      field :webhooks
      field :connections
    end
    show do
      field :namespace
      field :name
      field :webhooks
      field :connections

      field :_id
      field :created_at
      #field :creator
      field :updated_at
      #field :updater
    end

    edit do
      field :namespace, :enum_edit
      field :name
      field :webhooks
      field :connections
    end

    fields :namespace, :name, :webhooks, :connections, :updated_at
  end

  config.model Setup::Section do
    visible { Account.current_super_admin? }
    navigation_label 'Connectors'
    weight 210
    label 'Section'
    object_label_method { :custom_title }
    visible false

    configure :name, :string do
      help 'Requiered.'
      html_attributes do
        { maxlength: 50, size: 50 }
      end
    end
    configure :connection do
      nested_form false
    end
    show do
      field :namespace
      field :name
      field :description
      field :connection
      field :resources
      field :representations
      field :_id
      field :created_at
      #field :creator
      field :updated_at
      #field :updater
    end

    edit do
      field :namespace, :enum_edit
      field :name
      field(:description, &shared_non_editable)
      field :connection
      field :resources
      field :representations
    end

    fields :namespace, :name, :description, :resources, :connection, :updated_at
  end

  config.model Setup::Resource do
    visible { Account.current_super_admin? }
    navigation_label 'Connectors'
    weight 215
    label 'Resource'
    object_label_method { :custom_title }

    configure :name, :string do
      help 'Requiered.'
      html_attributes do
        { maxlength: 50, size: 50 }
      end
    end

    configure :path, :string do
      help 'Requiered. Path of the resource relative to connection URL.'
      html_attributes do
        { maxlength: 255, size: 100 }
      end
    end

    group :parameters do
      label 'Parameters & Headers'
    end

    configure :parameters do
      group :parameters
    end

    configure :headers do
      group :parameters
    end

    configure :template_parameters do
      group :parameters
    end

    show do
      field :namespace
      field :name
      field :path
      field :description
      field :operations

      field :_id
      field :created_at
      #field :creator
      field :updated_at
      #field :updater
    end

    edit do
      field :namespace, :enum_edit, &shared_non_editable
      field :name, &shared_non_editable
      field :path, &shared_non_editable
      field :description, &shared_non_editable
      field :operations, &shared_non_editable
      field :parameters
      field :headers
      field :template_parameters
    end

    fields :namespace, :name, :path, :description, :operations, :updated_at
  end

  config.model Setup::Webhook do
    label 'All Webhook'
    visible false
    object_label_method { :custom_title }

    configure :namespace
    configure :path
    configure :method
    configure :description
    configure :_type do
      label 'Type'
      pretty_value do
        value.to_s.split('::').last.to_title
      end
    end

    fields :namespace, :path, :method, :description, :_type, :updated_at
  end

  config.model Setup::Operation do
    navigation_label 'Connectors'
    weight 217
    object_label_method { :label }
    visible { Account.current_super_admin? }

    configure :resource do
      read_only true
      shared_non_editable
    end

    configure :description do
      shared_non_editable
    end

    configure :method do
      shared_non_editable
    end

    configure :metadata, :json_value

    fields :method, :description, :parameters, :headers, :resource, :metadata
  end

  config.model Setup::Representation do
    navigation_label 'Connectors'
    weight 218
    object_label_method { :custom_title }
    visible false

    edit do
      field(:namespace, :enum_edit, &shared_non_editable)
      field(:name, &shared_non_editable)
      field(:description, &shared_non_editable)
      field(:metadata, :json_value, &shared_non_editable)
    end

    show do
      field :namespace
      field :name
      field :metadata, :json_value

      field :_id
      field :created_at
      #field :creator
      field :updated_at
      #field :updater
    end

    fields :namespace, :name, :description, :updated_at
  end

  config.model Setup::PlainWebhook do
    navigation_label 'Workflows'
    label 'Webhook'
    weight 515
    object_label_method { :custom_title }

    configure :metadata, :json_value

    group :credentials do
      label 'Credentials'
    end

    configure :authorization do
      group :credentials
      inline_edit false
    end

    configure :authorization_handler do
      group :credentials
    end

    group :parameters do
      label 'Parameters & Headers'
    end

    configure :path, :string do
      help 'Requiered. Path of the webhook relative to connection URL.'
      html_attributes do
        { maxlength: 255, size: 100 }
      end
    end

    configure :parameters do
      group :parameters
    end

    configure :headers do
      group :parameters
    end

    configure :template_parameters do
      group :parameters
    end

    edit do
      field(:namespace, :enum_edit, &shared_non_editable)
      field(:name, &shared_non_editable)
      field(:path, &shared_non_editable)
      field(:method, &shared_non_editable)
      field(:description, &shared_non_editable)
      field(:metadata, :json_value, &shared_non_editable)

      field :authorization
      field(:authorization_handler, &shared_non_editable)

      field :parameters
      field :headers
      field :template_parameters
    end

    show do
      field :namespace
      field :name
      field :path
      field :method
      field :description
      field :metadata, :json_value

      field :authorization
      field :authorization_handler

      field :parameters
      field :headers
      field :template_parameters

      field :_id
      field :created_at
      #field :creator
      field :updated_at
      #field :updater
    end

    fields :namespace, :name, :path, :method, :description, :authorization, :updated_at
  end

  #Security

  config.navigation 'Security', icon: 'fa fa-shield'

  config.model Setup::OauthClient do
    navigation_label 'Security'
    label 'OAuth Client'
    weight 300
    object_label_method { :custom_title }

    configure :tenant do
      visible { Account.current_super_admin? }
      read_only { true }
      help ''
    end

    configure :identifier do
      pretty_value do
        (value || '<i class="icon-lock"/>').html_safe
      end
    end

    configure :secret do
      pretty_value do
        (value || '<i class="icon-lock"/>').html_safe
      end
    end

    fields :provider, :name, :identifier, :secret, :tenant, :updated_at
  end

  config.model Setup::BaseOauthProvider do
    navigation_label 'Security'
    weight 310
    object_label_method { :custom_title }
    label 'Provider'

    configure :_type do
      pretty_value do
        value.split('::').last.to_title
      end
    end

    configure :tenant do
      visible { Account.current_super_admin? }
      read_only { true }
      help ''
    end

    configure :namespace, :enum_edit

    list do
      field :namespace
      field :name
      field :_type
      field :response_type
      field :authorization_endpoint
      field :token_endpoint
      field :token_method
      field :tenant
      field :updated_at
    end

    fields :namespace, :name, :_type, :response_type, :authorization_endpoint, :token_endpoint, :token_method, :tenant
  end

  config.model Setup::OauthProvider do
    weight 311
    label 'OAuth 1.0 provider'
    register_instance_option :label_navigation do
      'OAuth 1.0'
    end
    object_label_method { :custom_title }

    configure :tenant do
      visible { Account.current_super_admin? }
      read_only { true }
      help ''
    end

    configure :refresh_token_algorithm do
      visible { bindings[:object].refresh_token_strategy == :custom.to_s }
    end

    edit do
      field :namespace, :enum_edit, &shared_non_editable
      field :name
      field :response_type
      field :authorization_endpoint
      field :token_endpoint
      field :token_method
      field :request_token_endpoint
      field :refresh_token_strategy
      field :refresh_token_algorithm
    end

    fields :namespace, :name, :response_type, :authorization_endpoint, :token_endpoint, :token_method, :request_token_endpoint, :refresh_token_strategy, :refresh_token_algorithm, :tenant, :updated_at
  end

  config.model Setup::Oauth2Provider do
    weight 312
    label 'OAuth 2.0 provider'
    register_instance_option :label_navigation do
      'OAuth 2.0'
    end
    object_label_method { :custom_title }

    configure :tenant do
      visible { Account.current_super_admin? }
      read_only { true }
      help ''
    end

    configure :refresh_token_algorithm do
      visible { bindings[:object].refresh_token_strategy == :custom.to_s }
    end

    edit do
      field :namespace, :enum_edit
      field :name
      field :response_type
      field :authorization_endpoint
      field :token_endpoint
      field :token_method
      field :scope_separator
      field :refresh_token_strategy
      field :refresh_token_algorithm
    end

    fields :namespace, :name, :response_type, :authorization_endpoint, :token_endpoint, :token_method, :scope_separator, :refresh_token_strategy, :refresh_token_algorithm, :tenant, :updated_at
  end

  config.model Setup::Oauth2Scope do
    navigation_label 'Security'
    weight 320
    label 'OAuth 2.0 Scope'
    object_label_method { :custom_title }

    configure :tenant do
      visible { Account.current_super_admin? }
      read_only { true }
      help ''
    end

    fields :provider, :name, :description, :tenant, :updated_at
  end

  config.model Setup::Authorization do
    navigation_label 'Security'
    weight 330
    object_label_method { :custom_title }
    configure :status do
      pretty_value do
        "<span class=\"label label-#{bindings[:object].status_class}\">#{value.to_s.capitalize}</span>".html_safe
      end
    end
    configure :metadata, :json_value
    configure :_type do
      pretty_value do
        value.split('::').last.to_title
      end
    end

    edit do
      field :namespace, :enum_edit
      field :name
      field :metadata
    end

    fields :namespace, :name, :status, :_type, :metadata, :updated_at
    show_in_dashboard false
  end

  config.model Setup::BasicAuthorization do
    weight 331
    register_instance_option :label_navigation do
      'Basic'
    end
    object_label_method { :custom_title }

    configure :status do
      pretty_value do
        "<span class=\"label label-#{bindings[:object].status_class}\">#{value.to_s.capitalize}</span>".html_safe
      end
    end

    configure :metadata, :json_value

    edit do
      field :namespace
      field :name
      field :username
      field :password
      field :metadata
    end

    group :credentials do
      label 'Credentials'
    end

    configure :username do
      group :credentials
    end

    configure :password do
      group :credentials
    end

    show do
      field :namespace
      field :name
      field :status
      field :username
      field :password
      field :metadata
      field :_id
    end

    edit do
      field :namespace, :enum_edit
      field :name
      field :username
      field :password
    end

    fields :namespace, :name, :status, :username, :password, :updated_at
  end

  config.model Setup::OauthAuthorization do
    weight 332
    label 'OAuth 1.0 authorization'
    register_instance_option :label_navigation do
      'OAuth 1.0'
    end
    object_label_method { :custom_title }
    parent Setup::Authorization

    configure :metadata, :json_value

    configure :status do
      pretty_value do
        "<span class=\"label label-#{bindings[:object].status_class}\">#{value.to_s.capitalize}</span>".html_safe
      end
    end

    edit do
      field :namespace, :enum_edit
      field :name
      field :client
      field :parameters
      field :template_parameters
      field :metadata
    end

    group :credentials do
      label 'Credentials'
    end

    configure :access_token do
      group :credentials
    end

    configure :token_span do
      group :credentials
    end

    configure :authorized_at do
      group :credentials
    end

    configure :access_token_secret do
      group :credentials
    end

    configure :realm_id do
      group :credentials
    end

    show do
      field :namespace
      field :name
      field :status
      field :client
      field :parameters
      field :template_parameters
      field :metadata
      field :_id

      field :access_token
      field :access_token_secret
      field :realm_id
      field :token_span
      field :authorized_at
    end

    list do
      field :namespace
      field :name
      field :status
      field :client
      field :updated_at
    end

    fields :namespace, :name, :status, :client, :updated_at
  end

  config.model Setup::Oauth2Authorization do
    weight 333
    label 'OAuth 2.0 authorization'
    register_instance_option :label_navigation do
      'OAuth 2.0'
    end
    object_label_method { :custom_title }
    parent Setup::Authorization

    configure :metadata, :json_value

    configure :status do
      pretty_value do
        "<span class=\"label label-#{bindings[:object].status_class}\">#{value.to_s.capitalize}</span>".html_safe
      end
    end

    configure :expires_in do
      pretty_value do
        "#{value}s" if value
      end
    end

    edit do
      field :namespace, :enum_edit
      field :name
      field :client
      field :scopes do
        visible { bindings[:object].ready_to_save? }
        associated_collection_scope do
          provider = ((obj = bindings[:object]) && obj.provider) || nil
          Proc.new { |scope|
            if provider
              scope.where(provider_id: provider.id)
            else
              scope
            end
          }
        end
      end
      field :parameters do
        visible { bindings[:object].ready_to_save? }
      end
      field :template_parameters do
        visible { bindings[:object].ready_to_save? }
      end
      field :metadata
    end

    group :credentials do
      label 'Credentials'
    end

    configure :access_token do
      group :credentials
    end

    configure :token_span do
      group :credentials
    end

    configure :authorized_at do
      group :credentials
    end

    configure :refresh_token do
      group :credentials
    end

    configure :token_type do
      group :credentials
    end

    show do
      field :namespace
      field :name
      field :status
      field :client
      field :scopes
      field :parameters
      field :template_parameters
      field :metadata
      field :_id

      field :expires_in

      field :id_token
      field :token_type
      field :access_token
      field :token_span
      field :authorized_at
      field :refresh_token

      field :_id
    end

    fields :namespace, :name, :status, :client, :scopes, :updated_at
  end

  config.model Setup::AwsAuthorization do
    weight -334
    object_label_method { :custom_title }

    configure :metadata, :json_value

    configure :status do
      pretty_value do
        "<span class=\"label label-#{bindings[:object].status_class}\">#{value.to_s.capitalize}</span>".html_safe
      end
    end

    edit do
      field :namespace
      field :name
      field :aws_access_key
      field :aws_secret_key
      field :seller
      field :merchant
      field :markets
      field :signature_method
      field :signature_version
      field :metadata
    end

    group :credentials do
      label 'Credentials'
    end

    configure :aws_access_key do
      group :credentials
    end

    configure :aws_secret_key do
      group :credentials
    end

    show do
      field :namespace
      field :name
      field :aws_access_key
      field :aws_secret_key
      field :seller
      field :merchant
      field :markets
      field :signature_method
      field :signature_version
      field :metadata
    end

    list do
      field :namespace
      field :name
      field :aws_access_key
      field :aws_secret_key
      field :seller
      field :merchant
      field :markets
      field :signature_method
      field :signature_version
      field :updated_at
    end

    fields :namespace, :name, :aws_access_key, :aws_secret_key, :seller, :merchant, :markets, :signature_method, :signature_version, :updated_at
  end

  config.model Cenit::OauthAccessGrant do
    navigation_label 'Security'
    label 'Access Grants'
    weight 340

    fields :created_at, :application_id, :scope
  end

  #Compute

  config.navigation 'Compute', icon: 'fa fa-cog'


  config.model Setup::AlgorithmParameter do
    visible false
    fields :name, :type, :many, :required, :default
  end

  config.model Setup::CallLink do
    visible false
    edit do
      field :name do
        read_only true
        help { nil }
        label 'Call name'
      end
      field :link do
        inline_add false
        inline_edit false
        help { nil }
      end
    end

    fields :name, :link
  end

  config.model Setup::Algorithm do
    navigation_label 'Compute'
    weight 400
    object_label_method { :custom_title }

    extra_associations do
      association = Mongoid::Relations::Metadata.new(
        name: :stored_outputs, relation: Mongoid::Relations::Referenced::Many,
        inverse_class_name: Setup::Algorithm.to_s, class_name: Setup::AlgorithmOutput.to_s
      )
      [RailsAdmin::Adapters::Mongoid::Association.new(association, abstract_model.model)]
    end

    configure :code, :code

    edit do
      field :namespace, :enum_edit, &shared_non_editable
      field :name, &shared_non_editable
      field :description, &shared_non_editable
      field :parameters, &shared_non_editable
      field :code, :code do
        code_config do
          {
            mode: 'text/x-ruby'
          }
        end
        help { 'Required' }
      end
      field :call_links do
        shared_read_only
        visible { bindings[:object].call_links.present? }
      end
      field :store_output, &shared_non_editable
      field :output_datatype, &shared_non_editable
      field :validate_output, &shared_non_editable
      field :tags
    end
    show do
      field :namespace
      field :name
      field :description
      field :parameters
      field :code, :code do
        code_config do
          {
            mode: 'text/x-ruby',
            readOnly: 'nocursor'
          }
        end
      end
      field :call_links
      field :tags
      field :_id

      field :stored_outputs
    end

    list do
      field :namespace
      field :name
      field :description
      field :parameters
      field :call_links
      field :tags
      field :updated_at
    end

    fields :namespace, :name, :description, :parameters, :call_links, :tags
  end

  config.model Setup::AlgorithmOutput do
    navigation_label 'Compute'
    weight -405
    visible false

    configure :records_count
    configure :input_parameters
    configure :created_at do
      label 'Recorded at'
    end

    extra_associations do
      association = Mongoid::Relations::Metadata.new(
        name: :records, relation: Mongoid::Relations::Referenced::Many,
        inverse_class_name: Setup::AlgorithmOutput.to_s, class_name: Setup::AlgorithmOutput.to_s
      )
      [RailsAdmin::Adapters::Mongoid::Association.new(association, abstract_model.model)]
    end

    show do
      field :created_at
      field :input_parameters
      field :records_count
    end

    fields :created_at, :input_parameters, :records_count
  end

  config.model Setup::Action do
    visible false
    navigation_label 'Compute'
    weight -402
    object_label_method { :to_s }

    fields :method, :path, :algorithm
  end

  config.model Setup::Application do
    navigation_label 'Compute'
    weight 420
    object_label_method { :custom_title }
    visible
    configure :identifier
    configure :registered, :boolean

    edit do
      field :namespace, :enum_edit
      field :name
      field :slug
      field :actions
      field :application_parameters
    end
    list do
      field :namespace
      field :name
      field :slug
      field :registered
      field :actions
      field :application_parameters
      field :updated_at
    end
    fields :namespace, :name, :slug, :identifier, :secret_token, :registered, :actions, :application_parameters
  end

  config.model Cenit::ApplicationParameter do
    visible false
    navigation_label 'Compute'
    configure :group, :enum_edit

    list do
      field :name
      field :type
      field :many
      field :group
      field :description
      field :updated_at
    end

    fields :name, :type, :many, :group, :description
  end

  config.model Setup::Filter do
    navigation_label 'Compute'
    weight 435
    label 'Filter'
    object_label_method { :custom_title }

    wizard_steps do
      steps =
        {
          start:
            {
              :label => I18n.t('admin.config.filter.wizard.start.label'),
              :description => I18n.t('admin.config.filter.wizard.start.description')
            },
          end:
            {
              label: I18n.t('admin.config.filter.wizard.end.label'),
              description: I18n.t('admin.config.filter.wizard.end.description')
            }
        }
    end

    current_step do
      obj = bindings[:object]
      if obj.data_type.blank?
        :start
      else
        :end
      end
    end

    configure :segment do
      pretty_value do
        (bindings[:view].render partial: 'link_to_segment', locals:
          {
            name: bindings[:object].custom_title,
            model_name: bindings[:object].data_type.records_model.to_s.underscore.gsub('/', '~'),
            filter: bindings[:object].segment
          }).html_safe
      end
    end

    edit do
      field :namespace, :enum_edit
      field :name
      field :data_type do
        inline_add false
        inline_edit false
        associated_collection_scope do
          data_type = bindings[:object].data_type
          Proc.new { |scope|
            if data_type
              scope.where(id: data_type.id)
            else
              scope
            end
          }
        end
        help 'Required'
      end
      field :triggers do
        visible do
          bindings[:controller].instance_variable_set(:@_data_type, data_type = bindings[:object].data_type)
          bindings[:controller].instance_variable_set(:@_update_field, 'data_type_id')
          data_type.present?
        end
        partial 'form_triggers'
        help false
      end
    end

    show do
      field :namespace
      field :name
      field :data_type
      field :triggers
      field :segment
      field :_id
      field :created_at
      #field :creator
      field :updated_at
      #field :updater
    end

    fields :namespace, :name, :data_type, :segment, :triggers, :updated_at
  end

  #Transformations

  config.navigation 'Transformations', icon: 'fa fa-random'

  config.model Setup::Translator do
    label 'Transformation'
    visible false
    weight 410
    object_label_method { :custom_title }
    register_instance_option(:form_synchronized) do
      if bindings[:object].not_shared?
        [
          :source_data_type,
          :target_data_type,
          :code,
          :target_importer,
          :source_exporter,
          :discard_chained_records
        ]
      end
    end

    configure :code, :code

    edit do
      field :namespace, :enum_edit, &shared_non_editable
      field :name, &shared_non_editable

      field :type, &shared_non_editable

      field :source_data_type do
        shared_read_only
        inline_edit false
        inline_add false
        visible { [:Export, :Conversion].include?(bindings[:object].type) }
        help { bindings[:object].type == :Conversion ? 'Required' : 'Optional' }
      end

      field :target_data_type do
        shared_read_only
        inline_edit false
        inline_add false
        visible { [:Import, :Update, :Conversion].include?(bindings[:object].type) }
        help { bindings[:object].type == :Conversion ? 'Required' : 'Optional' }
      end

      field :discard_events do
        shared_read_only
        visible { [:Import, :Update, :Conversion].include?(bindings[:object].type) }
        help "Events won't be fired for created or updated records if checked"
      end

      field :style do
        shared_read_only
        visible { bindings[:object].type.present? }
        help 'Required'
      end

      field :bulk_source do
        shared_read_only
        visible { bindings[:object].type == :Export && bindings[:object].style.present? && bindings[:object].source_bulkable? }
      end

      field :mime_type do
        shared_read_only
        label 'MIME type'
        visible { bindings[:object].type == :Export && bindings[:object].style.present? }
      end

      field :file_extension do
        shared_read_only
        visible { bindings[:object].type == :Export && !bindings[:object].file_extension_enum.empty? }
        help { "Extensions for #{bindings[:object].mime_type}" }
      end

      field :source_handler do
        shared_read_only
        visible { (t = bindings[:object]).style.present? && (t.type == :Update || (t.type == :Conversion && t.style == 'ruby')) }
        help { 'Handle sources on code' }
      end

      field :code, :code do
        visible { bindings[:object].style.present? && bindings[:object].style != 'chain' }
        help { 'Required' }
        code_config do
          {
            mode: case bindings[:object].style
                  when 'html.erb'
                    'text/html'
                  when 'xslt'
                    'application/xml'
                  else
                    'text/x-ruby'
                  end
          }
        end
      end

      field :source_exporter do
        shared_read_only
        inline_add { bindings[:object].source_exporter.nil? }
        visible { bindings[:object].style == 'chain' && bindings[:object].source_data_type && bindings[:object].target_data_type }
        help 'Required'
        associated_collection_scope do
          data_type = bindings[:object].source_data_type
          Proc.new { |scope|
            scope.all(type: :Conversion, source_data_type: data_type)
          }
        end
      end

      field :target_importer do
        shared_read_only
        inline_add { bindings[:object].target_importer.nil? }
        visible { bindings[:object].style == 'chain' && bindings[:object].source_data_type && bindings[:object].target_data_type && bindings[:object].source_exporter }
        help 'Required'
        associated_collection_scope do
          translator = bindings[:object]
          source_data_type =
            if translator.source_exporter
              translator.source_exporter.target_data_type
            else
              translator.source_data_type
            end
          target_data_type = bindings[:object].target_data_type
          Proc.new { |scope|
            scope = scope.all(type: :Conversion,
                              source_data_type: source_data_type,
                              target_data_type: target_data_type)
          }
        end
      end

      field :discard_chained_records do
        shared_read_only
        visible { bindings[:object].style == 'chain' && bindings[:object].source_data_type && bindings[:object].target_data_type && bindings[:object].source_exporter }
        help "Chained records won't be saved if checked"
      end
    end

    show do
      field :namespace
      field :name
      field :type
      field :source_data_type
      field :bulk_source
      field :target_data_type
      field :discard_events
      field :style
      field :mime_type
      field :file_extension
      field :code do
        pretty_value do
          "<pre><code class='ruby'>#{value}</code></pre>".html_safe
        end
      end
      field :source_exporter
      field :target_importer
      field :discard_chained_records

      field :_id
      field :created_at
      #field :creator
      field :updated_at
      #field :updater
    end

    list do
      field :namespace
      field :name
      field :type
      field :style
      field :mime_type
      field :file_extension
      field :updated_at
    end

    fields :namespace, :name, :type, :style, :code, :updated_at
  end

  config.model Setup::Renderer do
    navigation_label 'Transformations'
    weight 411
    configure :code, :code

    wizard_steps do
      steps =
        {
          start:
            {
              :label => I18n.t('admin.config.renderer.wizard.start.label'),
              :description => I18n.t('admin.config.renderer.wizard.start.description')
            },
          end:
            {
              label: I18n.t('admin.config.renderer.wizard.end.label'),
              description: I18n.t('admin.config.renderer.wizard.end.description')
            }
        }
      if !bindings[:object].file_extension_enum.empty?
        steps[:end] =
          {
            label: I18n.t('admin.config.renderer.wizard.select_file_extension.label'),
            description: I18n.t('admin.config.renderer.wizard.select_file_extension.description')
          }
      end
      steps
    end

    current_step do
      obj = bindings[:object]
      if obj.style.blank?
        :start
      else
        :end
      end
    end

    edit do
      field :namespace, :enum_edit, &shared_non_editable
      field :name, &shared_non_editable


      field :source_data_type do
        shared_read_only
        inline_edit false
        inline_add false
      end
      field :style do
        shared_read_only
        visible { bindings[:object].type.present? }
        help 'Required'
      end
      field :bulk_source do
        shared_read_only
        visible { bindings[:object].style.present? && bindings[:object].source_bulkable? }
      end
      field :mime_type do
        shared_read_only
        label 'MIME type'
        visible { bindings[:object].style.present? }
      end
      field :file_extension do
        shared_read_only
        visible { !bindings[:object].file_extension_enum.empty? }
        help { "Extensions for #{bindings[:object].mime_type}" }
      end
      field :code, :code do
        visible { bindings[:object].style.present? && bindings[:object].style != 'chain' }
        help { 'Required' }
        code_config do
          {
            mode: case bindings[:object].style
                  when 'html.erb'
                    'text/html'
                  when 'xslt'
                    'application/xml'
                  else
                    'text/x-ruby'
                  end
          }
        end
      end
    end

    show do
      field :namespace
      field :name
      field :source_data_type
      field :bulk_source
      field :style
      field :mime_type
      field :file_extension
      field :code do
        pretty_value do
          "<pre><code class='ruby'>#{value}</code></pre>".html_safe
        end
      end

      field :_id
      field :created_at
      #field :creator
      field :updated_at
      #field :updater
    end

    list do
      field :namespace
      field :name
      field :source_data_type
      field :style
      field :mime_type
      field :file_extension
      field :updated_at
    end
  end

  config.model Setup::Parser do
    weight 412
    configure :code, :code
    navigation_label 'Transformations'

    wizard_steps do
      steps =
        {
          start:
            {
              :label => I18n.t('admin.config.parser.wizard.start.label'),
              :description => I18n.t('admin.config.parser.wizard.start.description')
            },
          end:
            {
              label: I18n.t('admin.config.parser.wizard.end.label'),
              description: I18n.t('admin.config.parser.wizard.end.description')
            }
        }
    end

    current_step do
      obj = bindings[:object]
      if obj.style.blank?
        :start
      else
        :end
      end
    end

    edit do
      field :namespace, :enum_edit, &shared_non_editable
      field :name, &shared_non_editable

      field :target_data_type do
        shared_read_only
        inline_edit false
        inline_add false
        help 'Optional'
      end

      field :discard_events do
        shared_read_only
        help "Events won't be fired for created or updated records if checked"
      end

      field :style do
        shared_read_only
        visible { bindings[:object].type.present? }
        help 'Required'
      end

      field :code, :code do
        visible { bindings[:object].style.present? && bindings[:object].style != 'chain' }
        help { 'Required' }
        code_config do
          {
            mode: case bindings[:object].style
                  when 'html.erb'
                    'text/html'
                  when 'xslt'
                    'application/xml'
                  else
                    'text/x-ruby'
                  end
          }
        end
      end
    end

    show do
      field :namespace
      field :name
      field :target_data_type
      field :discard_events
      field :style
      field :mime_type
      field :file_extension
      field :code do
        pretty_value do
          "<pre><code class='ruby'>#{value}</code></pre>".html_safe
        end
      end

      field :_id
      field :created_at
      #field :creator
      field :updated_at
      #field :updater
    end

    list do
      field :namespace
      field :name
      field :target_data_type
      field :style
      field :updated_at
    end
  end

  config.model Setup::Converter do
    weight 413
    configure :code, :code
    navigation_label 'Transformations'

    wizard_steps do
      steps =
        {
          start:
            {
              :label => I18n.t('admin.config.converter.wizard.start.label'),
              :description => I18n.t('admin.config.converter.wizard.start.description')
            }
        }
      if bindings[:object].style == 'chain'
        steps[:select_exporter] =
          {
            label: I18n.t('admin.config.converter.wizard.select_exporter.label'),
            description: I18n.t('admin.config.converter.wizard.select_exporter.description')
          }
      end
      steps[:end] =
        {
          label: I18n.t('admin.config.converter.wizard.end.label'),
          description: I18n.t('admin.config.converter.wizard.end.description')
        }
      steps
    end

    current_step do
      style = (obj = bindings[:object]).style
      if obj.source_data_type.blank? || obj.target_data_type.blank? || obj.style.blank?
        :start
      elsif style == 'chain' && obj.source_exporter.blank?
        :select_exporter
      else
        :end
      end
    end

    edit do
      field :namespace, :enum_edit, &shared_non_editable
      field :name, &shared_non_editable

      field :source_data_type do
        shared_read_only
        inline_edit false
        inline_add false
        help 'Required'
      end

      field :target_data_type do
        shared_read_only
        inline_edit false
        inline_add false
        help 'Required'
      end

      field :discard_events do
        shared_read_only
        help "Events won't be fired for created or updated records if checked"
      end

      field :style do
        shared_read_only
        visible { bindings[:object].type.present? }
        help 'Required'
      end

      field :source_handler do
        shared_read_only
        visible { (t = bindings[:object]).style.present? && (t.style == 'ruby') }
        help { 'Handle sources on code' }
      end

      field :code, :code do
        visible { bindings[:object].style.present? && bindings[:object].style != 'chain' }
        help { 'Required' }
        code_config do
          {
            mode: case bindings[:object].style
                  when 'html.erb'
                    'text/html'
                  when 'xslt'
                    'application/xml'
                  else
                    'text/x-ruby'
                  end
          }
        end
      end

      field :source_exporter do
        shared_read_only
        inline_add { bindings[:object].source_exporter.nil? }
        visible { bindings[:object].style == 'chain' && bindings[:object].source_data_type && bindings[:object].target_data_type }
        help 'Required'
        associated_collection_scope do
          data_type = bindings[:object].source_data_type
          Proc.new { |scope|
            scope.all(type: :Conversion, source_data_type: data_type)
          }
        end
      end

      field :target_importer do
        shared_read_only
        inline_add { bindings[:object].target_importer.nil? }
        visible { bindings[:object].style == 'chain' && bindings[:object].source_data_type && bindings[:object].target_data_type && bindings[:object].source_exporter }
        help 'Required'
        associated_collection_scope do
          translator = bindings[:object]
          source_data_type =
            if translator.source_exporter
              translator.source_exporter.target_data_type
            else
              translator.source_data_type
            end
          target_data_type = bindings[:object].target_data_type
          Proc.new { |scope|
            scope = scope.all(type: :Conversion,
                              source_data_type: source_data_type,
                              target_data_type: target_data_type)
          }
        end
      end

      field :discard_chained_records do
        shared_read_only
        visible { bindings[:object].style == 'chain' && bindings[:object].source_data_type && bindings[:object].target_data_type && bindings[:object].source_exporter }
        help "Chained records won't be saved if checked"
      end
    end

    show do
      field :namespace
      field :name
      field :source_data_type
      field :target_data_type
      field :discard_events
      field :style
      field :source_handler
      field :code do
        pretty_value do
          "<pre><code class='ruby'>#{value}</code></pre>".html_safe
        end
      end
      field :source_exporter
      field :target_importer
      field :discard_chained_records

      field :_id
      field :created_at
      #field :creator
      field :updated_at
      #field :updater
    end

    list do
      field :namespace
      field :name
      field :source_data_type
      field :target_data_type
      field :style
      field :updated_at
    end
  end

  config.model Setup::Updater do
    weight 414
    configure :code, :code
    navigation_label 'Transformations'

    wizard_steps do
      steps =
        {
          start:
            {
              :label => I18n.t('admin.config.updater.wizard.start.label'),
              :description => I18n.t('admin.config.updater.wizard.start.description')
            },
          end:
            {
              label: I18n.t('admin.config.updater.wizard.end.label'),
              description: I18n.t('admin.config.updater.wizard.end.description')
            }
        }
    end

    current_step do
      obj = bindings[:object]
      if obj.style.blank?
        :start
      else
        :end
      end
    end

    edit do
      field :namespace, :enum_edit, &shared_non_editable
      field :name, &shared_non_editable

      field :target_data_type do
        shared_read_only
        inline_edit false
        inline_add false
        help 'Optional'
      end

      field :discard_events do
        shared_read_only
        help "Events won't be fired for created or updated records if checked"
      end

      field :style do
        shared_read_only
        visible { bindings[:object].type.present? }
        help 'Required'
      end

      field :source_handler do
        shared_read_only
        visible { (t = bindings[:object]).style.present? }
        help { 'Handle sources on code' }
      end

      field :code, :code do
        visible { bindings[:object].style.present? && bindings[:object].style != 'chain' }
        help { 'Required' }
        code_config do
          {
            mode: case bindings[:object].style
                  when 'html.erb'
                    'text/html'
                  when 'xslt'
                    'application/xml'
                  else
                    'text/x-ruby'
                  end
          }
        end
      end
    end

    show do
      field :namespace
      field :name
      field :target_data_type
      field :discard_events
      field :style
      field :source_handler
      field :code do
        pretty_value do
          "<pre><code class='ruby'>#{value}</code></pre>".html_safe
        end
      end

      field :_id
      field :created_at
      #field :creator
      field :updated_at
      #field :updater
    end

    list do
      field :namespace
      field :name
      field :target_data_type
      field :style
      field :updated_at
    end
  end

  config.model Setup::AlgorithmOutput do
    navigation_label 'Compute'
    weight -405
    visible false

    configure :records_count
    configure :input_parameters
    configure :created_at do
      label 'Recorded at'
    end

    extra_associations do
      association = Mongoid::Relations::Metadata.new(
        name: :records, relation: Mongoid::Relations::Referenced::Many,
        inverse_class_name: Setup::AlgorithmOutput.to_s, class_name: Setup::AlgorithmOutput.to_s
      )
      [RailsAdmin::Adapters::Mongoid::Association.new(association, abstract_model.model)]
    end

    show do
      field :created_at
      field :input_parameters
      field :records_count
    end

    fields :created_at, :input_parameters, :records_count
  end

  config.model Setup::Action do
    visible false
    navigation_label 'Compute'
    weight -402
    object_label_method { :to_s }

    fields :method, :path, :algorithm
  end

  config.model Setup::Application do
    navigation_label 'Compute'
    weight 420
    object_label_method { :custom_title }
    visible
    configure :identifier
    configure :registered, :boolean

    edit do
      field :namespace, :enum_edit
      field :name
      field :slug
      field :actions
      field :application_parameters
    end
    list do
      field :namespace
      field :name
      field :slug
      field :registered
      field :actions
      field :application_parameters
      field :updated_at
    end
    fields :namespace, :name, :slug, :identifier, :secret_token, :registered, :actions, :application_parameters
  end

  config.model Cenit::ApplicationParameter do
    visible false
    navigation_label 'Compute'
    configure :group, :enum_edit

    list do
      field :name
      field :type
      field :many
      field :group
      field :description
      field :updated_at
    end

    fields :name, :type, :many, :group, :description
  end

  config.model Setup::Snippet do
    navigation_label 'Compute'
    weight 430
    object_label_method { :custom_title }

    configure :name
    configure :code, :code do
      code_config do
        {
          mode: {
            'auto': 'javascript',
            'text': 'javascript',
            'null': 'javascript',
            'c': 'clike',
            'cpp': 'clike',
            'csharp': 'clike',
            'csv': 'javascript',
            'fsharp': 'mllike',
            'java': 'clike',
            'latex': 'stex',
            'ocaml': 'mllike',
            'scala': 'clike',
            'squirrel': 'clike'
          }[bindings[:object].type] || bindings[:object].type
        }
      end
    end

    edit do
      field :namespace, :enum_edit
      field :name
      field :type
      field :description
      field :code
    end

    show do
      field :namespace
      field :name
      field :type
      field :description
      field :code
    end

    fields :namespace, :name, :type, :description
  end

  #Workflows

  config.navigation 'Workflows', icon: 'fa fa-cogs'

  config.model Setup::Flow do
    navigation_label 'Workflows'
    weight 500
    object_label_method { :custom_title }
    register_instance_option(:form_synchronized) do
      if bindings[:object].not_shared?
        [
          :custom_data_type,
          :data_type_scope,
          :scope_filter,
          :scope_evaluator,
          :lot_size,
          :connection_role,
          :webhook,
          :response_translator,
          :response_data_type
        ]
      end
    end

    wizard_steps do
      steps =
        {
          start:
            {
              :label => I18n.t('admin.config.flow.wizard.start.label'),
              :description => I18n.t('admin.config.flow.wizard.start.description')
            }
        }

      if (translator = bindings[:object].translator)
        unless [Setup::Updater, Setup::Converter].include?(translator.class) || translator.data_type
          data_type_label =
            if [Setup::Renderer, Setup::Converter].include?(translator.class)
              I18n.t('admin.form.flow.source_data_type')
            else
              I18n.t('admin.form.flow.target_data_type')
            end
          # Adjusting steps for custom_data_type field
          steps[:data_type] =
            {
              :label => "#{I18n.t('admin.config.flow.wizard.source_data_type.label')} #{data_type_label}",
              :description => "#{I18n.t('admin.config.flow.wizard.source_data_type.description')} #{data_type_label}"
            }
        end
        if [Setup::Parser, Setup::Renderer].include?(translator.class)
          steps[:webhook] =
            {
              :label => I18n.t('admin.config.flow.wizard.webhook.label'),
              :description => I18n.t('admin.config.flow.wizard.webhook.description')
            }
        end
      end
      steps[:end] =
        {
          label: I18n.t('admin.config.flow.wizard.end.label'),
          description: I18n.t('admin.config.flow.wizard.end.description')
        } if translator
      steps
    end

    current_step do
      obj = bindings[:object]
      if obj.translator.blank?
        :start
      elsif obj.translator.data_type.blank? && ((p = bindings[:controller].params[abstract_model.param_key]).nil? || p[field(:custom_data_type).foreign_key].nil?)
        :data_type
      elsif wizard_steps.has_key?(:webhook) && obj.webhook.blank?
        :webhook
      else
        :end
      end
    end

    Setup::FlowConfig.config_fields.each do |f|
      schema = Setup::Flow.data_type.schema['properties'][f]
      if schema['enum']
        type = :enum
      elsif (type = schema['type'].to_sym) == :string
        type = :text
      end
      configure f.to_sym, type
    end

    edit do
      field :namespace, :enum_edit, &shared_non_editable
      field :name, &shared_non_editable
      field :event, :optional_belongs_to do
        inline_edit false
        inline_add false
        visible do
          (f = bindings[:object]).not_shared? || f.data_type_scope.present?
        end
      end
      field :translator do
        help I18n.t('admin.form.required')
        shared_read_only
      end
      field :custom_data_type, :optional_belongs_to do
        inline_edit false
        inline_add false
        shared_read_only
        visible do
          f = bindings[:object]
          if (t = f.translator) && t.data_type.nil?
            unless f.data_type
              if f.custom_data_type_selected?
                f.custom_data_type = nil
                f.data_type_scope = nil
              else
                f.custom_data_type = f.event.try(:data_type)
              end
            end
            true
          else
            f.custom_data_type = nil
            false
          end
        end
        required do
          bindings[:object].event.present?
        end
        label do
          if (translator = bindings[:object].translator)
            if [:Export, :Conversion].include?(translator.type)
              I18n.t('admin.form.flow.source_data_type')
            else
              I18n.t('admin.form.flow.target_data_type')
            end
          else
            I18n.t('admin.form.flow.data_type')
          end
        end
      end
      field :data_type_scope do
        shared_read_only
        visible do
          f = bindings[:object]
          #For filter scope
          bindings[:controller].instance_variable_set(:@_data_type, f.data_type)
          bindings[:controller].instance_variable_set(:@_update_field, 'translator_id')
          if f.shared?
            value.present?
          else
            f.event &&
              (t = f.translator) &&
              t.type != :Import &&
              (f.custom_data_type_selected? || f.data_type)
          end
        end
        label do
          if (translator = bindings[:object].translator)
            if [:Export, :Conversion].include?(translator.type)
              I18n.t('admin.form.flow.source_scope')
            else
              I18n.t('admin.form.flow.target_scope')
            end
          else
            I18n.t('admin.form.flow.data_type_scope')
          end
        end
        help I18n.t('admin.form.required')
      end
      field :scope_filter do
        shared_read_only
        visible do
          f = bindings[:object]
          f.scope_symbol == :filtered
        end
        partial 'form_triggers'
        help I18n.t('admin.form.required')
      end
      field :scope_evaluator do
        inline_add false
        inline_edit false
        shared_read_only
        visible do
          f = bindings[:object]
          f.scope_symbol == :evaluation
        end
        associated_collection_scope do
          Proc.new { |scope| scope.where(:parameters.with_size => 1) }
        end
        help I18n.t('admin.form.required')
      end
      field :lot_size do
        shared_read_only
        visible do
          f = bindings[:object]
          (t = f.translator) && t.type == :Export &&
            f.custom_data_type_selected? &&
            (f.event.blank? || f.data_type.blank? || (f.data_type_scope.present? && f.scope_symbol != :event_source))
        end
      end
      field :webhook do
        shared_read_only
        visible do
          f = bindings[:object]
          (t = f.translator) && [:Import, :Export].include?(t.type) &&
            ((f.persisted? || f.custom_data_type_selected? || f.data_type) && (t.type == :Import || f.event.blank? || f.data_type.blank? || f.data_type_scope.present?))
        end
        help I18n.t('admin.form.required')
      end
      field :authorization do
        visible do
          ((f = bindings[:object]).shared? && f.webhook.present?) ||
            (t = f.translator) && [:Import, :Export].include?(t.type) &&
              ((f.persisted? || f.custom_data_type_selected? || f.data_type) && (t.type == :Import || f.event.blank? || f.data_type.blank? || f.data_type_scope.present?))
        end
      end
      field :connection_role do
        visible do
          ((f = bindings[:object]).shared? && f.webhook.present?) ||
            (t = f.translator) && [:Import, :Export].include?(t.type) &&
              ((f.persisted? || f.custom_data_type_selected? || f.data_type) && (t.type == :Import || f.event.blank? || f.data_type.blank? || f.data_type_scope.present?))
        end
      end
      field :before_submit do
        shared_read_only
        visible do
          f = bindings[:object]
          (t = f.translator) && [:Import].include?(t.type) &&
            ((f.persisted? || f.custom_data_type_selected? || f.data_type) && (t.type == :Import || f.event.blank? || f.data_type.blank? || f.data_type_scope.present?))
        end
        associated_collection_scope do
          Proc.new { |scope| scope.where('$or': [{ parameters: { '$size': 1 } }, { parameters: { '$size': 2 } }]) }
        end
      end
      field :response_translator do
        shared_read_only
        visible do
          f = bindings[:object]
          (t = f.translator) && t.type == :Export &&
            f.ready_to_save?
        end
        associated_collection_scope do
          Proc.new { |scope|
            scope.where(type: :Import)
          }
        end
      end
      field :response_data_type do
        inline_edit false
        inline_add false
        shared_read_only
        visible do
          f = bindings[:object]
          (resp_t = f.response_translator) &&
            resp_t.type == :Import &&
            resp_t.data_type.nil?
        end
        help I18n.t('admin.form.required')
      end
      field :discard_events do
        visible do
          f = bindings[:object]
          ((f.translator && f.translator.type == :Import) || f.response_translator.present?) &&
            f.ready_to_save?
        end
        help I18n.t('admin.form.flow.events_wont_be_fired')
      end
      field :active do
        visible do
          f = bindings[:object]
          f.ready_to_save?
        end
      end
      field :auto_retry do
        visible do
          f = bindings[:object]
          f.ready_to_save?
        end
      end
      field :notify_request do
        visible do
          f = bindings[:object]
          (t = f.translator) &&
            [:Import, :Export].include?(t.type) &&
            f.ready_to_save?
        end
        help I18n.t('admin.form.flow.notify_request')
      end
      field :notify_response do
        visible do
          f = bindings[:object]
          (t = f.translator) &&
            [:Import, :Export].include?(t.type) &&
            f.ready_to_save?
        end
        help help I18n.t('admin.form.flow.notify_response')
      end
      field :after_process_callbacks do
        shared_read_only
        visible do
          bindings[:object].ready_to_save?
        end
        help I18n.t('admin.form.flow.after_process_callbacks')
        associated_collection_scope do
          Proc.new { |scope|
            scope.where(:parameters.with_size => 1)
          }
        end
      end
    end

    show do
      field :namespace
      field :name
      field :active
      field :event
      field :translator
      field :custom_data_type
      field :data_type_scope
      field :scope_filter
      field :scope_evaluator
      field :lot_size

      field :webhook
      field :authorization
      field :connection_role
      field :before_submit
      field :response_translator
      field :response_data_type

      field :discard_events
      field :notify_request
      field :notify_response
      field :after_process_callbacks

      field :_id
      field :created_at
      #field :creator
      field :updated_at
      #field :updater
    end

    list do
      field :namespace
      field :name
      field :active
      field :event
      field :translator
      field :updated_at
    end

    fields :namespace, :name, :active, :event, :translator, :updated_at
  end

  config.model Setup::Event do
    navigation_label 'Workflows'
    weight 510
    object_label_method { :custom_title }
    visible false

    configure :_type do
      pretty_value do
        value.split('::').last.to_title
      end
    end

    edit do
      field :namespace, :enum_edit
      field :name
    end

    show do
      field :namespace
      field :name
      field :_type

      field :_id
      field :created_at
      #field :creator
      field :updated_at
      #field :updater
    end

    list do
      field :namespace
      field :name
      field :_type
      field :updated_at
    end

    fields :namespace, :name, :_type, :updated_at
  end

  config.model Setup::Observer do
    navigation_label 'Workflows'
    weight 511
    label 'Data Event'
    object_label_method { :custom_title }

    wizard_steps do
      steps =
        {
          start:
            {
              :label => I18n.t('admin.config.observer.wizard.start.label'),
              :description => I18n.t('admin.config.observer.wizard.start.description')
            },
          end:
            {
              label: I18n.t('admin.config.observer.wizard.end.label'),
              description: I18n.t('admin.config.observer.wizard.end.description')
            }
        }
    end

    current_step do
      obj = bindings[:object]
      if obj.data_type.blank?
        :start
      else
        :end
      end
    end

    edit do
      field :namespace, :enum_edit
      field :name
      field :data_type do
        inline_add false
        inline_edit false
        associated_collection_scope do
          data_type = bindings[:object].data_type
          Proc.new { |scope|
            if data_type
              scope.where(id: data_type.id)
            else
              scope
            end
          }
        end
        help 'Required'
      end
      field :trigger_evaluator do
        visible { (obj = bindings[:object]).data_type.blank? || obj.trigger_evaluator.present? || obj.triggers.nil? }
        associated_collection_scope do
          Proc.new { |scope|
            scope.all.or(:parameters.with_size => 1).or(:parameters.with_size => 2)
          }
        end
      end
      field :triggers do
        visible do
          bindings[:controller].instance_variable_set(:@_data_type, data_type = bindings[:object].data_type)
          bindings[:controller].instance_variable_set(:@_update_field, 'data_type_id')
          data_type.present? && !bindings[:object].trigger_evaluator.present?
        end
        partial 'form_triggers'
        help false
      end
    end

    show do
      field :namespace
      field :name
      field :data_type
      field :triggers
      field :trigger_evaluator

      field :_id
      field :created_at
      #field :creator
      field :updated_at
      #field :updater
    end

    fields :namespace, :name, :data_type, :triggers, :trigger_evaluator, :updated_at
  end

  config.model Setup::Scheduler do
    navigation_label 'Workflows'
    weight 512
    object_label_method { :custom_title }

    configure :expression, :json_value

    edit do
      field :namespace, :enum_edit
      field :name

      field :expression do
        visible true
        label 'Scheduling type'
        help 'Configure scheduler'
        partial :scheduler
        html_attributes do
          { rows: '1' }
        end

      end
    end

    show do
      field :namespace
      field :name
      field :expression

      field :_id
      field :created_at
      #field :creator
      field :updated_at
      #field :updater
    end

    list do
      field :namespace
      field :name
      field :expression
      field :activated
      field :updated_at
    end

    fields :namespace, :name, :expression, :activated, :updated_at
  end

  #Monitors

  config.navigation 'Monitors', icon: 'fa fa-heartbeat'

  config.model Setup::Notification do
    navigation_label 'Monitors'
    weight 600
    object_label_method { :label }

    show_in_dashboard false
    configure :created_at

    configure :type do
      pretty_value do
        "<label style='color:#{bindings[:object].color}'>#{value.to_s.capitalize}</label>".html_safe
      end
    end

    configure :message do
      pretty_value do
        "<label style='color:#{bindings[:object].color}'>#{value}</label>".html_safe
      end
    end

    configure :attachment, :storage_file

    list do
      field :created_at do
        visible do
          if (account = Account.current)
            request_params = bindings[:controller].params rescue {}
            if (notification_type = request_params[:type])
              account.meta["#{notification_type}_notifications_listed_at"] = Time.now
            else
              Setup::Notification.type_enum.each do |type|
                account.meta["#{type.to_s}_notifications_listed_at"] = Time.now
              end
            end
          end
          true
        end
      end
      field :type
      field :message
      field :attachment
      field :task
      field :updated_at
    end
  end

  config.model Setup::Task do
    navigation_label 'Monitors'
    weight 610
    object_label_method { :to_s }
    show_in_dashboard false


    configure :attempts_succeded, :text do
      label 'Attempts/Succedded'
    end
    configure :_type do
      pretty_value do
        value.split('::').last.to_title
      end
    end

    edit do
      field :description
      field :auto_retry
    end

    fields :_type, :description, :scheduler, :attempts_succeded, :retries, :progress, :status, :updated_at
  end

  config.model Setup::FlowExecution do
    navigation_label 'Monitors'
    visible false
    object_label_method { :to_s }

    configure :attempts_succeded, :text do
      label 'Attempts/Succedded'
    end

    edit do
      field :description
      field :auto_retry
    end

    fields :flow, :description, :scheduler, :attempts_succeded, :retries, :progress, :status, :notifications, :updated_at
  end

  config.model Setup::DataTypeGeneration do
    navigation_label 'Monitors'
    visible false
    object_label_method { :to_s }

    configure :attempts_succeded, :text do
      label 'Attempts/Succedded'
    end

    edit do
      field :description
      field :auto_retry
    end

    fields :description, :scheduler, :attempts_succeded, :retries, :progress, :status, :notifications, :updated_at
  end

  config.model Setup::DataTypeExpansion do
    navigation_label 'Monitors'
    visible false
    object_label_method { :to_s }

    configure :attempts_succeded, :text do
      label 'Attempts/Succedded'
    end

    edit do
      field :description
      field :auto_retry
    end

    fields :description, :scheduler, :attempts_succeded, :retries, :progress, :status, :notifications, :updated_at
  end

  config.model Setup::Translation do
    navigation_label 'Monitors'
    visible false
    object_label_method { :to_s }

    configure :attempts_succeded, :text do
      label 'Attempts/Succedded'
    end

    edit do
      field :description
      field :auto_retry
    end

    fields :translator, :description, :scheduler, :attempts_succeded, :retries, :progress, :status, :notifications, :updated_at
  end

  config.model Setup::DataImport do
    navigation_label 'Monitors'
    visible false
    object_label_method { :to_s }

    configure :attempts_succeded, :text do
      label 'Attempts/Succedded'
    end

    edit do
      field :description
      field :auto_retry
    end

    fields :translator, :data, :description, :scheduler, :attempts_succeded, :retries, :progress, :status, :notifications, :updated_at
  end

  config.model Setup::Push do
    navigation_label 'Monitors'
    visible false
    object_label_method { :to_s }

    configure :attempts_succeded, :text do
      label 'Attempts/Succedded'
    end

    edit do
      field :description
      field :auto_retry
    end

    fields :source_collection, :shared_collection, :description, :attempts_succeded, :retries, :progress, :status, :notifications, :updated_at
  end

  config.model Setup::BasePull do
    navigation_label 'Monitors'
    visible false
    label 'Pull'
    object_label_method { :to_s }

    configure :attempts_succeded, :text do
      label 'Attempts/Succedded'
    end

    configure :_type do
      pretty_value do
        value.split('::').last.to_title
      end
    end

    edit do
      field :description
      field :auto_retry
    end

    fields :_type, :pull_request, :pulled_request, :description, :scheduler, :attempts_succeded, :retries, :progress, :status, :notifications, :updated_at
  end

  config.model Setup::PullImport do
    navigation_label 'Monitors'
    visible false
    object_label_method { :to_s }

    configure :attempts_succeded, :text do
      label 'Attempts/Succedded'
    end

    configure :data do
      label 'Pull data'
    end

    edit do
      field :description
      field :auto_retry
    end

    fields :data, :pull_request, :pulled_request, :description, :scheduler, :attempts_succeded, :retries, :progress, :status, :notifications, :updated_at
  end

  config.model Setup::SharedCollectionPull do
    navigation_label 'Monitors'
    visible false
    object_label_method { :to_s }

    configure :attempts_succeded, :text do
      label 'Attempts/Succedded'
    end

    edit do
      field :description
      field :auto_retry
    end

    fields :shared_collection, :pull_request, :pulled_request, :description, :scheduler, :attempts_succeded, :retries, :progress, :status, :notifications, :updated_at
  end

  config.model Setup::ApiPull do
    navigation_label 'Monitors'
    visible false
    object_label_method { :to_s }

    configure :attempts_succeded, :text do
      label 'Attempts/Succedded'
    end

    edit do
      field :description
      field :auto_retry
    end

    fields :api, :pull_request, :pulled_request, :description, :scheduler, :attempts_succeded, :retries, :progress, :status, :notifications, :updated_at
  end

  config.model Setup::SchemasImport do
    navigation_label 'Monitors'
    visible false
    object_label_method { :to_s }
    configure :attempts_succeded, :text do
      label 'Attempts/Succedded'
    end
    edit do
      field :description
      field :auto_retry
    end
    fields :base_uri, :data, :description, :scheduler, :attempts_succeded, :retries, :progress, :status, :notifications, :updated_at
  end

  config.model Setup::Deletion do
    navigation_label 'Monitors'
    visible false
    object_label_method { :to_s }
    configure :attempts_succeded, :text do
      label 'Attempts/Succedded'
    end
    configure :deletion_model do
      label 'Model'
      pretty_value do
        if value
          v = bindings[:view]
          amc = RailsAdmin.config(value)
          am = amc.abstract_model
          wording = amc.navigation_label + ' > ' + amc.label
          can_see = !am.embedded? && (index_action = v.action(:index, am))
          (can_see ? v.link_to(amc.contextualized_label(:menu), v.url_for(action: index_action.action_name, model_name: am.to_param), class: 'pjax') : wording).html_safe
        end
      end
    end
    edit do
      field :description
      field :auto_retry
    end
    fields :deletion_model, :description, :scheduler, :attempts_succeded, :retries, :progress, :status, :notifications, :updated_at
  end

  config.model Setup::AlgorithmExecution do
    navigation_label 'Monitors'
    visible false
    object_label_method { :to_s }
    configure :attempts_succeded, :text do
      label 'Attempts/Succedded'
    end
    edit do
      field :description
      field :auto_retry
    end
    fields :algorithm, :description, :scheduler, :attempts_succeded, :retries, :progress, :status, :notifications, :updated_at
  end

  config.model Setup::Submission do
    navigation_label 'Monitors'
    visible false
    object_label_method { :to_s }
    configure :attempts_succeded, :text do
      label 'Attempts/Succedded'
    end
    edit do
      field :description
      field :auto_retry
    end
    fields :webhook, :connection, :authorization, :description, :scheduler, :attempts_succeded, :retries, :progress, :status, :notifications, :updated_at
  end

  config.model Setup::Crossing do
    navigation_label 'Monitors'
    visible false
    object_label_method { :to_s }
    configure :attempts_succeded, :text do
      label 'Attempts/Succedded'
    end
    edit do
      field :description
      field :auto_retry
    end
    fields :description, :scheduler, :attempts_succeded, :retries, :progress, :status, :notifications, :updated_at
  end

  config.model Setup::Storage do
    navigation_label 'Monitors'
    show_in_dashboard false
    weight 620
    object_label_method { :label }

    configure :filename do
      label 'File name'
      pretty_value { bindings[:object].storage_name }
    end

    configure :length do
      label 'Size'
      pretty_value do
        if objects = bindings[:controller].instance_variable_get(:@objects)
          unless max = bindings[:controller].instance_variable_get(:@max_length)
            bindings[:controller].instance_variable_set(:@max_length, max = objects.collect { |storage| storage.length }.reject(&:nil?).max)
          end
          (bindings[:view].render partial: 'size_bar', locals: { max: max, value: bindings[:object].length }).html_safe
        else
          bindings[:view].number_to_human_size(value)
        end
      end
    end

    configure :storer_model, :model do
      label 'Model'
    end

    configure :storer_object, :record do
      label 'Object'
    end

    configure :storer_property do
      label 'Property'
    end

    list do
      field :storer_model
      field :storer_object
      field :storer_property
      field :filename
      field :contentType
      field :length
      field :updated_at
    end

    fields :storer_model, :storer_object, :storer_property, :filename, :contentType, :length
  end

  #Configuration

  config.navigation 'Configuration', icon: 'fa fa-sliders'

  config.model Setup::Namespace do
    navigation_label 'Configuration'
    weight 700
    fields :name, :slug, :updated_at

    show_in_dashboard false
  end

  config.model Setup::DataTypeConfig do
    navigation_label 'Configuration'
    label 'Data Type Config'
    weight 710
    configure :data_type do
      read_only true
    end
    fields :data_type, :slug, :navigation_link, :updated_at

    show_in_dashboard false
  end

  config.model Setup::FlowConfig do
    navigation_label 'Configuration'
    label 'Flow Config'
    weight 720
    configure :flow do
      read_only true
    end
    configure :auto_retry do
      help ''
    end
    fields :flow, :active, :auto_retry, :notify_request, :notify_response, :discard_events

    show_in_dashboard false
  end

  config.model Setup::ConnectionConfig do
    navigation_label 'Configuration'
    label 'Connection Config'
    weight 730
    configure :connection do
      read_only true
    end
    configure :number do
      label 'Key'
    end
    fields :connection, :number, :token

    show_in_dashboard false
  end

  config.model Setup::Pin do

    navigation_label 'Configuration'
    weight 740
    object_label_method :to_s

    configure :model, :model
    configure :record, :record

    wizard_steps do
      steps =
        {
          model:
            {
              :label => I18n.t('admin.config.pin.wizard.model.label'),
              :description => I18n.t('admin.config.pin.wizard.model.description')
            },
          record:
            {
              label: I18n.t('admin.config.pin.wizard.record.label'),
              description: I18n.t('admin.config.pin.wizard.record.description')
            },
          version:
            {
              label: I18n.t('admin.config.pin.wizard.version.label'),
              description: I18n.t('admin.config.pin.wizard.version.description')
            }
        }
    end

    current_step do
      obj = bindings[:object]
      if obj.record_model.blank?
        :model
      elsif obj.record.blank?
        :record
      else
        :version
      end
    end

    edit do
      field :record_model do
        label 'Model'
        help 'Required'
      end

      Setup::Pin.models.values.each do |m_data|
        field m_data[:property] do
          inline_add false
          inline_edit false
          help 'Required'
          visible { bindings[:object].record_model == m_data[:model_name] }
          associated_collection_scope do
            field = "#{m_data[:property]}_id".to_sym
            excluded_ids = Setup::Pin.where(field.exists => true).collect(&field)
            unless (pin = bindings[:object]).nil? || pin.new_record?
              excluded_ids.delete(pin[field])
            end
            Proc.new { |scope| scope.where(:origin.ne => :default, :id.nin => excluded_ids) }
          end
        end
      end

      field :version do
        help 'Required'
        visible { bindings[:object].ready_to_save? }
      end
    end

    show do
      field :model

      Setup::Pin.models.values.each do |m_data|
        field m_data[:property]
      end

      field :version
      field :updated_at
    end

    fields :model, :record, :version, :updated_at

    show_in_dashboard false
  end

  config.model Setup::Binding do
    navigation_label 'Configuration'
    weight 750
    object_label_method { :label }

    configure :binder_model, :model
    configure :binder, :record
    configure :bind_model, :model
    configure :bind, :record

    edit do
      Setup::Binding.reflect_on_all_associations(:belongs_to).each do |relation|
        if relation.name.to_s.ends_with?('binder')
          field relation.name do
            label { relation.klass.to_s.split('::').last.to_title }
            read_only true
            visible { value.present? }
            help ''
          end
        else
          field relation.name do
            label { relation.klass.to_s.split('::').last.to_title }
            inline_edit false
            inline_add false
            visible { value.present? }
            help ''
          end
        end
      end
    end

    fields :binder_model, :binder, :bind_model, :bind, :updated_at

    show_in_dashboard false
  end

  config.model Setup::ParameterConfig do
    navigation_label 'Configuration'
    label 'Parameter'
    weight 760

    configure :parent_model, :model
    configure :parent, :record

    edit do
      field :parent_model do
        read_only true
        help ''
      end
      field :parent do
        read_only true
        help ''
      end
      field :location do
        read_only true
        help ''
      end
      field :name do
        read_only true
        help ''
      end
      field :value
    end

    fields :parent_model, :parent, :location, :name, :value, :updated_at

    show_in_dashboard false
  end

  #Administration

  config.navigation 'Administration', icon: 'fa fa-user-secret'

  config.model User do
    weight 800
    navigation_label 'Administration'
    visible { User.current_super_admin? }
    object_label_method { :label }

    group :accounts do
      label 'Accounts'
      active true
    end

    group :credentials do
      label 'Credentials'
      active true
    end

    group :activity do
      label 'Activity'
      active true
    end

    configure :name
    configure :email
    configure :code_theme
    configure :roles
    configure :account do
      group :accounts
      label 'Current Account'
    end
    configure :api_account do
      group :accounts
      label 'API Account'
    end
    configure :accounts do
      group :accounts
      read_only { !Account.current_super_admin? }
    end
    configure :member_accounts do
      group :member_accounts
      read_only { !Account.current_super_admin? }
    end
    configure :password do
      group :credentials
    end
    configure :password_confirmation do
      group :credentials
    end
    configure :key do
      group :credentials
    end
    configure :authentication_token do
      group :credentials
    end
    configure :confirmed_at do
      group :activity
    end
    configure :sign_in_count do
      group :activity
    end
    configure :current_sign_in_at do
      group :activity
    end
    configure :last_sign_in_at do
      group :activity
    end
    configure :current_sign_in_ip do
      group :activity
    end
    configure :last_sign_in_ip do
      group :activity
    end

    edit do
      field :picture
      field :name
      field :code_theme
      field :email do
        visible { Account.current_super_admin? }
      end
      field :roles do
        visible { Account.current_super_admin? }
      end
      field :account
      field :api_account
      field :accounts do
        visible { Account.current_super_admin? }
      end
      field :member_accounts do
        visible { Account.current_super_admin? }
      end
      field :password do
        visible { Account.current_super_admin? }
      end
      field :password_confirmation do
        visible { Account.current_super_admin? }
      end
      field :key do
        visible { !bindings[:object].new_record? && Account.current_super_admin? }
      end
      field :authentication_token do
        visible { !bindings[:object].new_record? && Account.current_super_admin? }
      end
      field :confirmed_at do
        visible { !bindings[:object].new_record? && Account.current_super_admin? }
      end
      field :sign_in_count do
        visible { !bindings[:object].new_record? && Account.current_super_admin? }
      end
      field :current_sign_in_at do
        visible { !bindings[:object].new_record? && Account.current_super_admin? }
      end
      field :last_sign_in_at do
        visible { !bindings[:object].new_record? && Account.current_super_admin? }
      end
      field :current_sign_in_ip do
        visible { !bindings[:object].new_record? && Account.current_super_admin? }
      end
      field :last_sign_in_ip do
        visible { !bindings[:object].new_record? && Account.current_super_admin? }
      end
    end

    show do
      field :picture
      field :name
      field :email
      field :code_theme do
        label 'Code Theme'
      end
      field :account
      field :api_account
      field :accounts
      field :member_accounts
      field :roles
      field :key
      field :authentication_token
      field :sign_in_count
      field :current_sign_in_at
      field :last_sign_in_at
      field :current_sign_in_ip
      field :last_sign_in_ip
    end

    list do
      field :picture do
        thumb_method :icon
      end
      field :name
      field :email
      field :account
      field :api_account
      field :accounts
      field :member_accounts
      field :roles
      field :sign_in_count
      field :created_at
    end
  end

  config.model Account do
    weight 810
    navigation_label 'Administration'
    label 'Tenants'
    object_label_method { :label }

    configure :_id do
      visible { Account.current_super_admin? }
    end
    configure :key do
      pretty_value do
        (value || '<i class="icon-lock"/>').html_safe
      end
    end
    configure :token do
      pretty_value do
        (value || '<i class="icon-lock"/>').html_safe
      end
    end
    configure :notification_level
    configure :time_zone do
      label 'Time Zone'
    end

    show do
      field :name
      field :key
      field :token
      field :owner
      field :users
      field :notification_level
      field :time_zone
    end

    edit do
      field :name
      field :owner do
        visible { Account.current_super_admin? }
      end
      field :users do
        visible { Account.current_super_admin? }
      end
      field :key do
        visible { Account.current_super_admin? }
      end
      field :token do
        visible { Account.current_super_admin? }
      end
      field :notification_level
      field :time_zone
    end

    fields :_id, :name, :owner, :users, :notification_level, :time_zone
  end

  config.model Role do
    weight 810
    navigation_label 'Administration'
    visible { User.current_super_admin? }
    configure :users do
      visible { Account.current_super_admin? }
    end
    fields :name, :users
  end

  config.model Setup::SharedName do
    weight 880
    navigation_label 'Administration'
    visible { User.current_super_admin? }

    fields :name, :owners, :updated_at
  end

  config.model Setup::CrossSharedName do
    weight 881
    navigation_label 'Administration'
    visible { User.current_super_admin? }

    fields :name, :owners, :updated_at
  end

  config.model Script do
    weight 830
    navigation_label 'Administration'
    visible { User.current_super_admin? }

    edit do
      field :name
      field :description
      field :code, :code do
        code_config do
          {
            mode: 'text/x-ruby'
          }
        end
      end
    end

    show do
      field :name
      field :description
      field :code do
        pretty_value do
          v = value.gsub('<', '&lt;').gsub('>', '&gt;')
          "<pre><code class='ruby'>#{v}</code></pre>".html_safe
        end
      end
    end

    list do
      field :name
      field :description
      field :code
      field :updated_at
    end

    fields :name, :description, :code, :updated_at
  end

  config.model Cenit::BasicToken do
    weight 890
    navigation_label 'Administration'
    label 'Token'
    visible { User.current_super_admin? }
  end

  config.model Cenit::BasicTenantToken do
    weight 890
    navigation_label 'Administration'
    label 'Tenant token'
    visible { User.current_super_admin? }
  end

  config.model Setup::TaskToken do
    weight 890
    navigation_label 'Administration'
    parent Cenit::BasicToken
    visible { User.current_super_admin? }
  end

  config.model Setup::DelayedMessage do
    weight 880
    navigation_label 'Administration'
    visible { User.current_super_admin? }
  end

  config.model Setup::SystemNotification do
    weight 880
    navigation_label 'Administration'
    visible { User.current_super_admin? }
  end

  config.model RabbitConsumer do
    weight 850
    navigation_label 'Administration'
    visible { User.current_super_admin? }
    object_label_method { :to_s }

    configure :task_id do
      pretty_value do
        if (executor = (obj = bindings[:object]).executor) && (task = obj.executing_task)
          v = bindings[:view]
          amc = RailsAdmin.config(task.class)
          am = amc.abstract_model
          wording = task.send(amc.object_label_method)
          amc = RailsAdmin.config(Account)
          am = amc.abstract_model
          if (inspect_action = v.action(:inspect, am, executor))
            task_path = v.show_path(model_name: task.class.to_s.underscore.gsub('/', '~'), id: task.id.to_s)
            v.link_to(wording, v.url_for(action: inspect_action.action_name, model_name: am.to_param, id: executor.id, params: { return_to: task_path }))
          else
            wording
          end.html_safe
        end
      end
    end

    list do
      field :channel
      field :tag
      field :executor
      field :task_id
      field :alive
      field :updated_at
    end

    fields :created_at, :channel, :tag, :executor, :task_id, :alive, :created_at, :updated_at
  end

  config.model Cenit::ApplicationId do
    weight 830
    navigation_label 'Administration'
    visible { User.current_super_admin? }
    label 'Application ID'

    register_instance_option(:discard_submit_buttons) { bindings[:object].instance_variable_get(:@registering) }

    configure :name
    configure :registered, :boolean
    configure :redirect_uris, :json_value

    edit do
      field :slug
      field :oauth_name do
        visible { bindings[:object].instance_variable_get(:@registering) }
      end
      field :redirect_uris do
        visible { bindings[:object].instance_variable_get(:@registering) }
      end
    end

    list do
      field :name
      field :registered
      field :tenant
      field :identifier
      field :updated_at
    end

    fields :created_at, :name, :registered, :tenant, :identifier, :created_at, :updated_at
  end

  config.model Setup::ScriptExecution do
    weight 840
    parent { nil }
    navigation_label 'Administration'
    object_label_method { :to_s }
    visible { User.current_super_admin? }

    configure :attempts_succeded, :text do
      label 'Attempts/Succedded'
    end

    edit do
      field :description
    end

    list do
      field :script
      field :description
      field :scheduler
      field :attempts_succeded
      field :retries
      field :progress
      field :status
      field :notifications
      field :updated_at
    end

    fields :script, :description, :scheduler, :attempts_succeded, :retries, :progress, :status, :notifications
  end

<<<<<<< HEAD
  config.model TourTrack do
    weight 841
    navigation_label 'Administration'
    object_label_method { :to_s }
    visible { User.current_super_admin? }

    fields :ip, :user_email, :updated_at
=======
  config.model Setup::Category do
    weight 850
    navigation_label 'Administration'
    visible { User.current_super_admin? }

    edit do
      field :_id do
        read_only { !bindings[:object].new_record? }
      end
      field :title
      field :description
    end

    fields :_id, :title, :description, :updated_at
>>>>>>> e059a006
  end
end<|MERGE_RESOLUTION|>--- conflicted
+++ resolved
@@ -5080,7 +5080,22 @@
     fields :script, :description, :scheduler, :attempts_succeded, :retries, :progress, :status, :notifications
   end
 
-<<<<<<< HEAD
+  config.model Setup::Category do
+    weight 850
+    navigation_label 'Administration'
+    visible { User.current_super_admin? }
+
+    edit do
+      field :_id do
+        read_only { !bindings[:object].new_record? }
+      end
+      field :title
+      field :description
+    end
+
+    fields :_id, :title, :description, :updated_at
+  end
+
   config.model TourTrack do
     weight 841
     navigation_label 'Administration'
@@ -5088,21 +5103,6 @@
     visible { User.current_super_admin? }
 
     fields :ip, :user_email, :updated_at
-=======
-  config.model Setup::Category do
-    weight 850
-    navigation_label 'Administration'
-    visible { User.current_super_admin? }
-
-    edit do
-      field :_id do
-        read_only { !bindings[:object].new_record? }
-      end
-      field :title
-      field :description
-    end
-
-    fields :_id, :title, :description, :updated_at
->>>>>>> e059a006
-  end
+  end
+
 end