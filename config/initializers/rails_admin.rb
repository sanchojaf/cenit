[RailsAdmin::Config::Actions::MemoryUsage,
 RailsAdmin::Config::Actions::DiskUsage,
 RailsAdmin::Config::Actions::SendToFlow,
 RailsAdmin::Config::Actions::TestTransformation,
 RailsAdmin::Config::Actions::LoadModel,
 RailsAdmin::Config::Actions::ShutdownModel,
 RailsAdmin::Config::Actions::SwitchNavigation,
 RailsAdmin::Config::Actions::DataType,
 RailsAdmin::Config::Actions::Import,
 #RailsAdmin::Config::Actions::EdiExport,
 RailsAdmin::Config::Actions::ImportSchema,
 RailsAdmin::Config::Actions::DeleteAll,
 RailsAdmin::Config::Actions::TranslatorUpdate,
 RailsAdmin::Config::Actions::Convert,
 RailsAdmin::Config::Actions::DeleteSchema,
 RailsAdmin::Config::Actions::DeleteLibrary,
 RailsAdmin::Config::Actions::ShareCollection,
 RailsAdmin::Config::Actions::PullCollection,
 RailsAdmin::Config::Actions::RetryNotification,
 RailsAdmin::Config::Actions::NewFileModel,
 RailsAdmin::Config::Actions::UploadFile,
 RailsAdmin::Config::Actions::DownloadFile,
 RailsAdmin::Config::Actions::DeleteDataType].each { |a| RailsAdmin::Config::Actions.register(a) }

RailsAdmin::Config::Actions.register(:export, RailsAdmin::Config::Actions::EdiExport)
RailsAdmin::Config::Fields::Types.register(RailsAdmin::Config::Fields::Types::JsonSchema)

RailsAdmin.config do |config|

  ## == PaperTrail ==
  # config.audit_with :paper_trail, 'User', 'PaperTrail::Version' # PaperTrail >= 3.0.0

  config.excluded_models << "Account"

  ### More at https://github.com/sferik/rails_admin/wiki/Base-configuration
  config.authenticate_with do
    warden.authenticate! scope: :user
  end
  config.current_user_method { current_user }
  config.audit_with :mongoid_audit
  config.authorize_with :cancan

  config.actions do
    dashboard # mandatory
    memory_usage
    disk_usage
    index # mandatory
    new { except [Setup::Event, Role] }
    new_file_model
    import
    import_schema
    translator_update
    convert
    #import do
    #  only 'Setup::DataType'
    #end
    export
    bulk_delete { except [Role] }
    show
    edit { except [Role] }
    share_collection
    pull_collection
    upload_file
    download_file
    load_model
    shutdown_model
    delete_data_type
    delete { except [Role] }
    delete_schema
    delete_library
    #show_in_app
    send_to_flow
    test_transformation
    switch_navigation
    delete_all { except [Role] }
    data_type
    retry_notification

    history_index do
      only [Setup::Model, Setup::Webhook, Setup::Flow, Setup::Schema, Setup::Event, Setup::Connection, Setup::ConnectionRole, Setup::Library]
    end
    history_show do
      only [Setup::Model, Setup::Webhook, Setup::Flow, Setup::Schema, Setup::Event, Setup::Connection, Setup::ConnectionRole, Setup::Notification, Setup::Library]
    end
  end

  config.model Role do
    weight -20
    navigation_label 'Account'
    show do
      field :name
      field :_id
    end
    fields :name
  end

  config.model Setup::Library do
    navigation_label 'Data Definitions'
    weight -16

    configure :name do
      read_only { !bindings[:object].new_record? }
      help ''
    end

    edit do
      field :name
    end

    show do
      field :name
      field :schemas
      field :validators
      field :file_data_types

      field :_id
      field :created_at
      #field :creator
      field :updated_at
      #field :updater
    end

    fields :name, :schemas, :validators, :file_data_types
  end

  config.model Setup::Schema do
    navigation_label 'Data Definitions'
    register_instance_option(:after_form_partials) do
      %w(shutdown_and_reload)
    end
    weight -18

    object_label_method { :uri }

    edit do
      field :library do
        read_only { !bindings[:object].new_record? }
        inline_edit false
      end

      field :uri do
        read_only { !bindings[:object].new_record? }
        html_attributes do
          {cols: '74', rows: '1'}
        end
      end

      field :schema, :code_mirror do
<<<<<<< HEAD
        config do
          {
            mode: 'css',
            theme: 'neo',
          }
        end
        assets do
          {
            mode: '/assets/codemirror/modes/css.js',
            theme: '/assets/codemirror/themes/neo.css',
          }
        end
=======
>>>>>>> 77b5ae57
        html_attributes do
          reload = Setup::DataType.shutdown(bindings[:object].data_types, report_only: true)[:destroyed].collect(&:data_type).uniq #.select(&:activated)
          bindings[:object].instance_variable_set(:@_to_reload, reload)
          {cols: '74', rows: '15'}
        end
        config do
          {
            mode: 'css',
            theme: 'neo',
          }
        end
        assets do
          {
            mode: '/assets/codemirror/modes/css.js',
            theme: '/assets/codemirror/themes/neo.css',
          }
        end
      end
    end

    show do
      field :library
      field :uri
      field :schema do
        pretty_value do
          pretty_value =
            if json = JSON.parse(value) rescue nil
              "<code class='json'>#{JSON.pretty_generate(json)}</code>"
            elsif xml = Nokogiri::XML(value) rescue nil
              "<code class='xml'>#{xml.to_xml}</code>"
            else
              value
            end
          #"<textarea id='code' name='code'>#{pretty_value}</textarea>".html_safe
          "<pre>#{pretty_value}</pre>".html_safe
        end
      end
      field :data_types

      field :_id
      field :created_at
      #field :creator
      field :updated_at
      #field :updater

    end
    fields :library, :uri, :data_types
  end

  config.model Setup::Model do
    label 'Data type'
    label_plural 'Data types'
    object_label_method { :on_library_title }
    navigation_label 'Data Definitions'
    weight -17

    configure :title do
      pretty_value do
        bindings[:object].on_library_title
      end
    end

    configure :validator, :text do
      pretty_value do
        if value
          am = (amc = RailsAdmin::Config.model(value.class)).abstract_model
          (v = bindings[:view]).link_to(value.send(amc.object_label_method), v.url_for(action: v.action(:show, am, value).action_name, model_name: am.to_param, id: value.id), class: 'pjax')
        end
      end
    end

    configure :storage_size, :decimal do
      pretty_value do
        unless max = bindings[:controller].instance_variable_get(:@max_storage_size)
          bindings[:controller].instance_variable_set(:@max_storage_size, max = bindings[:controller].instance_variable_get(:@objects).collect { |data_type| data_type.storage_size }.max)
        end
        (bindings[:view].render partial: 'used_memory_bar', locals: {max: max, value: bindings[:object].records_model.storage_size}).html_safe
      end
      read_only true
    end

    list do
      field :title
      field :validator
      field :name
      field :used_memory do
        pretty_value do
          unless max = bindings[:controller].instance_variable_get(:@max_used_memory)
            bindings[:controller].instance_variable_set(:@max_used_memory, max = Setup::Model.fields[:used_memory.to_s].type.new(Setup::Model.max(:used_memory)))
          end
          (bindings[:view].render partial: 'used_memory_bar', locals: {max: max, value: Setup::Model.fields[:used_memory.to_s].type.new(value)}).html_safe
        end
      end
      field :storage_size
    end

    show do
      field :title
      field :name
      field :activated
      field :validator
      field :model_schema

      field :_id
      field :created_at
      #field :creator
      field :updated_at
      #field :updater
    end
    fields :title, :validator, :name, :used_memory
  end

  config.model Setup::Validator do
    navigation_label 'Data Definitions'
    weight -18

    edit do
      field :library do
        inline_edit false
        read_only { !bindings[:object].new_record? }
      end

      field :name
      field :style do
        visible { bindings[:object].library.present? }
      end

      field :schema do
        inline_edit false
        visible { (obj = bindings[:object]).style.present? && obj.schema_style? }
        associated_collection_scope do
          library = (obj = bindings[:object]) && obj.library
          Proc.new { |scope|
            library ? library.schemas.where(schema_type: obj.schema_type) : scope
          }
        end
      end
      field :validation do
        visible { (obj = bindings[:object]).style.present? && obj.script_style? }
      end
    end

    show do
      field :library
      field :name
      field :schema
      field :_id
      field :created_at
      #field :creator
      field :updated_at
      #field :updater

    end
    fields :library, :name, :schema, :validation
  end

  config.model Setup::FileDataType do
    visible false
    register_instance_option(:discard_submit_buttons) do
      !(a = bindings[:action]) || a.key != :edit
    end
    edit do
      field :name
      field :library do
        inline_add false
        inline_edit false
        associated_collection_scope do
          library = (obj = bindings[:object]).library
          Proc.new { |scope|
            if library
              scope.where(id: library.id)
            else
              scope
            end
          }
        end
      end
      field :validator do
        inline_edit false
        visible do
          !bindings[:object].instance_variable_get(:@_selecting_library)
        end
      end
    end
    fields :name, :library, :validator
  end

  config.model Setup::DataType do
    visible false
    object_label_method { :on_library_title }
    navigation_label 'Data Definitions'
    weight -17

    group :model_definition do
      label 'Model definition'
      active true
    end

    configure :schema do
      group :model_definition
      read_only true
      help ''
    end

    configure :title do
      group :model_definition
      help ''
      pretty_value do
        bindings[:object].on_library_title
      end
    end

    configure :name do
      group :model_definition
      read_only true
      help ''
    end

    configure :model_schema, :text do
      group :model_definition
      read_only true
      help ''
      html_attributes do
        {cols: '50', rows: '15'}
      end
      pretty_value do
        "<pre><code class='json'>#{JSON.pretty_generate(JSON.parse(value))}</code></pre>".html_safe
      end
    end

    configure :storage_size, :decimal do
      pretty_value do
        unless max = bindings[:controller].instance_variable_get(:@max_storage_size)
          bindings[:controller].instance_variable_set(:@max_storage_size, max = bindings[:controller].instance_variable_get(:@objects).collect { |data_type| data_type.records_model.storage_size }.max)
        end
        (bindings[:view].render partial: 'used_memory_bar', locals: {max: max, value: bindings[:object].records_model.storage_size}).html_safe
      end
      read_only true
    end

    list do
      field :title
      field :schema
      field :name
      field :used_memory do
        pretty_value do
          unless max = bindings[:controller].instance_variable_get(:@max_used_memory)
            bindings[:controller].instance_variable_set(:@max_used_memory, max = Setup::DataType.fields[:used_memory.to_s].type.new(Setup::DataType.max(:used_memory)))
          end
          (bindings[:view].render partial: 'used_memory_bar', locals: {max: max, value: Setup::DataType.fields[:used_memory.to_s].type.new(value)}).html_safe
        end
      end
      field :storage_size
    end

    show do
      field :title
      field :schema
      field :name
      field :activated
      field :model_schema

      field :_id
      field :created_at
      #field :creator
      field :updated_at
      #field :updater
    end
    fields :title, :schema, :name, :used_memory
  end

  config.model Setup::Connection do
    weight -15
    configure :name, :string do
      help 'Requiered.'
      html_attributes do
        {maxlength: 30, size: 30}
      end
    end
    configure :url do
      html_attributes do
        {cols: '50', rows: '1'}
      end
    end
    group :credentials do
      label "Credentials"
    end
    configure :key, :string do
      visible { bindings[:view]._current_user.has_role? :admin }
      html_attributes do
        {maxlength: 30, size: 30}
      end
      group :credentials
    end
    configure :token, :text do
      visible { bindings[:view]._current_user.has_role? :admin }
      html_attributes do
        {cols: '50', rows: '1'}
      end
      group :credentials
    end

    group :parameters do
      label "Parameters & Headers"
    end
    configure :parameters do
      group :parameters
      visible { bindings[:view]._current_user.has_role? :admin }
    end
    configure :headers do
      group :parameters
      visible { bindings[:view]._current_user.has_role? :admin }
    end
    configure :template_parameters do
      group :parameters
      visible { bindings[:view]._current_user.has_role? :admin }
    end

    show do
      field :name
      field :url

      field :key
      field :token

      field :parameters
      field :headers
      field :template_parameters

      field :_id
      field :created_at
      #field :creator
      field :updated_at
      #field :updater
    end

    fields :name, :url, :parameters, :headers, :template_parameters, :key, :token
  end

  config.model Setup::Parameter do
    object_label_method { :to_s }
    edit do
      field :key
      field :value
    end
  end

  config.model Setup::ConnectionRole do
    weight -14
    configure :name, :string do
      help 'Requiered.'
      html_attributes do
        {maxlength: 50, size: 50}
      end
    end
    configure :webhooks do
      nested_form false
    end
    configure :connections do
      nested_form false
    end
    modal do
      field :name
      field :webhooks
      field :connections
    end
    show do
      field :name
      field :webhooks
      field :connections

      field :_id
      field :created_at
      #field :creator
      field :updated_at
      #field :updater
    end
    fields :name, :webhooks, :connections
  end

  config.model Setup::Webhook do
    weight -13

    configure :path, :string do
      help "Requiered. Path of the webhook relative to connection URL."
      html_attributes do
        {maxlength: 50, size: 50}
      end
    end
    group :parameters do
      label "Add Parameters"
    end
    configure :parameters do
      group :parameters
    end
    configure :headers do
      group :parameters
    end
    configure :template_parameters do
      group :parameters
    end

    show do
      field :name
      field :purpose
      field :path
      field :method

      field :parameters
      field :headers
      field :template_parameters

      field :_id
      field :created_at
      #field :creator
      field :updated_at
      #field :updater
    end
    fields :name, :purpose, :path, :method, :parameters, :headers, :template_parameters
  end

  config.model Setup::Notification do
    weight -10
    navigation_label 'Notifications'
    configure :exception_message do
      pretty_value do
        "<label style='color:red'>#{value}</label>".html_safe
      end
    end
    show do
      field :flow
      field :retries
      field :response
      field :exception_message

      field :_id
      field :created_at
      #field :creator
      field :updated_at
      #field :updater
    end
    fields :flow, :created_at, :retries, :response, :exception_message
  end

  config.model Setup::Flow do
    register_instance_option(:form_synchronized) do
      [:custom_data_type, :data_type_scope, :lot_size, :connection_role, :webhook, :response_translator, :response_data_type]
    end
    edit do
      field :name
      field :event do
        inline_edit false
        inline_add false
      end
      field :translator
      field :custom_data_type do
        inline_edit false
        inline_add false
        visible do
          if (f = bindings[:object]).event && f.translator && f.translator.data_type.nil?
            f.instance_variable_set(:@selecting_data_type, f.custom_data_type = f.event && f.event.try(:data_type)) unless f.data_type
            true
          else
            false
          end
        end
        label do
          if (translator = bindings[:object].translator)
            if [:Export, :Conversion].include?(translator.type)
              'Source data type'
            else
              'Target data type'
            end
          else
            'Data type'
          end
        end
        help 'Required'
      end
      field :data_type_scope do
        visible { (f = bindings[:object]).event && f.translator && f.translator.type != :Import && f.data_type && !f.instance_variable_get(:@selecting_data_type) }
        label do
          if (translator = bindings[:object].translator)
            if [:Export, :Conversion].include?(translator.type)
              'Source scope'
            else
              'Target scope'
            end
          else
            'Data type scope'
          end
        end
        help 'Required'
      end
      field :lot_size do
        visible { (f = bindings[:object]).event && f.translator && f.translator.type == :Export && f.data_type_scope && f.scope_symbol != :event_source }
      end
      field :webhook do
        visible { (translator = bindings[:object].translator) && (translator.type == :Import || (translator.type == :Export && bindings[:object].data_type_scope.present?)) }
        help 'Required'
      end
      field :connection_role do
        visible { (translator = bindings[:object].translator) && (translator.type == :Import || (translator.type == :Export && bindings[:object].data_type_scope.present?)) }
        help 'Required'
      end
      field :response_translator do
        visible { (translator = bindings[:object].translator) && translator.type == :Export && bindings[:object].ready_to_save? }
        associated_collection_scope do
          Proc.new { |scope|
            scope.where(type: :Import)
          }
        end
      end
      field :response_data_type do
        inline_edit false
        inline_add false
        visible { (response_translator = bindings[:object].response_translator) && response_translator.type == :Import && response_translator.data_type.nil? }
        help ''
      end
      field :discard_events do
        visible { bindings[:object].ready_to_save? }
        help "Events won't be fired for created or updated records if checked"
      end
      field :active do
        visible { bindings[:object].ready_to_save? }
      end
    end

    show do
      field :name
      field :event
      field :translator

      field :_id
      field :created_at
      #field :creator
      field :updated_at
      #field :updater
    end

    fields :name, :event, :translator
  end

  config.model Setup::Event do
    edit do
      field :name
    end

    show do
      field :name
      field :last_trigger_timestamps

      field :_id
      field :created_at
      #field :creator
      field :updated_at
      #field :updater
    end

    fields :name, :last_trigger_timestamps
  end

  config.model Setup::Observer do
    edit do
      field :name
      field :data_type do
        help do
          if (obj = bindings[:object]).new_record? || obj.data_type.loaded?
            false
          else
            "<label style='color:red;float:left'>WARNING:</label><label style='float:left;margin-left:5px'>Triggers for non loaded data type <strong>#{obj.data_type.title}</strong> will be overridden.</label>".html_safe
          end
        end
        associated_collection_scope do
          Proc.new { |scope|
            scope.where(model_loaded: true)
          }
        end
      end
      field :triggers do
        partial 'form_triggers'
        help false
      end
    end

    show do
      field :name
      field :data_type
      field :triggers
      field :last_trigger_timestamps

      field :_id
      field :created_at
      #field :creator
      field :updated_at
      #field :updater
    end

    fields :name, :data_type, :triggers, :last_trigger_timestamps
  end

  config.model Setup::Scheduler do
    edit do
      field :name
      field :scheduling_method
      field :expression do
        visible { bindings[:object].scheduling_method.present? }
        label do
          case bindings[:object].scheduling_method
          when :Once
            'Date and time'
          when :Periodic
            'Duration'
          when :CRON
            'CRON Expression'
          else
            'Expression'
          end
        end
        help do
          case bindings[:object].scheduling_method
          when :Once
            'Select a date and a time'
          when :Periodic
            'Type a time duration'
          when :CRON
            'Type a CRON Expression'
          else
            'Expression'
          end
        end
        partial { bindings[:object].scheduling_method == :Once ? 'form_datetime_wrapper' : 'form_text' }
        html_attributes do
          {rows: '1'}
        end
      end
    end

    show do
      field :name
      field :expression
      field :last_trigger_timestamps

      field :_id
      field :created_at
      #field :creator
      field :updated_at
      #field :updater
    end

    fields :name, :scheduling_method, :expression, :last_trigger_timestamps
  end

  config.model Setup::Translator do
    register_instance_option(:form_synchronized) do
      [:source_data_type, :target_data_type, :transformation, :target_importer, :source_exporter, :discard_chained_records]
    end
    edit do
      field :name

      field :type

      field :source_data_type do
        inline_edit false
        inline_add false
        visible { [:Export, :Conversion].include?(bindings[:object].type) }
        help { bindings[:object].type == :Conversion ? 'Required' : 'Optional' }
      end

      field :target_data_type do
        inline_edit false
        inline_add false
        visible { [:Import, :Update, :Conversion].include?(bindings[:object].type) }
        help { bindings[:object].type == :Conversion ? 'Required' : 'Optional' }
      end

      field :discard_events do
        visible { [:Import, :Update, :Conversion].include?(bindings[:object].type) }
        help "Events won't be fired for created or updated records if checked"
      end

      field :style do
        visible { bindings[:object].type.present? }
      end

      field :bulk_source do
        visible { bindings[:object].type == :Export && bindings[:object].style.present? && bindings[:object].source_bulkable? }
      end

      field :mime_type do
        label 'MIME type'
        visible { bindings[:object].type == :Export && bindings[:object].style.present? }
      end

      field :file_extension do
        visible { bindings[:object].type == :Export && !bindings[:object].file_extension_enum.empty? }
        help { "Extensions for #{bindings[:object].mime_type}" }
      end

      field :transformation do
        visible { bindings[:object].style.present? && bindings[:object].style != 'chain' }
        html_attributes do
          {cols: '74', rows: '15'}
        end
      end

      field :source_exporter do
        inline_add { bindings[:object].source_exporter.nil? }
        visible { bindings[:object].style == 'chain' && bindings[:object].source_data_type && bindings[:object].target_data_type }
        help 'Required'
        associated_collection_scope do
          data_type = bindings[:object].source_data_type
          Proc.new { |scope|
            scope.all(type: :Conversion, source_data_type: data_type)
          }
        end
      end

      field :target_importer do
        inline_add { bindings[:object].target_importer.nil? }
        visible { bindings[:object].style == 'chain' && bindings[:object].source_data_type && bindings[:object].target_data_type && bindings[:object].source_exporter }
        help 'Required'
        associated_collection_scope do
          translator = bindings[:object]
          source_data_type =
            if translator.source_exporter
              translator.source_exporter.target_data_type
            else
              translator.source_data_type
            end
          target_data_type = bindings[:object].target_data_type
          Proc.new { |scope|
            scope = scope.all(type: :Conversion,
                              source_data_type: source_data_type,
                              target_data_type: target_data_type)
          }
        end
      end

      field :discard_chained_records do
        visible { bindings[:object].style == 'chain' && bindings[:object].source_data_type && bindings[:object].target_data_type && bindings[:object].source_exporter }
        help "Chained records won't be saved if checked"
      end
    end

    show do
      field :name
      field :type
      field :source_data_type
      field :bulk_source
      field :target_data_type
      field :discard_events
      field :style
      field :mime_type
      field :file_extension
      field :transformation
      field :source_exporter
      field :target_importer
      field :discard_chained_records

      field :_id
      field :created_at
      #field :creator
      field :updated_at
      #field :updater
    end

    fields :name, :type, :style, :transformation
  end

  config.model Setup::SharedCollection do
    register_instance_option(:discard_submit_buttons) do
      !(a = bindings[:action]) || a.key != :edit
    end
    navigation_label 'Collections'
    weight -19
    edit do
      field :image do
        visible { !bindings[:object].new_record? }
      end
      field :name
      field :description
      field :source_collection do
        inline_edit false
        inline_add false
        associated_collection_scope do
          source_collection = (obj = bindings[:object]).source_collection
          Proc.new { |scope|
            if obj.new_record?
              scope.where(id: source_collection ? source_collection.id : nil)
            else
              scope
            end
          }
        end
      end
      field :connections do
        inline_add false
        read_only do
          !bindings[:object].instance_variable_get(:@_selecting_connections)
        end
        help do
          nil
        end
        pretty_value do
          if bindings[:object].connections.present?
            v = bindings[:view]
            ids = ''
            [value].flatten.select(&:present?).collect do |associated|
              ids += "<option value=#{associated.id} selected=true/>"
              amc = polymorphic? ? RailsAdmin.config(associated) : associated_model_config # perf optimization for non-polymorphic associations
              am = amc.abstract_model
              wording = associated.send(amc.object_label_method)
              can_see = !am.embedded? && (show_action = v.action(:show, am, associated))
              can_see ? v.link_to(wording, v.url_for(action: show_action.action_name, model_name: am.to_param, id: associated.id), class: 'pjax') : wording
            end.to_sentence.html_safe +
              v.select_tag("#{bindings[:controller].instance_variable_get(:@model_config).abstract_model.param_key}[connection_ids][]", ids.html_safe, multiple: true, style: 'display:none').html_safe
          else
            'No connection selected'.html_safe
          end
        end
        visible do
          !(obj = bindings[:object]).instance_variable_get(:@_selecting_collection) && obj.source_collection && obj.source_collection.connections.present?
        end
        associated_collection_scope do
          source_collection = bindings[:object].source_collection
          connections = (source_collection && source_collection.connections) || []
          Proc.new { |scope|
            scope.any_in(id: connections.collect { |connection| connection.id })
          }
        end
      end
      field :pull_parameters do
        visible do
          !(obj = bindings[:object]).instance_variable_get(:@_selecting_collection) &&
            !obj.instance_variable_get(:@_selecting_connections) &&
            obj.enum_for_pull_parameters.present?
        end
      end
    end
    show do
      field :image
      field :name
      field :description

      field :created_at
      field :creator
      field :updated_at
    end
    fields :image, :name, :creator, :description
  end

  config.model Setup::CollectionPullParameter do
    field :label
    field :parameter, :enum do
      enum do
        bindings[:controller].instance_variable_get(:@shared_parameter_enum) || [bindings[:object].parameter]
      end
    end
    edit do
      field :label
      field :parameter
    end
    show do
      field :label
      field :parameter

      field :created_at
      #field :creator
      field :updated_at
    end
    fields :label, :parameter
  end

  config.model Setup::Collection do
    navigation_label 'Collections'
    weight -19
    show do
      field :image
      field :name
      field :flows
      field :connection_roles
      field :translators
      field :events
      field :libraries
      field :webhooks
      field :connections

      field :_id
      field :created_at
      #field :creator
      field :updated_at
      #field :updater
    end
    fields :image, :name, :flows, :connection_roles, :translators, :events, :libraries, :webhooks, :connections
  end
end<|MERGE_RESOLUTION|>--- conflicted
+++ resolved
@@ -146,7 +146,6 @@
       end
 
       field :schema, :code_mirror do
-<<<<<<< HEAD
         config do
           {
             mode: 'css',
@@ -159,24 +158,10 @@
             theme: '/assets/codemirror/themes/neo.css',
           }
         end
-=======
->>>>>>> 77b5ae57
         html_attributes do
           reload = Setup::DataType.shutdown(bindings[:object].data_types, report_only: true)[:destroyed].collect(&:data_type).uniq #.select(&:activated)
           bindings[:object].instance_variable_set(:@_to_reload, reload)
           {cols: '74', rows: '15'}
-        end
-        config do
-          {
-            mode: 'css',
-            theme: 'neo',
-          }
-        end
-        assets do
-          {
-            mode: '/assets/codemirror/modes/css.js',
-            theme: '/assets/codemirror/themes/neo.css',
-          }
         end
       end
     end
