--- conflicted
+++ resolved
@@ -18,41 +18,25 @@
   # config.audit_with :paper_trail, 'User', 'PaperTrail::Version' # PaperTrail >= 3.0.0
 
   ### More at https://github.com/sferik/rails_admin/wiki/Base-configuration
-  config.excluded_models << "Account" << "Base"
-  
-  config.authenticate_with do
+ config.authenticate_with do
     warden.authenticate! scope: :user
   end
   config.current_user_method { current_user} # auto-generated
-  
 
   config.actions do
     dashboard                     # mandatory
     index                         # mandatory
-    
-    new do
-      except ['Setup::Webhook','Setup::Notification']
-    end
-    
+    new
     export
     bulk_delete
     show
     edit
     delete
-<<<<<<< HEAD
-    #show_in_app
-=======
     show_in_app
     send_to_flow
->>>>>>> f96292a1
 
     ## With an audit adapter, you can add:
     # history_index
     # history_show
   end
-<<<<<<< HEAD
-  
-
-=======
->>>>>>> f96292a1
 end