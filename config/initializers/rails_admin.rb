--- conflicted
+++ resolved
@@ -62,8 +62,6 @@
   RailsAdmin::Config::Fields::Types::OptionalBelongsTo
 ].each { |f| RailsAdmin::Config::Fields::Types.register(f) }
 
-<<<<<<< HEAD
-=======
 RailsAdmin::Config::Fields::Types::CodeMirror.register_instance_option :js_location do
   bindings[:view].asset_path('codemirror.js')
 end
@@ -86,8 +84,6 @@
   }
 end
 
-
->>>>>>> 69606475
 module RailsAdmin
 
   module Config
@@ -1071,11 +1067,7 @@
           { cols: '74', rows: '15' }
         end
         config do
-<<<<<<< HEAD
-          { lineNumbers: true }
-=======
           { lineNumbers: true, theme: 'night' }
->>>>>>> 69606475
         end
       end
 
@@ -2292,11 +2284,7 @@
           { cols: '74', rows: '15' }
         end
         config do
-<<<<<<< HEAD
-          { lineNumbers: true }
-=======
           { lineNumbers: true, theme: 'night'}
->>>>>>> 69606475
         end
         help { 'Required' }
       end
@@ -2409,13 +2397,8 @@
           { cols: '74', rows: '15' }
         end
         config do
-<<<<<<< HEAD
-          { lineNumbers: true }
-        end
-=======
           { lineNumbers: true, theme: 'night'}
-        end        
->>>>>>> 69606475
+        end
       end
 
       field :source_exporter do
@@ -2598,7 +2581,7 @@
         end
         help { 'Required' }
         config do
-          { lineNumbers: true }
+          { lineNumbers: true, theme: 'night'}
         end
       end
       field :tags
@@ -3728,13 +3711,8 @@
           { cols: '74', rows: '15' }
         end
         config do
-<<<<<<< HEAD
-          { lineNumbers: true }
-        end
-=======
           { lineNumbers: true, theme: 'night' }
-        end        
->>>>>>> 69606475
+        end
       end
     end
 
