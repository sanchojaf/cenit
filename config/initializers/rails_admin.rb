[
  RailsAdmin::Config::Actions::MemoryUsage,
  RailsAdmin::Config::Actions::DiskUsage,
  RailsAdmin::Config::Actions::SendToFlow,
  RailsAdmin::Config::Actions::LoadModel,
  RailsAdmin::Config::Actions::ShutdownModel,
  RailsAdmin::Config::Actions::SwitchNavigation,
  RailsAdmin::Config::Actions::DataType,
  RailsAdmin::Config::Actions::Import,
  #RailsAdmin::Config::Actions::EdiExport,
  RailsAdmin::Config::Actions::ImportSchema,
  RailsAdmin::Config::Actions::DeleteAll,
  RailsAdmin::Config::Actions::TranslatorUpdate,
  RailsAdmin::Config::Actions::Convert,
  RailsAdmin::Config::Actions::SimpleShare,
  RailsAdmin::Config::Actions::BulkShare,
  RailsAdmin::Config::Actions::Pull,
  RailsAdmin::Config::Actions::RetryTask,
  RailsAdmin::Config::Actions::DownloadFile,
  RailsAdmin::Config::Actions::ProcessFlow,
  RailsAdmin::Config::Actions::BuildGem,
  RailsAdmin::Config::Actions::Run,
  RailsAdmin::Config::Actions::Authorize,
  RailsAdmin::Config::Actions::SimpleDeleteDataType,
  RailsAdmin::Config::Actions::BulkDeleteDataType,
  RailsAdmin::Config::Actions::SimpleGenerate,
  RailsAdmin::Config::Actions::BulkGenerate,
  RailsAdmin::Config::Actions::SimpleExpand,
  RailsAdmin::Config::Actions::BulkExpand,
  RailsAdmin::Config::Actions::Records,
  RailsAdmin::Config::Actions::SwitchScheduler,
  RailsAdmin::Config::Actions::SimpleExport,
  RailsAdmin::Config::Actions::Schedule,
  RailsAdmin::Config::Actions::Submit,
  RailsAdmin::Config::Actions::DeleteCollection,
  RailsAdmin::Config::Actions::Inspect,
  RailsAdmin::Config::Actions::Copy,
  RailsAdmin::Config::Actions::Cancel,
  RailsAdmin::Config::Actions::Configure,
  RailsAdmin::Config::Actions::CrossShare,
  RailsAdmin::Config::Actions::Regist,
  RailsAdmin::Config::Actions::SharedCollectionIndex
].each { |a| RailsAdmin::Config::Actions.register(a) }

RailsAdmin::Config::Actions.register(:export, RailsAdmin::Config::Actions::BulkExport)
[
  RailsAdmin::Config::Fields::Types::JsonValue,
  RailsAdmin::Config::Fields::Types::JsonSchema,
  RailsAdmin::Config::Fields::Types::StorageFile,
  RailsAdmin::Config::Fields::Types::EnumEdit
].each { |f| RailsAdmin::Config::Fields::Types.register(f) }

RailsAdmin::Config::Fields::Types::CodeMirror.register_instance_option :js_location do
  bindings[:view].asset_path('codemirror.js')
end

RailsAdmin::Config::Fields::Types::CodeMirror.register_instance_option :css_location do
  bindings[:view].asset_path('codemirror.css')
end

RailsAdmin::Config::Fields::Types::CodeMirror.register_instance_option :config do
  {
    mode: 'css',
    theme: 'neo',
  }
end

RailsAdmin::Config::Fields::Types::CodeMirror.register_instance_option :assets do
  {
    mode: bindings[:view].asset_path('codemirror/modes/css.js'),
    theme: bindings[:view].asset_path('codemirror/themes/neo.css'),
  }
end

module RailsAdmin

  module Config

    class << self

      def navigation(label, options)
        navigation_options[label.to_s] = options
      end

      def navigation_options
        @nav_options ||= {}
      end
    end
  end
end

RailsAdmin.config do |config|

  config.total_columns_width = 900

  ## == PaperTrail ==
  # config.audit_with :paper_trail, 'User', 'PaperTrail::Version' # PaperTrail >= 3.0.0

  ### More at https://github.com/sferik/rails_admin/wiki/Base-configuration
  config.authenticate_with do
    warden.authenticate! scope: :user unless %w(dashboard shared_collection_index index show).include?(action_name)
  end
  config.current_user_method { current_user }
  config.audit_with :mongoid_audit
  config.authorize_with :cancan

  config.excluded_models += [Setup::BaseOauthAuthorization, Setup::AwsAuthorization]

  config.actions do
    dashboard # mandatory
    # memory_usage
    # disk_usage
    shared_collection_index
    index # mandatory
    new { except [Setup::Event, Setup::DataType, Setup::Authorization, Setup::BaseOauthProvider] }
    import
    import_schema
    translator_update
    convert
    export
    bulk_delete
    show
    run
    edit
    configure
    copy
    simple_share
    bulk_share
    cross_share
    build_gem
    pull
    download_file
    load_model
    shutdown_model
    process_flow
    authorize
    simple_generate
    bulk_generate
    simple_expand
    bulk_expand
    records
    switch_navigation
    switch_scheduler
    simple_export
    schedule
    retry_task
    submit
    inspect
    cancel
    regist
    simple_delete_data_type
    bulk_delete_data_type
    delete
    delete_collection
    #show_in_app
    send_to_flow
    delete_all
    data_type

    # history_index do
    #   only [Setup::DataType, Setup::Webhook, Setup::Flow, Setup::Schema, Setup::Event, Setup::Connection, Setup::ConnectionRole]
    # end
    # history_show do
    #   only [Setup::DataType, Setup::Webhook, Setup::Flow, Setup::Schema, Setup::Event, Setup::Connection, Setup::ConnectionRole, Setup::Notification]
    # end
  end

  #Collections

  config.navigation 'Collections', icon: 'fa fa-cubes'

  config.model Setup::SharedCollection do
    weight -600
    label 'Shared Collection'
    register_instance_option(:discard_submit_buttons) do
      !(a = bindings[:action]) || a.key != :edit
    end
    navigation_label 'Collections'
    object_label_method { :versioned_name }

    public_access true
    extra_associations do
      Setup::Collection.reflect_on_all_associations(:has_and_belongs_to_many).collect do |association|
        association = association.dup
        association[:name] = "data_#{association.name}".to_sym
        RailsAdmin::Adapters::Mongoid::Association.new(association, abstract_model.model)
      end
    end

    index_template_name :shared_collection_grid
    index_link_icon 'icon-th-large'

    group :collections
    group :workflows
    group :api_connectors do
      label 'API Connectors'
      active true
    end
    group :data
    group :security


    edit do
      field :image do
        visible { !bindings[:object].instance_variable_get(:@sharing) }
      end
      field :logo_background
      field :name do
        required { true }
      end
      field :shared_version do
        required { true }
      end
      field :authors
      field :summary
      field :source_collection do
        visible { !((source_collection = bindings[:object].source_collection) && source_collection.new_record?) }
        inline_edit false
        inline_add false
        associated_collection_scope do
          source_collection = (obj = bindings[:object]).source_collection
          Proc.new { |scope|
            if obj.new_record?
              scope.where(id: source_collection ? source_collection.id : nil)
            else
              scope
            end
          }
        end
      end
      field :connections do
        inline_add false
        read_only do
          !((v = bindings[:object].instance_variable_get(:@_selecting_connections)).nil? || v)
        end
        help do
          nil
        end
        pretty_value do
          if bindings[:object].connections.present?
            v = bindings[:view]
            ids = ''
            [value].flatten.select(&:present?).collect do |associated|
              ids += "<option value=#{associated.id} selected=true/>"
              amc = polymorphic? ? RailsAdmin.config(associated) : associated_model_config
              am = amc.abstract_model
              wording = associated.send(amc.object_label_method)
              can_see = !am.embedded? && (show_action = v.action(:show, am, associated))
              can_see ? v.link_to(wording, v.url_for(action: show_action.action_name, model_name: am.to_param, id: associated.id), class: 'pjax') : wording
            end.to_sentence.html_safe +
              v.select_tag("#{bindings[:controller].instance_variable_get(:@model_config).abstract_model.param_key}[connection_ids][]", ids.html_safe, multiple: true, style: 'display:none').html_safe
          else
            'No connection selected'.html_safe
          end
        end
        visible do
          !(obj = bindings[:object]).instance_variable_get(:@_selecting_collection) && obj.source_collection && obj.source_collection.connections.present?
        end
        associated_collection_scope do
          source_collection = bindings[:object].source_collection
          connections = (source_collection && source_collection.connections) || []
          Proc.new { |scope|
            scope.any_in(id: connections.collect { |connection| connection.id })
          }
        end
      end
      field :dependencies do
        inline_add false
        read_only do
          !((v = bindings[:object].instance_variable_get(:@_selecting_dependencies)).nil? || v)
        end
        help do
          nil
        end
        pretty_value do
          if bindings[:object].dependencies.present?
            v = bindings[:view]
            ids = ''
            [value].flatten.select(&:present?).collect do |associated|
              ids += "<option value=#{associated.id} selected=true/>"
              amc = polymorphic? ? RailsAdmin.config(associated) : associated_model_config
              am = amc.abstract_model
              wording = associated.send(amc.object_label_method)
              can_see = !am.embedded? && (show_action = v.action(:show, am, associated))
              can_see ? v.link_to(wording, v.url_for(action: show_action.action_name, model_name: am.to_param, id: associated.id), class: 'pjax') : wording
            end.to_sentence.html_safe +
              v.select_tag("#{bindings[:controller].instance_variable_get(:@model_config).abstract_model.param_key}[dependency_ids][]", ids.html_safe, multiple: true, style: 'display:none').html_safe
          else
            'No dependencies selected'.html_safe
          end
        end
        visible do
          !(obj = bindings[:object]).instance_variable_get(:@_selecting_collection)
        end
      end
      field :pull_parameters do
        visible do
          if !(obj = bindings[:object]).instance_variable_get(:@_selecting_collection) &&
            !obj.instance_variable_get(:@_selecting_connections) &&
            (pull_parameters_enum = obj.enum_for_pull_parameters).present?
            bindings[:controller].instance_variable_set(:@shared_parameter_enum, pull_parameters_enum)
            true
          else
            false
          end
        end
      end
      field :pull_count do
        visible { Account.current_super_admin? }
      end
      field :readme do
        visible do
          !(obj = bindings[:object]).instance_variable_get(:@_selecting_collection) &&
            !obj.instance_variable_get(:@_selecting_connections)
        end
      end
    end
    show do
      field :image
      field :name do
        pretty_value do
          bindings[:object].versioned_name
        end
      end
      field :summary do
        pretty_value do
          value.html_safe
        end
      end
      field :readme do
        pretty_value do
          begin
            template = value.gsub('&lt;%', '<%').gsub('%&gt;', '%>').gsub('%3C%', '<%').gsub('%%3E', '%>')
            Setup::Transformation::ActionViewTransform.run(transformation: template,
                                                           style: 'html.erb',
                                                           base_url: bindings[:controller].request.base_url,
                                                           user_key: User.current_number,
                                                           user_token: User.current_token,
                                                           collection: nil,
                                                           shared_collection: bindings[:object])
          rescue Exception => ex
            value
          end.html_safe
        end
      end
      field :authors
      field :dependencies
      field :pull_count

      field :data_namespaces do
        group :collections
        label 'Namespaces'
        list_fields do
          %w(name slug)
        end
      end

      field :data_flows do
        group :workflows
        label 'Flows'
        list_fields do
          %w(namespace name) #TODO Inlude a description field on Flow model
        end
      end

      field :data_translators do
        group :workflows
        label 'Translators'
        list_fields do
          %w(namespace name type style)
        end
      end

      field :data_events do
        group :workflows
        label 'Events'
        list_fields do
          %w(namespace name _type)
        end
      end

      field :data_algorithms do
        group :workflows
        label 'Algorithms'
        list_fields do
          %w(namespace name description)
        end
      end

      field :data_connection_roles do
        group :api_connectors
        label 'Connection roles'
        list_fields do
          %w(namespace name)
        end
      end

      field :data_webhooks do
        group :api_connectors
        label 'Webhooks'
        list_fields do
          %w(namespace name path method description)
        end
      end

      field :data_connections do
        group :api_connectors
        label 'Connections'
        list_fields do
          %w(namespace name url)
        end
      end

      field :data_data_types do
        group :data
        label 'Data types'
        list_fields do
          %w(title name slug _type)
        end
      end

      field :data_schemas do
        group :data
        label 'Schemas'
        list_fields do
          %w(namespace uri)
        end
      end

      field :data_custom_validators do
        group :data
        label 'Custom validators'
        list_fields do
          %w(namespace name _type) #TODO Include a description field for Custom Validator model
        end
      end

      # field :data_data TODO Include collection data field

      field :data_authorizations do
        group :security
        label 'Authorizations'
        list_fields do
          %w(namespace name _type)
        end
      end

      field :data_oauth_providers do
        group :security
        label 'OAuth providers'
        list_fields do
          %w(namespace name response_type authorization_endpoint token_endpoint token_method _type)
        end
      end

      field :data_oauth_clients do
        group :security
        label 'OAuth clients'
        list_fields do
          %w(provider name)
        end
      end

      field :data_oauth2_scopes do
        group :security
        label 'OAuth 2.0 scopes'
        list_fields do
          %w(provider name description)
        end
      end

      field :_id
      field :created_at
      field :updated_at
    end
    list do
      field :image do
        thumb_method :icon
      end
      field :name do
        pretty_value do
          bindings[:object].versioned_name
        end
      end
      field :authors
      field :summary
      field :pull_count
      field :dependencies
    end
  end

  config.model Setup::CollectionAuthor do
    visible false
    object_label_method { :label }
    fields :name, :email
  end

  config.model Setup::CollectionPullParameter do
    visible false
    object_label_method { :label }
    field :label
    field :parameter, :enum do
      enum do
        bindings[:controller].instance_variable_get(:@shared_parameter_enum) || [bindings[:object].parameter]
      end
    end
    edit do
      field :label
      field :parameter
    end
    show do
      field :label
      field :parameter

      field :created_at
      #field :creator
      field :updated_at
    end
    fields :label, :parameter
  end

  config.model Setup::CollectionData do
    visible false
    object_label_method { :label }
  end

  config.model Setup::Collection do
    navigation_label 'Collections'
    register_instance_option :label_navigation do
      'My Collections'
    end

    group :workflows

    configure :flows do
      group :workflows
    end

    configure :events do
      group :workflows
    end

    configure :translators do
      group :workflows
    end

    configure :algorithms do
      group :workflows
    end

    configure :applications do
      group :workflows
    end

    group :api_connectors do
      label 'API Connectors'
      active true
    end

    configure :connections do
      group :api_connectors
    end

    configure :webhooks do
      group :api_connectors
    end

    configure :connection_roles do
      group :api_connectors
    end

    group :data

    configure :data_types do
      group :data
    end

    configure :schemas do
      group :data
    end

    configure :data do
      group :data
    end

    configure :custom_validators do
      group :data
    end

    group :security

    configure :authorizations do
      group :security
    end

    configure :oauth_providers do
      group :security
    end

    configure :oauth_clients do
      group :security
    end

    configure :oauth2_scopes do
      group :security
    end

    edit do
      field :image
      field :readme do
        visible { Account.current_super_admin? }
      end
      field :name
      field :flows
      field :connection_roles
      field :translators
      field :events
      field :data_types
      field :schemas
      field :custom_validators
      field :algorithms
      field :applications
      field :webhooks
      field :connections
      field :authorizations
      field :oauth_providers
      field :oauth_clients
      field :oauth2_scopes
      field :data
    end

    show do
      field :image
      field :readme do
        pretty_value do
          begin
            template = value.gsub('&lt;%', '<%').gsub('%&gt;', '%>').gsub('%3C%', '<%').gsub('%%3E', '%>')
            Setup::Transformation::ActionViewTransform.run(transformation: template,
                                                           style: 'html.erb',
                                                           base_url: bindings[:controller].request.base_url,
                                                           user_key: User.current.number,
                                                           user_token: User.current.token,
                                                           collection: bindings[:object],
                                                           shared_collection: nil)
          rescue Exception => ex
            value
          end.html_safe
        end
      end
      field :name
      field :flows
      field :connection_roles
      field :translators
      field :events
      field :data_types
      field :schemas
      field :custom_validators
      field :algorithms
      field :applications
      field :webhooks
      field :connections
      field :authorizations
      field :oauth_providers
      field :oauth_clients
      field :oauth2_scopes
      field :data

      field :_id
      field :created_at
      #field :creator
      field :updated_at
      #field :updater
    end

    list do
      field :image do
        thumb_method :icon
      end
      field :name
      field :flows do
        pretty_value do
          value.count > 0 ? value.count : '-'
        end
      end
      field :connection_roles do
        pretty_value do
          value.count > 0 ? value.count : '-'
        end
      end
      field :translators do
        pretty_value do
          value.count > 0 ? value.count : '-'
        end
      end
      field :events do
        pretty_value do
          value.count > 0 ? value.count : '-'
        end
      end
      field :data_types do
        pretty_value do
          value.count > 0 ? value.count : '-'
        end
      end
      field :schemas do
        pretty_value do
          value.count > 0 ? value.count : '-'
        end
      end
      field :custom_validators do
        pretty_value do
          value.count > 0 ? value.count : '-'
        end
      end
      field :algorithms do
        pretty_value do
          value.count > 0 ? value.count : '-'
        end
      end
      field :applications do
        pretty_value do
          value.count > 0 ? value.count : '-'
        end
      end
      field :webhooks do
        pretty_value do
          value.count > 0 ? value.count : '-'
        end
      end
      field :connections do
        pretty_value do
          value.count > 0 ? value.count : '-'
        end
      end
      field :authorizations do
        pretty_value do
          value.count > 0 ? value.count : '-'
        end
      end
      field :oauth_providers do
        pretty_value do
          value.count > 0 ? value.count : '-'
        end
      end
      field :oauth_clients do
        pretty_value do
          value.count > 0 ? value.count : '-'
        end
      end
      field :oauth2_scopes do
        pretty_value do
          value.count > 0 ? value.count : '-'
        end
      end
      field :data
    end
  end

  config.model Setup::Namespace do
    navigation_label 'Collections'

    fields :name, :slug
  end

  #Data

  config.navigation 'Data', icon: 'fa fa-database'

  config.model Setup::DataType do
    navigation_label 'Data'
    weight -450
    label 'Data type'
    label_plural 'Data types'
    object_label_method { :custom_title }
    visible true

    show_in_dashboard false

    configure :_type do
      pretty_value do
        value.split('::').last.to_title
      end
    end

    group :behavior do
      label 'Behavior'
      active false
    end

    configure :namespace, :enum_edit

    configure :title do
      pretty_value do
        bindings[:object].custom_title
      end
    end

    configure :slug

    configure :storage_size, :decimal do
      pretty_value do
        if objects = bindings[:controller].instance_variable_get(:@objects)
          unless max = bindings[:controller].instance_variable_get(:@max_storage_size)
            bindings[:controller].instance_variable_set(:@max_storage_size, max = objects.collect { |data_type| data_type.storage_size }.max)
          end
          (bindings[:view].render partial: 'used_memory_bar', locals: {max: max, value: bindings[:object].records_model.storage_size}).html_safe
        else
          bindings[:view].number_to_human_size(value)
        end
      end
      read_only true
    end

    configure :before_save_callbacks do
      group :behavior
      inline_add false
      associated_collection_scope do
        Proc.new { |scope|
          scope.where(:parameters.with_size => 1)
        }
      end
    end

    configure :records_methods do
      group :behavior
      inline_add false
    end

    configure :data_type_methods do
      group :behavior
      inline_add false
    end

    edit do
      field :title
      field :before_save_callbacks
      field :records_methods
      field :data_type_methods
    end

    list do
      field :title
      field :name
      field :slug
      field :_type
      field :used_memory do
        visible { Cenit.dynamic_model_loading? }
        pretty_value do
          unless max = bindings[:controller].instance_variable_get(:@max_used_memory)
            bindings[:controller].instance_variable_set(:@max_used_memory, max = Setup::DataType.fields[:used_memory.to_s].type.new(Setup::DataType.max(:used_memory)))
          end
          (bindings[:view].render partial: 'used_memory_bar', locals: {max: max, value: Setup::DataType.fields[:used_memory.to_s].type.new(value)}).html_safe
        end
      end
      field :storage_size
    end

    show do
      field :title
      field :name
      field :slug
      field :_type
      field :storage_size
      field :activated
      field :schema do
        pretty_value do
          v =
            if json = JSON.pretty_generate(value) rescue nil
              "<code class='json'>#{json.gsub('<', '&lt;').gsub('>', '&gt;')}</code>"
            else
              value
            end

          "<pre>#{v}</pre>".html_safe
        end
      end

      field :_id
      field :created_at
      #field :creator
      field :updated_at
      #field :updater
    end
    fields :namespace, :title, :name, :used_memory
  end

  config.model Setup::JsonDataType do
    navigation_label 'Data'
    weight -449
    label 'JSON Data Type'
    object_label_method { :custom_title }

    register_instance_option(:after_form_partials) do
      %w(shutdown_and_reload)
    end

    group :behavior do
      label 'Behavior'
      active false
    end

    configure :title

    configure :name do
      read_only { !bindings[:object].new_record? }
    end

    configure :schema, :code_mirror do
      html_attributes do
        report = bindings[:object].shutdown(report_only: true)
        reload = (report[:reloaded].collect(&:data_type) + report[:destroyed].collect(&:data_type)).uniq
        bindings[:object].instance_variable_set(:@_to_reload, reload)
        {cols: '74', rows: '15'}
      end
      # pretty_value do
      #   "<pre><code class='json'>#{JSON.pretty_generate(value)}</code></pre>".html_safe
      # end
    end

    configure :storage_size, :decimal do
      pretty_value do
        if objects = bindings[:controller].instance_variable_get(:@objects)
          unless max = bindings[:controller].instance_variable_get(:@max_storage_size)
            bindings[:controller].instance_variable_set(:@max_storage_size, max = objects.collect { |data_type| data_type.storage_size }.max)
          end
          (bindings[:view].render partial: 'used_memory_bar', locals: {max: max, value: bindings[:object].records_model.storage_size}).html_safe
        else
          bindings[:view].number_to_human_size(value)
        end
      end
      read_only true
    end

    configure :before_save_callbacks do
      group :behavior
      inline_add false
      associated_collection_scope do
        Proc.new { |scope|
          scope.where(:parameters.with_size => 1)
        }
      end
    end

    configure :records_methods do
      group :behavior
      inline_add false
    end

    configure :data_type_methods do
      group :behavior
      inline_add false
    end

    edit do
      field :namespace, :enum_edit
      field :title
      field :name
      field :slug
      field :schema, :json_schema do
        help { 'Required' }
      end
      field :before_save_callbacks
      field :records_methods
      field :data_type_methods
    end

    list do
      field :namespace
      field :title
      field :name
      field :slug
      field :used_memory do
        visible { Cenit.dynamic_model_loading? }
        pretty_value do
          unless max = bindings[:controller].instance_variable_get(:@max_used_memory)
            bindings[:controller].instance_variable_set(:@max_used_memory, max = Setup::JsonDataType.fields[:used_memory.to_s].type.new(Setup::JsonDataType.max(:used_memory)))
          end
          (bindings[:view].render partial: 'used_memory_bar', locals: {max: max, value: Setup::JsonDataType.fields[:used_memory.to_s].type.new(value)}).html_safe
        end
      end
      field :storage_size
    end

    show do
      field :namespace
      field :title
      field :name
      field :slug
      field :storage_size
      field :activated
      field :schema do
        pretty_value do
          "<pre><code class='ruby'>#{JSON.pretty_generate(value)}</code></pre>".html_safe
        end
      end
      field :before_save_callbacks
      field :records_methods
      field :data_type_methods

      field :_id
      field :created_at
      #field :creator
      field :updated_at
      #field :updater
    end
  end

  config.model Setup::FileDataType do
    navigation_label 'Data'
    weight -448
    object_label_method { :custom_title }

    configure :namespace, :enum_edit

    group :content do
      label 'Content'
    end

    group :behavior do
      label 'Behavior'
      active false
    end

    configure :title do
      pretty_value do
        bindings[:object].custom_title
      end
    end

    configure :used_memory do
      pretty_value do
        unless max = bindings[:controller].instance_variable_get(:@max_used_memory)
          bindings[:controller].instance_variable_set(:@max_used_memory, max = Setup::JsonDataType.fields[:used_memory.to_s].type.new(Setup::JsonDataType.max(:used_memory)))
        end
        (bindings[:view].render partial: 'used_memory_bar', locals: {max: max, value: Setup::JsonDataType.fields[:used_memory.to_s].type.new(value)}).html_safe
      end
    end

    configure :storage_size, :decimal do
      pretty_value do
        if objects = bindings[:controller].instance_variable_get(:@objects)
          unless max = bindings[:controller].instance_variable_get(:@max_storage_size)
            bindings[:controller].instance_variable_set(:@max_storage_size, max = objects.collect { |data_type| data_type.records_model.storage_size }.max)
          end
          (bindings[:view].render partial: 'used_memory_bar', locals: {max: max, value: bindings[:object].records_model.storage_size}).html_safe
        else
          bindings[:view].number_to_human_size(value)
        end
      end
      read_only true
    end

    configure :validators do
      group :content
      inline_add false
    end

    configure :schema_data_type do
      group :content
      inline_add false
      inline_edit false
    end

    configure :before_save_callbacks do
      group :behavior
      inline_add false
      associated_collection_scope do
        Proc.new { |scope|
          scope.where(:parameters.with_size => 1)
        }
      end
    end

    configure :records_methods do
      group :behavior
      inline_add false
    end

    configure :data_type_methods do
      group :behavior
      inline_add false
    end

    edit do
      field :namespace
      field :title
      field :name
      field :slug
      field :validators
      field :schema_data_type
      field :before_save_callbacks
      field :records_methods
      field :data_type_methods
    end

    list do
      field :title
      field :name
      field :slug
      field :validators
      field :schema_data_type
      field :used_memory do
        visible { Cenit.dynamic_model_loading? }
        pretty_value do
          unless max = bindings[:controller].instance_variable_get(:@max_used_memory)
            bindings[:controller].instance_variable_set(:@max_used_memory, max = Setup::JsonDataType.fields[:used_memory.to_s].type.new(Setup::JsonDataType.max(:used_memory)))
          end
          (bindings[:view].render partial: 'used_memory_bar', locals: {max: max, value: Setup::JsonDataType.fields[:used_memory.to_s].type.new(value)}).html_safe
        end
      end
      field :storage_size
    end

    show do
      field :title
      field :name
      field :slug
      field :activated
      field :validators
      field :storage_size
      field :schema_data_type

      field :_id
      field :created_at
      #field :creator
      field :updated_at
      #field :updater
    end
  end

  config.model Setup::Validator do
    navigation_label 'Data'
    label 'Schemas & Validators'
    weight -490
    configure :namespace, :enum_edit
    fields :namespace, :name
    show_in_dashboard { false }
  end

  config.model Setup::CustomValidator do
    visible false

    configure :_type do
      pretty_value do
        value.split('::').last.to_title
      end
    end

    fields :namespace, :name, :_type
  end

  config.model Setup::Schema do
    parent Setup::Validator
    weight -489
    object_label_method { :custom_title }

    configure :namespace, :enum_edit

    edit do
      field :namespace do
        read_only { !bindings[:object].new_record? }
      end

      field :uri do
        read_only { !bindings[:object].new_record? }
        html_attributes do
          {cols: '74', rows: '1'}
        end
      end

      field :schema, :code_mirror do
        html_attributes do
          {cols: '74', rows: '15'}
        end
      end

      field :schema_data_type do
        inline_edit false
        inline_add false
      end
    end

    show do
      field :namespace
      field :uri
      field :schema do
        pretty_value do
          v =
            if json = JSON.parse(value) rescue nil
              "<code class='json'>#{JSON.pretty_generate(json).gsub('<', '&lt;').gsub('>', '&gt;')}</code>"
            elsif (xml = Nokogiri::XML(value)).errors.blank?
              "<code class='xml'>#{xml.to_xml.gsub('<', '&lt;').gsub('>', '&gt;')}</code>"
            else
              "<code>#{value}</code>"
            end
          "<pre>#{v}</pre>".html_safe
        end
      end
      field :schema_data_type

      field :_id
      field :created_at
      #field :creator
      field :updated_at
      #field :updater

    end
    fields :namespace, :uri, :schema_data_type
  end

  config.model Setup::EdiValidator do
    parent Setup::Validator
    weight -488
    object_label_method { :custom_title }
    label 'EDI Validators'
    configure :namespace, :enum_edit

    fields :namespace, :name, :schema_data_type, :content_type
  end

  config.model Setup::AlgorithmValidator do
    parent Setup::Validator
    weight -487
    object_label_method { :custom_title }
    configure :namespace, :enum_edit

    fields :namespace, :name, :algorithm
  end

  #API Connectors

  config.navigation 'API Connectors', icon: :api_connectors

  config.model Setup::Parameter do
    visible false
    object_label_method { :to_s }
    configure :metadata, :json_value
    edit do
      field :name
      field :value
      field :description
      field :metadata
    end
    list do
      field :name
      field :value
      field :description
      field :metadata
    end
  end

  config.model Setup::Connection do
    navigation_label 'API Connectors'
    weight -400
    object_label_method { :custom_title }

    configure :namespace, :enum_edit

    group :credentials do
      label 'Credentials'
    end

    configure :key, :string do
      visible { User.current_admin? }
      html_attributes do
        {maxlength: 30, size: 30}
      end
      group :credentials
    end

    configure :token, :text do
      visible { User.current_admin? }
      html_attributes do
        {cols: '50', rows: '1'}
      end
      group :credentials
    end

    configure :authorization do
      group :credentials
      inline_edit false
      visible { User.current_admin? }
    end

    configure :authorization_handler do
      group :credentials
      visible { User.current_admin? }
    end

    group :parameters do
      label 'Parameters & Headers'
    end
    configure :parameters do
      group :parameters
      visible { User.current_admin? }
    end
    configure :headers do
      group :parameters
      visible { User.current_admin? }
    end
    configure :template_parameters do
      group :parameters
      visible { User.current_admin? }
    end

    edit do
      field :namespace
      field :name
      field :url

      field :key
      field :token
      field :authorization
      field :authorization_handler

      field :parameters
      field :headers
      field :template_parameters
    end

    show do
      field :namespace
      field :name
      field :url

      field :key
      field :token
      field :authorization
      field :authorization_handler

      field :parameters
      field :headers
      field :template_parameters

      field :_id
      field :created_at
      #field :creator
      field :updated_at
      #field :updater
    end

    fields :namespace, :name, :url, :key, :token, :authorization
  end

  config.model Setup::ConnectionRole do
    navigation_label 'API Connectors'
    weight -309
    object_label_method { :custom_title }

    configure :namespace, :enum_edit
    configure :name, :string do
      help 'Requiered.'
      html_attributes do
        {maxlength: 50, size: 50}
      end
    end
    configure :webhooks do
      nested_form false
    end
    configure :connections do
      nested_form false
    end
    modal do
      field :namespace
      field :name
      field :webhooks
      field :connections
    end
    show do
      field :namespace
      field :name
      field :webhooks
      field :connections

      field :_id
      field :created_at
      #field :creator
      field :updated_at
      #field :updater
    end
    fields :namespace, :name, :webhooks, :connections
  end

  config.model Setup::Webhook do
    navigation_label 'API Connectors'
    weight -308
    object_label_method { :custom_title }

    configure :namespace, :enum_edit
    configure :metadata, :json_value

    group :credentials do
      label 'Credentials'
    end

    configure :authorization do
      group :credentials
      inline_edit false
      visible { User.current_admin? }
    end

    configure :authorization_handler do
      group :credentials
      visible { User.current_admin? }
    end

    group :parameters do
      label 'Parameters & Headers'
    end

    configure :path, :string do
      help 'Requiered. Path of the webhook relative to connection URL.'
      html_attributes do
        {maxlength: 255, size: 100}
      end
    end

    configure :parameters do
      group :parameters
    end

    configure :headers do
      group :parameters
    end

    configure :template_parameters do
      group :parameters
    end

    edit do
      field :namespace
      field :name
      field :path
      field :method
      field :description
      field :metadata, :json_value

      field :authorization
      field :authorization_handler

      field :parameters
      field :headers
      field :template_parameters
    end

    show do
      field :namespace
      field :name
      field :path
      field :method
      field :description
      field :metadata, :json_value

      field :authorization
      field :authorization_handler

      field :parameters
      field :headers
      field :template_parameters

      field :_id
      field :created_at
      #field :creator
      field :updated_at
      #field :updater
    end
    fields :namespace, :name, :path, :method, :description, :authorization
  end

  #Workflows

  config.navigation 'Workflows', icon: 'fa fa-cogs'

  config.model Setup::Flow do
    navigation_label 'Workflows'
    weight -300
    object_label_method { :custom_title }
    register_instance_option(:form_synchronized) do
      [:custom_data_type, :data_type_scope, :scope_filter, :scope_evaluator, :lot_size, :connection_role, :webhook, :response_translator, :response_data_type]
    end

    configure :namespace, :enum_edit

    edit do
      field :namespace
      field :name
      field :event do
        inline_edit false
        inline_add false
      end
      field :translator do
        help 'Required'
      end
      field :custom_data_type do
        inline_edit false
        inline_add false
        visible do
          if (f = bindings[:object]).custom_data_type.present?
            f.nil_data_type = false
          end
          if f.translator.present? && f.translator.data_type.nil? && !f.nil_data_type
            f.instance_variable_set(:@selecting_data_type, f.custom_data_type = f.event && f.event.try(:data_type)) unless f.data_type
            f.nil_data_type = f.translator.type == :Export && (params = (controller = bindings[:controller]).params) && (params = params[controller.abstract_model.param_key]) && params[:custom_data_type_id].blank? && params.keys.include?(:custom_data_type_id.to_s)
            true
          else
            false
          end
        end
        label do
          if (translator = bindings[:object].translator)
            if [:Export, :Conversion].include?(translator.type)
              'Source data type'
            else
              'Target data type'
            end
          else
            'Data type'
          end
        end
        help do
          if bindings[:object].nil_data_type
            ''
          elsif (translator = bindings[:object].translator) && [:Export, :Conversion].include?(translator.type)
            'Optional'
          else
            'Required'
          end
        end
      end
      field :nil_data_type do
        visible { bindings[:object].nil_data_type }
        label do
          if (translator = bindings[:object].translator)
            if [:Export, :Conversion].include?(translator.type)
              'No source data type'
            else
              'No target data type'
            end
          else
            'No data type'
          end
        end
      end
      field :data_type_scope do
        visible do
          bindings[:controller].instance_variable_set(:@_data_type, bindings[:object].data_type)
          bindings[:controller].instance_variable_set(:@_update_field, 'translator_id')
          (f = bindings[:object]).translator.present? && f.translator.type != :Import && f.data_type && !f.instance_variable_get(:@selecting_data_type)
        end
        label do
          if (translator = bindings[:object].translator)
            if [:Export, :Conversion].include?(translator.type)
              'Source scope'
            else
              'Target scope'
            end
          else
            'Data type scope'
          end
        end
        help 'Required'
      end
      field :scope_filter do
        visible { bindings[:object].scope_symbol == :filtered }
        partial 'form_triggers'
        help false
      end
      field :scope_evaluator do
        inline_add false
        inline_edit false
        visible { bindings[:object].scope_symbol == :evaluation }
        associated_collection_scope do
          Proc.new { |scope|
            scope.where(:parameters.with_size => 1)
          }
        end
        help 'Required'
      end
      field :lot_size do
        visible { (f = bindings[:object]).translator.present? && f.translator.type == :Export && !f.nil_data_type && f.data_type_scope && f.scope_symbol != :event_source }
      end
      field :webhook do
        visible { (translator = (f = bindings[:object]).translator) && (translator.type == :Import || (translator.type == :Export && (bindings[:object].data_type_scope.present? || f.nil_data_type))) }
        help 'Required'
      end
      field :connection_role do
        visible { (translator = (f = bindings[:object]).translator) && (translator.type == :Import || (translator.type == :Export && (bindings[:object].data_type_scope.present? || f.nil_data_type))) }
        help 'Optional'
      end
      field :response_translator do
        visible { (translator = (f = bindings[:object]).translator) && (translator.type == :Export && (bindings[:object].data_type_scope.present? || f.nil_data_type)) && f.ready_to_save? }
        associated_collection_scope do
          Proc.new { |scope|
            scope.where(type: :Import)
          }
        end
      end
      field :response_data_type do
        inline_edit false
        inline_add false
        visible { (response_translator = bindings[:object].response_translator) && response_translator.type == :Import && response_translator.data_type.nil? }
        help ''
      end
      field :discard_events do
        visible { (((obj = bindings[:object]).translator && obj.translator.type == :Import) || obj.response_translator.present?) && obj.ready_to_save? }
        help "Events won't be fired for created or updated records if checked"
      end
      field :active do
        visible { bindings[:object].ready_to_save? }
      end
      field :notify_request do
        visible { (obj = bindings[:object]).translator && [:Import, :Export].include?(obj.translator.type) && obj.ready_to_save? }
        help 'Track request via notifications if checked'
      end
      field :notify_response do
        visible { (obj = bindings[:object]).translator && [:Import, :Export].include?(obj.translator.type) && obj.ready_to_save? }
        help 'Track responses via notification if checked'
      end
      field :after_process_callbacks do
        visible { bindings[:object].ready_to_save? }
        help 'Algorithms executed after flow processing, execution state is supplied as argument'
        associated_collection_scope do
          Proc.new { |scope|
            scope.where(:parameters.with_size => 1)
          }
        end
      end
    end

    show do
      field :namespace
      field :name
      field :active
      field :event
      field :translator
      field :custom_data_type
      field :data_type_scope
      field :scope_filter
      field :scope_evaluator
      field :lot_size

      field :webhook
      field :connection_role
      field :response_translator
      field :response_data_type

      field :discard_events
      field :notify_request
      field :notify_response
      field :after_process_callbacks

      field :_id
      field :created_at
      #field :creator
      field :updated_at
      #field :updater
    end

    fields :namespace, :name, :active, :event, :translator
  end

  config.model Setup::Event do
    navigation_label 'Workflows'
    weight -209
    object_label_method { :custom_title }
    visible false

    configure :namespace, :enum_edit

    configure :_type do
      pretty_value do
        value.split('::').last.to_title
      end
    end

    edit do
      field :namespace
      field :name
    end

    show do
      field :namespace
      field :name
      field :_type

      field :_id
      field :created_at
      #field :creator
      field :updated_at
      #field :updater
    end

    fields :namespace, :name, :_type
  end

  config.model Setup::Observer do
    navigation_label 'Workflows'
    weight -208
    label 'Data event'
    object_label_method { :custom_title }

    configure :namespace, :enum_edit

    edit do
      field :namespace
      field :name
      field :data_type do
        inline_add false
        inline_edit false
        associated_collection_scope do
          data_type = bindings[:object].data_type
          Proc.new { |scope|
            if data_type
              scope.where(id: data_type.id)
            else
              scope
            end
          }
        end
        help 'Required'
      end
      field :trigger_evaluator do
        visible { (obj = bindings[:object]).data_type.blank? || obj.trigger_evaluator.present? || obj.triggers.nil? }
        associated_collection_scope do
          Proc.new { |scope|
            scope.all.or(:parameters.with_size => 1).or(:parameters.with_size => 2)
          }
        end
      end
      field :triggers do
        visible do
          bindings[:controller].instance_variable_set(:@_data_type, data_type = bindings[:object].data_type)
          bindings[:controller].instance_variable_set(:@_update_field, 'data_type_id')
          data_type.present? && !bindings[:object].trigger_evaluator.present?
        end
        partial 'form_triggers'
        help false
      end
    end

    show do
      field :namespace
      field :name
      field :data_type
      field :triggers
      field :trigger_evaluator

      field :_id
      field :created_at
      #field :creator
      field :updated_at
      #field :updater
    end

    fields :namespace, :name, :data_type, :triggers, :trigger_evaluator
  end

  config.model Setup::Scheduler do
    navigation_label 'Workflows'
    weight -207
    object_label_method { :custom_title }

    configure :namespace, :enum_edit

    edit do
      field :namespace
      field :name

      field :expression do
        visible true

        label "Schedule"

        help 'Configure scheduler'

        partial :scheduler

        html_attributes do
          {rows: '1'}
        end

      end
    end

    show do
      field :namespace
      field :name
      field :expression
      field :origin

      field :_id
      field :created_at
      #field :creator
      field :updated_at
      #field :updater
    end

<<<<<<< HEAD
    fields :namespace, :name, :expression, :activated
=======
    fields :namespace, :name, :scheduling_method, :expression, :activated, :origin
>>>>>>> 5afe723b
  end

  config.model Setup::AlgorithmParameter do
    visible false
    fields :name, :description
  end

  config.model Setup::CallLink do
    visible false
    edit do
      field :name do
        read_only true
        help { nil }
        label 'Call name'
      end
      field :link do
        inline_add false
        inline_edit false
        help { nil }
      end
    end
    fields :name, :link
  end

  config.model Setup::Translator do
    navigation_label 'Workflows'
    weight -206
    object_label_method { :custom_title }
    register_instance_option(:form_synchronized) do
      [:source_data_type, :target_data_type, :transformation, :target_importer, :source_exporter, :discard_chained_records]
    end

    configure :namespace, :enum_edit

    edit do
      field :namespace
      field :name

      field :type

      field :source_data_type do
        inline_edit false
        inline_add false
        visible { [:Export, :Conversion].include?(bindings[:object].type) }
        help { bindings[:object].type == :Conversion ? 'Required' : 'Optional' }
      end

      field :target_data_type do
        inline_edit false
        inline_add false
        visible { [:Import, :Update, :Conversion].include?(bindings[:object].type) }
        help { bindings[:object].type == :Conversion ? 'Required' : 'Optional' }
      end

      field :discard_events do
        visible { [:Import, :Update, :Conversion].include?(bindings[:object].type) }
        help "Events won't be fired for created or updated records if checked"
      end

      field :style do
        visible { bindings[:object].type.present? }
        help 'Required'
      end

      field :bulk_source do
        visible { bindings[:object].type == :Export && bindings[:object].style.present? && bindings[:object].source_bulkable? }
      end

      field :mime_type do
        label 'MIME type'
        visible { bindings[:object].type == :Export && bindings[:object].style.present? }
      end

      field :file_extension do
        visible { bindings[:object].type == :Export && !bindings[:object].file_extension_enum.empty? }
        help { "Extensions for #{bindings[:object].mime_type}" }
      end

      field :source_handler do
        visible { (t = bindings[:object]).style.present? && (t.type == :Update || (t.type == :Conversion && t.style == 'ruby')) }
        help { 'Handle sources on transformation' }
      end

      field :transformation, :code_mirror do
        visible { bindings[:object].style.present? && bindings[:object].style != 'chain' }
        help { 'Required' }
        html_attributes do
          {cols: '74', rows: '15'}
        end
      end

      field :source_exporter do
        inline_add { bindings[:object].source_exporter.nil? }
        visible { bindings[:object].style == 'chain' && bindings[:object].source_data_type && bindings[:object].target_data_type }
        help 'Required'
        associated_collection_scope do
          data_type = bindings[:object].source_data_type
          Proc.new { |scope|
            scope.all(type: :Conversion, source_data_type: data_type)
          }
        end
      end

      field :target_importer do
        inline_add { bindings[:object].target_importer.nil? }
        visible { bindings[:object].style == 'chain' && bindings[:object].source_data_type && bindings[:object].target_data_type && bindings[:object].source_exporter }
        help 'Required'
        associated_collection_scope do
          translator = bindings[:object]
          source_data_type =
            if translator.source_exporter
              translator.source_exporter.target_data_type
            else
              translator.source_data_type
            end
          target_data_type = bindings[:object].target_data_type
          Proc.new { |scope|
            scope = scope.all(type: :Conversion,
                              source_data_type: source_data_type,
                              target_data_type: target_data_type)
          }
        end
      end

      field :discard_chained_records do
        visible { bindings[:object].style == 'chain' && bindings[:object].source_data_type && bindings[:object].target_data_type && bindings[:object].source_exporter }
        help "Chained records won't be saved if checked"
      end
    end

    show do
      field :namespace
      field :name
      field :type
      field :source_data_type
      field :bulk_source
      field :target_data_type
      field :discard_events
      field :style
      field :mime_type
      field :file_extension
      field :transformation do
        pretty_value do
          "<pre><code class='ruby'>#{value}</code></pre>".html_safe
        end
      end
      field :source_exporter
      field :target_importer
      field :discard_chained_records

      field :_id
      field :created_at
      #field :creator
      field :updated_at
      #field :updater
    end

    fields :namespace, :name, :type, :style, :transformation
  end

  config.model Setup::Algorithm do
    navigation_label 'Workflows'
    weight -205
    object_label_method { :custom_title }

    configure :namespace, :enum_edit

    edit do
      field :namespace
      field :name
      field :description
      field :parameters
      field :code, :code_mirror do
        help { 'Required' }
      end
      field :call_links do
        visible { bindings[:object].call_links.present? }
      end
    end
    show do
      field :namespace
      field :name
      field :description
      field :parameters
      field :code do
        pretty_value do
          v = value.gsub('<', '&lt;').gsub('>', '&gt;')
          "<pre><code class='ruby'>#{v}</code></pre>".html_safe
        end
      end
      field :call_links
      field :_id
    end
    fields :namespace, :name, :description, :parameters, :call_links
  end

  config.model Setup::Action do
    visible false
    navigation_label 'Workflows'
    weight -202
    object_label_method { :to_s }

    fields :method, :path, :algorithm
  end

  config.model Setup::Application do
    navigation_label 'Workflows'
    weight -201
    object_label_method { :custom_title }
    visible { Account.current_super_admin? }
    configure :namespace, :enum_edit
    configure :identifier
    edit do
      field :namespace
      field :name
      field :slug
      field :actions
      field :application_parameters
    end
    fields :namespace, :name, :slug, :identifier, :secret_token, :actions, :application_parameters
  end

  config.model Setup::ApplicationParameter do
    visible false
    navigation_label 'Workflows'
    configure :group, :enum_edit

    fields :name, :type, :many, :group, :description
  end

  #Security

  config.navigation 'Security', icon: 'fa fa-shield'

  config.model Setup::OauthClient do
    navigation_label 'Security'
    label 'OAuth client'
    weight -100
    object_label_method { :custom_title }

    configure :tenant do
      visible { Account.current_super_admin? }
      read_only { true }
      help ''
    end

    configure :origin do
      visible { Account.current_super_admin? }
    end

    configure :identifier do
      pretty_value do
        if Account.current.id == bindings[:object].tenant_id
          value
        else
          '<i class="icon-lock"/>'.html_safe
        end
      end
    end

    configure :secret do
      pretty_value do
        if Account.current && Account.current.id == bindings[:object].tenant_id
          value
        else
          '<i class="icon-lock"/>'.html_safe
        end
      end
    end

    fields :provider, :name, :identifier, :secret, :tenant, :origin
  end

  config.model Setup::BaseOauthProvider do
    navigation_label 'Security'
    weight -90
    object_label_method { :custom_title }
    label 'Provider'

    configure :_type do
      pretty_value do
        value.split('::').last.to_title
      end
    end

    configure :tenant do
      visible { Account.current_super_admin? }
      read_only { true }
      help ''
    end

    configure :origin do
      visible { Account.current_super_admin? }
    end

    configure :namespace, :enum_edit

    fields :namespace, :name, :_type, :response_type, :authorization_endpoint, :token_endpoint, :token_method, :tenant, :origin
  end

  config.model Setup::OauthProvider do
    weight -89
    label 'OAuth 1.0 provider'
    register_instance_option :label_navigation do
      'OAuth 1.0'
    end
    object_label_method { :custom_title }

    configure :tenant do
      visible { Account.current_super_admin? }
      read_only { true }
      help ''
    end

    configure :origin do
      visible { Account.current_super_admin? }
    end

    configure :namespace, :enum_edit

    configure :refresh_token_algorithm do
      visible { bindings[:object].refresh_token_strategy == :custom.to_s }
    end

    fields :namespace, :name, :response_type, :authorization_endpoint, :token_endpoint, :token_method, :request_token_endpoint, :refresh_token_strategy, :refresh_token_algorithm, :tenant, :origin
  end

  config.model Setup::Oauth2Provider do
    weight -88
    label 'OAuth 2.0 provider'
    register_instance_option :label_navigation do
      'OAuth 2.0'
    end
    object_label_method { :custom_title }

    configure :tenant do
      visible { Account.current_super_admin? }
      read_only { true }
      help ''
    end

    configure :origin do
      visible { Account.current_super_admin? }
    end

    configure :refresh_token_algorithm do
      visible { bindings[:object].refresh_token_strategy == :custom.to_s }
    end

    configure :namespace, :enum_edit

    fields :namespace, :name, :response_type, :authorization_endpoint, :token_endpoint, :token_method, :scope_separator, :refresh_token_strategy, :refresh_token_algorithm, :tenant, :origin
  end

  config.model Setup::Oauth2Scope do
    navigation_label 'Security'
    weight -87
    label 'OAuth 2.0 scope'
    object_label_method { :custom_title }

    configure :tenant do
      visible { Account.current_super_admin? }
      read_only { true }
      help ''
    end

    configure :origin do
      visible { Account.current_super_admin? }
    end

    fields :provider, :name, :description, :tenant, :origin
  end

  config.model Setup::Authorization do
    navigation_label 'Security'
    weight -50
    object_label_method { :custom_title }
    configure :status do
      pretty_value do
        "<span class=\"label label-#{bindings[:object].status_class}\">#{value.to_s.capitalize}</span>".html_safe
      end
    end
    configure :namespace, :enum_edit
    configure :metadata, :json_value
    configure :_type do
      pretty_value do
        value.split('::').last.to_title
      end
    end
    fields :namespace, :name, :status, :_type, :metadata
    show_in_dashboard { false }
  end

  config.model Setup::BasicAuthorization do
    weight -49
    register_instance_option :label_navigation do
      'Basic'
    end
    object_label_method { :custom_title }

    configure :status do
      pretty_value do
        "<span class=\"label label-#{bindings[:object].status_class}\">#{value.to_s.capitalize}</span>".html_safe
      end
    end

    configure :namespace, :enum_edit
    configure :metadata, :json_value

    edit do
      field :namespace
      field :name
      field :username
      field :password
      field :metadata
    end

    group :credentials do
      label 'Credentials'
    end

    configure :username do
      group :credentials
    end

    configure :password do
      group :credentials
    end

    show do
      field :namespace
      field :name
      field :status
      field :username
      field :password
      field :metadata
      field :_id
    end

    fields :namespace, :name, :status, :username, :password
  end

  config.model Setup::OauthAuthorization do
    weight -45
    label 'OAuth 1.0 authorization'
    register_instance_option :label_navigation do
      'OAuth 1.0'
    end
    object_label_method { :custom_title }
    parent Setup::Authorization

    configure :namespace, :enum_edit
    configure :metadata, :json_value

    configure :status do
      pretty_value do
        "<span class=\"label label-#{bindings[:object].status_class}\">#{value.to_s.capitalize}</span>".html_safe
      end
    end

    edit do
      field :namespace
      field :name
      field :client
      field :parameters
      field :metadata
    end

    group :credentials do
      label 'Credentials'
    end

    configure :access_token do
      group :credentials
    end

    configure :token_span do
      group :credentials
    end

    configure :authorized_at do
      group :credentials
    end

    configure :access_token_secret do
      group :credentials
    end

    configure :realm_id do
      group :credentials
    end

    show do
      field :namespace
      field :name
      field :status
      field :client
      field :parameters
      field :metadata
      field :_id

      field :access_token
      field :access_token_secret
      field :realm_id
      field :token_span
      field :authorized_at
    end

    fields :namespace, :name, :status, :client
  end

  config.model Setup::Oauth2Authorization do
    weight -40
    label 'OAuth 2.0 authorization'
    register_instance_option :label_navigation do
      'OAuth 2.0'
    end
    object_label_method { :custom_title }
    parent Setup::Authorization

    configure :namespace, :enum_edit
    configure :metadata, :json_value

    configure :status do
      pretty_value do
        "<span class=\"label label-#{bindings[:object].status_class}\">#{value.to_s.capitalize}</span>".html_safe
      end
    end

    configure :expires_in do
      pretty_value do
        "#{value}s" if value
      end
    end

    edit do
      field :namespace
      field :name
      field :client
      field :scopes do
        visible { bindings[:object].ready_to_save? }
        associated_collection_scope do
          provider = ((obj = bindings[:object]) && obj.provider) || nil
          Proc.new { |scope|
            if provider
              scope.where(provider_id: provider.id)
            else
              scope
            end
          }
        end
      end
      field :parameters do
        visible { bindings[:object].ready_to_save? }
      end
      field :metadata
    end

    group :credentials do
      label 'Credentials'
    end

    configure :access_token do
      group :credentials
    end

    configure :token_span do
      group :credentials
    end

    configure :authorized_at do
      group :credentials
    end

    configure :refresh_token do
      group :credentials
    end

    configure :token_type do
      group :credentials
    end

    show do
      field :namespace
      field :name
      field :status
      field :client
      field :scopes
      field :parameters
      field :metadata
      field :_id

      field :expires_in

      field :id_token
      field :token_type
      field :access_token
      field :token_span
      field :authorized_at
      field :refresh_token

      field :_id
    end

    list do
      field :namespace
      field :name
      field :status
      field :client
      field :scopes
    end
  end

  config.model Setup::AwsAuthorization do
    weight -35
    object_label_method { :custom_title }

    configure :namespace, :enum_edit
    configure :metadata, :json_value

    configure :status do
      pretty_value do
        "<span class=\"label label-#{bindings[:object].status_class}\">#{value.to_s.capitalize}</span>".html_safe
      end
    end

    edit do
      field :namespace
      field :name
      field :aws_access_key
      field :aws_secret_key
      field :seller
      field :merchant
      field :markets
      field :signature_method
      field :signature_version
      field :metadata
    end

    group :credentials do
      label 'Credentials'
    end

    configure :aws_access_key do
      group :credentials
    end

    configure :aws_secret_key do
      group :credentials
    end

    show do
      field :namespace
      field :name
      field :aws_access_key
      field :aws_secret_key
      field :seller
      field :merchant
      field :markets
      field :signature_method
      field :signature_version
      field :metadata

    end

    fields :namespace, :name, :aws_access_key, :aws_secret_key, :seller, :merchant, :markets, :signature_method, :signature_version
  end

  config.model Setup::OauthAccessGrant do
    navigation_label 'Security'
    weight -32

    fields :created_at, :application_id, :scope
  end

  #Monitors

  config.navigation 'Monitors', icon: 'fa fa-heartbeat'

  config.model Setup::Notification do
    navigation_label 'Monitors'
    weight -20
    object_label_method { :label }

    show_in_dashboard false
    configure :created_at

    configure :type do
      pretty_value do
        "<label style='color:#{bindings[:object].color}'>#{value.to_s.capitalize}</label>".html_safe
      end
    end

    configure :message do
      pretty_value do
        "<label style='color:#{bindings[:object].color}'>#{value}</label>".html_safe
      end
    end

    configure :attachment, :storage_file

    list do
      field :created_at do
        visible do
          if account = Account.current
            account.notifications_listed_at = Time.now
          end
          true
        end
      end
      field :type
      field :message
      field :attachment
      field :task
    end
  end

  config.model Setup::Task do
    navigation_label 'Monitors'
    weight -18
    object_label_method { :to_s }
    configure :attempts_succeded, :text do
      label 'Attempts/Succedded'
    end
    configure :_type do
      pretty_value do
        value.split('::').last.to_title
      end
    end
    edit do
      field :description
    end
    list do
      field :_type
      field :description
      field :scheduler
      field :attempts_succeded
      field :retries
      field :progress
      field :status
    end
  end

  config.model Setup::FlowExecution do
    navigation_label 'Monitors'
    visible false
    object_label_method { :to_s }
    configure :attempts_succeded, :text do
      label 'Attempts/Succedded'
    end
    edit do
      field :description
    end
    fields :flow, :description, :scheduler, :attempts_succeded, :retries, :progress, :status, :notifications
  end

  config.model Setup::DataTypeGeneration do
    navigation_label 'Monitors'
    visible false
    object_label_method { :to_s }
    configure :attempts_succeded, :text do
      label 'Attempts/Succedded'
    end
    edit do
      field :description
    end
    fields :description, :scheduler, :attempts_succeded, :retries, :progress, :status, :notifications
  end

  config.model Setup::DataTypeExpansion do
    navigation_label 'Monitors'
    visible false
    object_label_method { :to_s }
    configure :attempts_succeded, :text do
      label 'Attempts/Succedded'
    end
    edit do
      field :description
    end
    fields :description, :scheduler, :attempts_succeded, :retries, :progress, :status, :notifications
  end

  config.model Setup::Translation do
    navigation_label 'Monitors'
    visible false
    object_label_method { :to_s }
    configure :attempts_succeded, :text do
      label 'Attempts/Succedded'
    end
    edit do
      field :description
    end
    fields :translator, :description, :scheduler, :attempts_succeded, :retries, :progress, :status, :notifications
  end

  config.model Setup::DataImport do
    navigation_label 'Monitors'
    visible false
    object_label_method { :to_s }
    configure :attempts_succeded, :text do
      label 'Attempts/Succedded'
    end
    edit do
      field :description
    end
    fields :translator, :data, :description, :scheduler, :attempts_succeded, :retries, :progress, :status, :notifications
  end

  config.model Setup::SchemasImport do
    navigation_label 'Monitors'
    visible false
    object_label_method { :to_s }
    configure :namespace, :enum_edit
    configure :attempts_succeded, :text do
      label 'Attempts/Succedded'
    end
    edit do
      field :description
    end
    fields :namespace, :base_uri, :data, :description, :scheduler, :attempts_succeded, :retries, :progress, :status, :notifications
  end

  config.model Setup::Deletion do
    navigation_label 'Monitors'
    visible false
    object_label_method { :to_s }
    configure :attempts_succeded, :text do
      label 'Attempts/Succedded'
    end
    configure :deletion_model do
      label 'Model'
      pretty_value do
        if value
          v = bindings[:view]
          amc = RailsAdmin.config(value)
          am = amc.abstract_model
          wording = amc.navigation_label + ' > ' + amc.label
          can_see = !am.embedded? && (index_action = v.action(:index, am))
          (can_see ? v.link_to(amc.contextualized_label(:menu), v.url_for(action: index_action.action_name, model_name: am.to_param), class: 'pjax') : wording).html_safe
        end
      end
    end
    edit do
      field :description
    end
    fields :deletion_model, :description, :scheduler, :attempts_succeded, :retries, :progress, :status, :notifications
  end

  config.model Setup::AlgorithmExecution do
    navigation_label 'Monitors'
    visible false
    object_label_method { :to_s }
    configure :attempts_succeded, :text do
      label 'Attempts/Succedded'
    end
    edit do
      field :description
    end
    fields :algorithm, :description, :scheduler, :attempts_succeded, :retries, :progress, :status, :notifications
  end

  config.model Setup::Submission do
    navigation_label 'Monitors'
    visible false
    object_label_method { :to_s }
    configure :attempts_succeded, :text do
      label 'Attempts/Succedded'
    end
    edit do
      field :description
    end
    fields :webhook, :connection, :description, :scheduler, :attempts_succeded, :retries, :progress, :status, :notifications
  end

  config.model Setup::Storage do
    navigation_label 'Monitors'
    show_in_dashboard false
    weight -15
    object_label_method { :label }

    configure :filename do
      label 'File name'
      pretty_value { bindings[:object].storage_name }
    end

    configure :length do
      label 'Size'
      pretty_value do
        if objects = bindings[:controller].instance_variable_get(:@objects)
          unless max = bindings[:controller].instance_variable_get(:@max_length)
            bindings[:controller].instance_variable_set(:@max_length, max = objects.collect { |storage| storage.length }.reject(&:nil?).max)
          end
          (bindings[:view].render partial: 'used_memory_bar', locals: {max: max, value: bindings[:object].length}).html_safe
        else
          bindings[:view].number_to_human_size(value)
        end
      end
    end

    configure :storer_model do
      label 'Model'
      pretty_value do
        if value
          v = bindings[:view]
          amc = RailsAdmin.config(value)
          am = amc.abstract_model
          wording = amc.navigation_label + ' > ' + amc.label
          can_see = !am.embedded? && (index_action = v.action(:index, am))
          (can_see ? v.link_to(amc.label, v.url_for(action: index_action.action_name, model_name: am.to_param), class: 'pjax') : wording).html_safe
        end
      end
    end

    configure :storer_object do
      label 'Object'
      pretty_value do
        if value
          v = bindings[:view]
          amc = RailsAdmin.config(value.class)
          am = amc.abstract_model
          wording = value.send(amc.object_label_method)
          can_see = !am.embedded? && (show_action = v.action(:show, am, value))
          (can_see ? v.link_to(wording, v.url_for(action: show_action.action_name, model_name: am.to_param, id: value.id), class: 'pjax') : wording).html_safe
        end
      end
    end

    configure :storer_property do
      label 'Property'
    end

    fields :storer_model, :storer_object, :storer_property, :filename, :contentType, :length
  end

  #Administration

  config.navigation 'Administration', icon: 'fa fa-wrench'

  config.model User do
    weight -1
    navigation_label 'Administration'
    visible { User.current_super_admin? }
    object_label_method { :label }

    group :credentials do
      label 'Credentials'
      active true
    end

    group :activity do
      label 'Activity'
      active true
    end

    configure :name
    configure :email
    configure :roles
    configure :account do
      read_only { true }
    end
    configure :password do
      group :credentials
    end
    configure :password_confirmation do
      group :credentials
    end
    configure :key do
      group :credentials
    end
    configure :authentication_token do
      group :credentials
    end
    configure :confirmed_at do
      group :activity
    end
    configure :sign_in_count do
      group :activity
    end
    configure :current_sign_in_at do
      group :activity
    end
    configure :last_sign_in_at do
      group :activity
    end
    configure :current_sign_in_ip do
      group :activity
    end
    configure :last_sign_in_ip do
      group :activity
    end

    edit do
      field :picture
      field :name
      field :email do
        visible { Account.current_super_admin? }
      end
      field :roles do
        visible { Account.current_super_admin? }
      end
      field :account do
        label { Account.current_super_admin? ? 'Account' : 'Account settings' }
        help { nil }
      end

      field :password do
        visible { Account.current_super_admin? }
      end
      field :password_confirmation do
        visible { Account.current_super_admin? }
      end
      field :key do
        visible { !bindings[:object].new_record? && Account.current_super_admin? }
      end
      field :authentication_token do
        visible { !bindings[:object].new_record? && Account.current_super_admin? }
      end
      field :confirmed_at do
        visible { !bindings[:object].new_record? && Account.current_super_admin? }
      end
      field :sign_in_count do
        visible { !bindings[:object].new_record? && Account.current_super_admin? }
      end
      field :current_sign_in_at do
        visible { !bindings[:object].new_record? && Account.current_super_admin? }
      end
      field :last_sign_in_at do
        visible { !bindings[:object].new_record? && Account.current_super_admin? }
      end
      field :current_sign_in_ip do
        visible { !bindings[:object].new_record? && Account.current_super_admin? }
      end
      field :last_sign_in_ip do
        visible { !bindings[:object].new_record? && Account.current_super_admin? }
      end
    end

    show do
      field :picture
      field :name
      field :email
      field :account
      field :roles
      field :key
      field :authentication_token
      field :sign_in_count
      field :current_sign_in_at
      field :last_sign_in_at
      field :current_sign_in_ip
      field :last_sign_in_ip
    end

    list do
      field :picture do
        thumb_method :icon
      end
      field :name
      field :email
      field :account
      field :roles
      field :key
      field :authentication_token
      field :sign_in_count
    end
  end

  config.model Account do
    navigation_label 'Administration'
    visible { User.current_super_admin? }
    object_label_method { :label }

    configure :_id do
      visible { Account.current_super_admin? }
    end
    configure :name do
      visible { Account.current_super_admin? }
    end
    configure :owner do
      read_only { !Account.current_super_admin? }
      help { nil }
    end
    configure :tenant_account do
      visible { Account.current_super_admin? }
    end
    configure :number do
      visible { Account.current_super_admin? }
    end
    configure :users do
      visible { Account.current_super_admin? }
    end
    configure :notification_level


    fields :_id, :name, :owner, :tenant_account, :number, :users, :notification_level

    field :time_zone do
      label 'Time Zone'
    end

    field :time_zone

  end

  config.model Role do
    navigation_label 'Administration'
    visible { User.current_super_admin? }
    configure :users do
      visible { Account.current_super_admin? }
    end
    fields :name, :users
  end

  config.model Setup::SharedName do
    visible { false }
    navigation_label 'Collections'
    fields :name, :owners
  end

  config.model Setup::SharedName do
    navigation_label 'Administration'
    visible { User.current_super_admin? }

    fields :name, :owners
  end

  config.model Script do
    navigation_label 'Administration'
    visible { User.current_super_admin? }

    edit do
      field :name
      field :description
      field :code, :code_mirror
    end

    show do
      field :name
      field :description
      field :code do
        pretty_value do
          v = value.gsub('<', '&lt;').gsub('>', '&gt;')
          "<pre><code class='ruby'>#{v}</code></pre>".html_safe
        end
      end
    end

    fields :name, :description, :code
  end

  config.model CenitToken do
    navigation_label 'Administration'
    visible { User.current_super_admin? }
  end

  config.model Setup::DelayedMessage do
    navigation_label 'Administration'
    visible { User.current_super_admin? }
  end

  config.model Setup::SystemNotification do
    navigation_label 'Administration'
    visible { User.current_super_admin? }
  end

  config.model RabbitConsumer do
    navigation_label 'Administration'
    visible { User.current_super_admin? }
    object_label_method { :to_s }

    configure :task_id do
      pretty_value do
        if (executor = (obj = bindings[:object]).executor) && (task = obj.executing_task)
          v = bindings[:view]
          amc = RailsAdmin.config(task.class)
          am = amc.abstract_model
          wording = task.send(amc.object_label_method)
          amc = RailsAdmin.config(Account)
          am = amc.abstract_model
          if (inspect_action = v.action(:inspect, am, executor))
            task_path = v.show_path(model_name: task.class.to_s.underscore.gsub('/', '~'), id: task.id.to_s)
            v.link_to(wording, v.url_for(action: inspect_action.action_name, model_name: am.to_param, id: executor.id, params: {return_to: task_path}))
          else
            wording
          end.html_safe
        end
      end
    end

    fields :created_at, :channel, :tag, :executor, :task_id, :alive
  end

  config.model ApplicationId do
    navigation_label 'Administration'
    visible { User.current_super_admin? }

    register_instance_option(:discard_submit_buttons) { bindings[:object].instance_variable_get(:@registering) }

    configure :name
    configure :registered, :boolean
    configure :redirect_uris, :json_value

    edit do
      field :oauth_name do
        visible { bindings[:object].instance_variable_get(:@registering) }
      end
      field :redirect_uris do
        visible { bindings[:object].instance_variable_get(:@registering) }
      end
    end

    fields :created_at, :name, :registered, :account, :identifier
  end

  config.model Setup::ScriptExecution do
    parent { nil }
    navigation_label 'Administration'
    object_label_method { :to_s }
    configure :attempts_succeded, :text do
      label 'Attempts/Succedded'
    end
    edit do
      field :description
    end
    fields :script, :description, :scheduler, :attempts_succeded, :retries, :progress, :status, :notifications
  end
end<|MERGE_RESOLUTION|>--- conflicted
+++ resolved
@@ -803,7 +803,7 @@
           unless max = bindings[:controller].instance_variable_get(:@max_storage_size)
             bindings[:controller].instance_variable_set(:@max_storage_size, max = objects.collect { |data_type| data_type.storage_size }.max)
           end
-          (bindings[:view].render partial: 'used_memory_bar', locals: {max: max, value: bindings[:object].records_model.storage_size}).html_safe
+          (bindings[:view].render partial: 'used_memory_bar', locals: { max: max, value: bindings[:object].records_model.storage_size }).html_safe
         else
           bindings[:view].number_to_human_size(value)
         end
@@ -849,7 +849,7 @@
           unless max = bindings[:controller].instance_variable_get(:@max_used_memory)
             bindings[:controller].instance_variable_set(:@max_used_memory, max = Setup::DataType.fields[:used_memory.to_s].type.new(Setup::DataType.max(:used_memory)))
           end
-          (bindings[:view].render partial: 'used_memory_bar', locals: {max: max, value: Setup::DataType.fields[:used_memory.to_s].type.new(value)}).html_safe
+          (bindings[:view].render partial: 'used_memory_bar', locals: { max: max, value: Setup::DataType.fields[:used_memory.to_s].type.new(value) }).html_safe
         end
       end
       field :storage_size
@@ -910,7 +910,7 @@
         report = bindings[:object].shutdown(report_only: true)
         reload = (report[:reloaded].collect(&:data_type) + report[:destroyed].collect(&:data_type)).uniq
         bindings[:object].instance_variable_set(:@_to_reload, reload)
-        {cols: '74', rows: '15'}
+        { cols: '74', rows: '15' }
       end
       # pretty_value do
       #   "<pre><code class='json'>#{JSON.pretty_generate(value)}</code></pre>".html_safe
@@ -923,7 +923,7 @@
           unless max = bindings[:controller].instance_variable_get(:@max_storage_size)
             bindings[:controller].instance_variable_set(:@max_storage_size, max = objects.collect { |data_type| data_type.storage_size }.max)
           end
-          (bindings[:view].render partial: 'used_memory_bar', locals: {max: max, value: bindings[:object].records_model.storage_size}).html_safe
+          (bindings[:view].render partial: 'used_memory_bar', locals: { max: max, value: bindings[:object].records_model.storage_size }).html_safe
         else
           bindings[:view].number_to_human_size(value)
         end
@@ -975,7 +975,7 @@
           unless max = bindings[:controller].instance_variable_get(:@max_used_memory)
             bindings[:controller].instance_variable_set(:@max_used_memory, max = Setup::JsonDataType.fields[:used_memory.to_s].type.new(Setup::JsonDataType.max(:used_memory)))
           end
-          (bindings[:view].render partial: 'used_memory_bar', locals: {max: max, value: Setup::JsonDataType.fields[:used_memory.to_s].type.new(value)}).html_safe
+          (bindings[:view].render partial: 'used_memory_bar', locals: { max: max, value: Setup::JsonDataType.fields[:used_memory.to_s].type.new(value) }).html_safe
         end
       end
       field :storage_size
@@ -1032,7 +1032,7 @@
         unless max = bindings[:controller].instance_variable_get(:@max_used_memory)
           bindings[:controller].instance_variable_set(:@max_used_memory, max = Setup::JsonDataType.fields[:used_memory.to_s].type.new(Setup::JsonDataType.max(:used_memory)))
         end
-        (bindings[:view].render partial: 'used_memory_bar', locals: {max: max, value: Setup::JsonDataType.fields[:used_memory.to_s].type.new(value)}).html_safe
+        (bindings[:view].render partial: 'used_memory_bar', locals: { max: max, value: Setup::JsonDataType.fields[:used_memory.to_s].type.new(value) }).html_safe
       end
     end
 
@@ -1042,7 +1042,7 @@
           unless max = bindings[:controller].instance_variable_get(:@max_storage_size)
             bindings[:controller].instance_variable_set(:@max_storage_size, max = objects.collect { |data_type| data_type.records_model.storage_size }.max)
           end
-          (bindings[:view].render partial: 'used_memory_bar', locals: {max: max, value: bindings[:object].records_model.storage_size}).html_safe
+          (bindings[:view].render partial: 'used_memory_bar', locals: { max: max, value: bindings[:object].records_model.storage_size }).html_safe
         else
           bindings[:view].number_to_human_size(value)
         end
@@ -1105,7 +1105,7 @@
           unless max = bindings[:controller].instance_variable_get(:@max_used_memory)
             bindings[:controller].instance_variable_set(:@max_used_memory, max = Setup::JsonDataType.fields[:used_memory.to_s].type.new(Setup::JsonDataType.max(:used_memory)))
           end
-          (bindings[:view].render partial: 'used_memory_bar', locals: {max: max, value: Setup::JsonDataType.fields[:used_memory.to_s].type.new(value)}).html_safe
+          (bindings[:view].render partial: 'used_memory_bar', locals: { max: max, value: Setup::JsonDataType.fields[:used_memory.to_s].type.new(value) }).html_safe
         end
       end
       field :storage_size
@@ -1164,13 +1164,13 @@
       field :uri do
         read_only { !bindings[:object].new_record? }
         html_attributes do
-          {cols: '74', rows: '1'}
+          { cols: '74', rows: '1' }
         end
       end
 
       field :schema, :code_mirror do
         html_attributes do
-          {cols: '74', rows: '15'}
+          { cols: '74', rows: '15' }
         end
       end
 
@@ -1263,7 +1263,7 @@
     configure :key, :string do
       visible { User.current_admin? }
       html_attributes do
-        {maxlength: 30, size: 30}
+        { maxlength: 30, size: 30 }
       end
       group :credentials
     end
@@ -1271,7 +1271,7 @@
     configure :token, :text do
       visible { User.current_admin? }
       html_attributes do
-        {cols: '50', rows: '1'}
+        { cols: '50', rows: '1' }
       end
       group :credentials
     end
@@ -1351,7 +1351,7 @@
     configure :name, :string do
       help 'Requiered.'
       html_attributes do
-        {maxlength: 50, size: 50}
+        { maxlength: 50, size: 50 }
       end
     end
     configure :webhooks do
@@ -1411,7 +1411,7 @@
     configure :path, :string do
       help 'Requiered. Path of the webhook relative to connection URL.'
       html_attributes do
-        {maxlength: 255, size: 100}
+        { maxlength: 255, size: 100 }
       end
     end
 
@@ -1765,20 +1765,37 @@
     edit do
       field :namespace
       field :name
-
+      field :scheduling_method
       field :expression do
-        visible true
-
-        label "Schedule"
-
-        help 'Configure scheduler'
-
-        partial :scheduler
-
+        visible { bindings[:object].scheduling_method.present? }
+        label do
+          case bindings[:object].scheduling_method
+          when :Once
+            'Date and time'
+          when :Periodic
+            'Duration'
+          when :CRON
+            'CRON Expression'
+          else
+            'Expression'
+          end
+        end
+        help do
+          case bindings[:object].scheduling_method
+          when :Once
+            'Select a date and a time'
+          when :Periodic
+            'Type a time duration'
+          when :CRON
+            'Type a CRON Expression'
+          else
+            'Expression'
+          end
+        end
+        partial { bindings[:object].scheduling_method == :Once ? 'form_datetime_wrapper' : 'form_text' }
         html_attributes do
-          {rows: '1'}
-        end
-
+          { rows: '1' }
+        end
       end
     end
 
@@ -1795,11 +1812,7 @@
       #field :updater
     end
 
-<<<<<<< HEAD
-    fields :namespace, :name, :expression, :activated
-=======
     fields :namespace, :name, :scheduling_method, :expression, :activated, :origin
->>>>>>> 5afe723b
   end
 
   config.model Setup::AlgorithmParameter do
@@ -1887,7 +1900,7 @@
         visible { bindings[:object].style.present? && bindings[:object].style != 'chain' }
         help { 'Required' }
         html_attributes do
-          {cols: '74', rows: '15'}
+          { cols: '74', rows: '15' }
         end
       end
 
@@ -2692,7 +2705,7 @@
           unless max = bindings[:controller].instance_variable_get(:@max_length)
             bindings[:controller].instance_variable_set(:@max_length, max = objects.collect { |storage| storage.length }.reject(&:nil?).max)
           end
-          (bindings[:view].render partial: 'used_memory_bar', locals: {max: max, value: bindings[:object].length}).html_safe
+          (bindings[:view].render partial: 'used_memory_bar', locals: { max: max, value: bindings[:object].length }).html_safe
         else
           bindings[:view].number_to_human_size(value)
         end
@@ -2804,7 +2817,6 @@
         label { Account.current_super_admin? ? 'Account' : 'Account settings' }
         help { nil }
       end
-
       field :password do
         visible { Account.current_super_admin? }
       end
@@ -2894,13 +2906,6 @@
 
 
     fields :_id, :name, :owner, :tenant_account, :number, :users, :notification_level
-
-    field :time_zone do
-      label 'Time Zone'
-    end
-
-    field :time_zone
-
   end
 
   config.model Role do
@@ -2980,7 +2985,7 @@
           am = amc.abstract_model
           if (inspect_action = v.action(:inspect, am, executor))
             task_path = v.show_path(model_name: task.class.to_s.underscore.gsub('/', '~'), id: task.id.to_s)
-            v.link_to(wording, v.url_for(action: inspect_action.action_name, model_name: am.to_param, id: executor.id, params: {return_to: task_path}))
+            v.link_to(wording, v.url_for(action: inspect_action.action_name, model_name: am.to_param, id: executor.id, params: { return_to: task_path }))
           else
             wording
           end.html_safe
