--- conflicted
+++ resolved
@@ -44,12 +44,8 @@
     memory_usage
     disk_usage
     index # mandatory
-<<<<<<< HEAD
     new { except [Setup::Event, Role] }
     new_file_model
-=======
-    new { except [Role] }
->>>>>>> 05bea6ae
     import
     import_schema
     update
