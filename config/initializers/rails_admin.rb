[
  RailsAdmin::Config::Actions::MemoryUsage,
  RailsAdmin::Config::Actions::DiskUsage,
  RailsAdmin::Config::Actions::SendToFlow,
  RailsAdmin::Config::Actions::LoadModel,
  RailsAdmin::Config::Actions::ShutdownModel,
  RailsAdmin::Config::Actions::SwitchNavigation,
  RailsAdmin::Config::Actions::DataType,
  RailsAdmin::Config::Actions::Import,
  #RailsAdmin::Config::Actions::EdiExport,
  RailsAdmin::Config::Actions::ImportSchema,
  RailsAdmin::Config::Actions::DeleteAll,
  RailsAdmin::Config::Actions::TranslatorUpdate,
  RailsAdmin::Config::Actions::Convert,
  RailsAdmin::Config::Actions::SimpleShare,
  RailsAdmin::Config::Actions::BulkShare,
  RailsAdmin::Config::Actions::Pull,
  RailsAdmin::Config::Actions::RetryTask,
  RailsAdmin::Config::Actions::DownloadFile,
  RailsAdmin::Config::Actions::ProcessFlow,
  RailsAdmin::Config::Actions::BuildGem,
  RailsAdmin::Config::Actions::Run,
  RailsAdmin::Config::Actions::Authorize,
  RailsAdmin::Config::Actions::SimpleDeleteDataType,
  RailsAdmin::Config::Actions::BulkDeleteDataType,
  RailsAdmin::Config::Actions::SimpleGenerate,
  RailsAdmin::Config::Actions::BulkGenerate,
  RailsAdmin::Config::Actions::SimpleExpand,
  RailsAdmin::Config::Actions::BulkExpand,
  RailsAdmin::Config::Actions::Records,
  RailsAdmin::Config::Actions::SwitchScheduler,
  RailsAdmin::Config::Actions::SimpleExport,
  RailsAdmin::Config::Actions::Schedule,
  RailsAdmin::Config::Actions::Submit,
  RailsAdmin::Config::Actions::DeleteCollection,
  RailsAdmin::Config::Actions::Inspect,
  RailsAdmin::Config::Actions::Copy,
  RailsAdmin::Config::Actions::Cancel,
  RailsAdmin::Config::Actions::Configure,
  RailsAdmin::Config::Actions::CrossShare,
  RailsAdmin::Config::Actions::Regist,
  RailsAdmin::Config::Actions::SharedCollectionIndex
].each { |a| RailsAdmin::Config::Actions.register(a) }

RailsAdmin::Config::Actions.register(:export, RailsAdmin::Config::Actions::BulkExport)
[
  RailsAdmin::Config::Fields::Types::JsonValue,
  RailsAdmin::Config::Fields::Types::JsonSchema,
  RailsAdmin::Config::Fields::Types::StorageFile,
  RailsAdmin::Config::Fields::Types::EnumEdit
].each { |f| RailsAdmin::Config::Fields::Types.register(f) }

RailsAdmin::Config::Fields::Types::CodeMirror.register_instance_option :js_location do
  bindings[:view].asset_path('codemirror.js')
end

RailsAdmin::Config::Fields::Types::CodeMirror.register_instance_option :css_location do
  bindings[:view].asset_path('codemirror.css')
end

RailsAdmin::Config::Fields::Types::CodeMirror.register_instance_option :config do
  {
    mode: 'css',
    theme: 'neo',
  }
end

RailsAdmin::Config::Fields::Types::CodeMirror.register_instance_option :assets do
  {
    mode: bindings[:view].asset_path('codemirror/modes/css.js'),
    theme: bindings[:view].asset_path('codemirror/themes/neo.css'),
  }
end

module RailsAdmin

  module Config

    class << self

      def navigation(label, options)
        navigation_options[label.to_s] = options
      end

      def navigation_options
        @nav_options ||= {}
      end
    end
  end
end

RailsAdmin.config do |config|

  config.total_columns_width = 900

  ## == PaperTrail ==
  # config.audit_with :paper_trail, 'User', 'PaperTrail::Version' # PaperTrail >= 3.0.0

  ### More at https://github.com/sferik/rails_admin/wiki/Base-configuration
  config.authenticate_with do
    warden.authenticate! scope: :user unless %w(dashboard shared_collection_index index show).include?(action_name)
  end
  config.current_user_method { current_user }
  config.audit_with :mongoid_audit
  config.authorize_with :cancan

  config.excluded_models += [Setup::BaseOauthAuthorization, Setup::AwsAuthorization]

  config.actions do
    dashboard # mandatory
    # memory_usage
    # disk_usage
    shared_collection_index
    index # mandatory
    new { except [Setup::Event, Setup::DataType, Setup::Authorization, Setup::BaseOauthProvider] }
    import
    import_schema
    translator_update
    convert
    export
    bulk_delete
    show
    run
    edit
    configure
    copy
    simple_share
    bulk_share
    cross_share
    build_gem
    pull
    download_file
    load_model
    shutdown_model
    process_flow
    authorize
    simple_generate
    bulk_generate
    simple_expand
    bulk_expand
    records
    switch_navigation
    switch_scheduler
    simple_export
    schedule
    retry_task
    submit
    inspect
    cancel
    regist
    simple_delete_data_type
    bulk_delete_data_type
    delete
    delete_collection
    #show_in_app
    send_to_flow
    delete_all
    data_type

    # history_index do
    #   only [Setup::DataType, Setup::Webhook, Setup::Flow, Setup::Schema, Setup::Event, Setup::Connection, Setup::ConnectionRole]
    # end
    # history_show do
    #   only [Setup::DataType, Setup::Webhook, Setup::Flow, Setup::Schema, Setup::Event, Setup::Connection, Setup::ConnectionRole, Setup::Notification]
    # end
  end

  #Collections

  config.navigation 'Collections', icon: 'fa fa-cubes'

  config.model Setup::SharedCollection do
    weight -600
    label 'Shared Collection'
    register_instance_option(:discard_submit_buttons) do
      !(a = bindings[:action]) || a.key != :edit
    end
    navigation_label 'Collections'
    object_label_method { :versioned_name }

    public_access true
    extra_associations do
      Setup::Collection.reflect_on_all_associations(:has_and_belongs_to_many).collect do |association|
        association = association.dup
        association[:name] = "data_#{association.name}".to_sym
        RailsAdmin::Adapters::Mongoid::Association.new(association, abstract_model.model)
      end
    end

    index_template_name :shared_collection_grid
    index_link_icon 'icon-th-large'

    group :collections
    group :workflows
    group :api_connectors do
      label 'API Connectors'
      active true
    end
    group :data
    group :security


    edit do
      field :image do
        visible { !bindings[:object].instance_variable_get(:@sharing) }
      end
      field :logo_background
      field :name do
        required { true }
      end
      field :shared_version do
        required { true }
      end
      field :authors
      field :summary
      field :source_collection do
        visible { !((source_collection = bindings[:object].source_collection) && source_collection.new_record?) }
        inline_edit false
        inline_add false
        associated_collection_scope do
          source_collection = (obj = bindings[:object]).source_collection
          Proc.new { |scope|
            if obj.new_record?
              scope.where(id: source_collection ? source_collection.id : nil)
            else
              scope
            end
          }
        end
      end
      field :connections do
        inline_add false
        read_only do
          !((v = bindings[:object].instance_variable_get(:@_selecting_connections)).nil? || v)
        end
        help do
          nil
        end
        pretty_value do
          if bindings[:object].connections.present?
            v = bindings[:view]
            ids = ''
            [value].flatten.select(&:present?).collect do |associated|
              ids += "<option value=#{associated.id} selected=true/>"
              amc = polymorphic? ? RailsAdmin.config(associated) : associated_model_config
              am = amc.abstract_model
              wording = associated.send(amc.object_label_method)
              can_see = !am.embedded? && (show_action = v.action(:show, am, associated))
              can_see ? v.link_to(wording, v.url_for(action: show_action.action_name, model_name: am.to_param, id: associated.id), class: 'pjax') : wording
            end.to_sentence.html_safe +
              v.select_tag("#{bindings[:controller].instance_variable_get(:@model_config).abstract_model.param_key}[connection_ids][]", ids.html_safe, multiple: true, style: 'display:none').html_safe
          else
            'No connection selected'.html_safe
          end
        end
        visible do
          !(obj = bindings[:object]).instance_variable_get(:@_selecting_collection) && obj.source_collection && obj.source_collection.connections.present?
        end
        associated_collection_scope do
          source_collection = bindings[:object].source_collection
          connections = (source_collection && source_collection.connections) || []
          Proc.new { |scope|
            scope.any_in(id: connections.collect { |connection| connection.id })
          }
        end
      end
      field :dependencies do
        inline_add false
        read_only do
          !((v = bindings[:object].instance_variable_get(:@_selecting_dependencies)).nil? || v)
        end
        help do
          nil
        end
        pretty_value do
          if bindings[:object].dependencies.present?
            v = bindings[:view]
            ids = ''
            [value].flatten.select(&:present?).collect do |associated|
              ids += "<option value=#{associated.id} selected=true/>"
              amc = polymorphic? ? RailsAdmin.config(associated) : associated_model_config
              am = amc.abstract_model
              wording = associated.send(amc.object_label_method)
              can_see = !am.embedded? && (show_action = v.action(:show, am, associated))
              can_see ? v.link_to(wording, v.url_for(action: show_action.action_name, model_name: am.to_param, id: associated.id), class: 'pjax') : wording
            end.to_sentence.html_safe +
              v.select_tag("#{bindings[:controller].instance_variable_get(:@model_config).abstract_model.param_key}[dependency_ids][]", ids.html_safe, multiple: true, style: 'display:none').html_safe
          else
            'No dependencies selected'.html_safe
          end
        end
        visible do
          !(obj = bindings[:object]).instance_variable_get(:@_selecting_collection)
        end
      end
      field :pull_parameters do
        visible do
          if !(obj = bindings[:object]).instance_variable_get(:@_selecting_collection) &&
            !obj.instance_variable_get(:@_selecting_connections) &&
            (pull_parameters_enum = obj.enum_for_pull_parameters).present?
            bindings[:controller].instance_variable_set(:@shared_parameter_enum, pull_parameters_enum)
            true
          else
            false
          end
        end
      end
      field :pull_count do
        visible { Account.current_super_admin? }
      end
      field :readme do
        visible do
          !(obj = bindings[:object]).instance_variable_get(:@_selecting_collection) &&
            !obj.instance_variable_get(:@_selecting_connections)
        end
      end
    end
    show do
      field :image
      field :name do
        pretty_value do
          bindings[:object].versioned_name
        end
      end
      field :summary do
        pretty_value do
          value.html_safe
        end
      end
      field :readme do
        pretty_value do
          begin
            template = value.gsub('&lt;%', '<%').gsub('%&gt;', '%>').gsub('%3C%', '<%').gsub('%%3E', '%>')
            Setup::Transformation::ActionViewTransform.run(transformation: template,
                                                           style: 'html.erb',
                                                           base_url: bindings[:controller].request.base_url,
                                                           user_key: User.current_number,
                                                           user_token: User.current_token,
                                                           collection: nil,
                                                           shared_collection: bindings[:object])
          rescue Exception => ex
            value
          end.html_safe
        end
      end
      field :authors
      field :dependencies
      field :pull_count

      field :data_namespaces do
        group :collections
        label 'Namespaces'
        list_fields do
          %w(name slug)
        end
      end

      field :data_flows do
        group :workflows
        label 'Flows'
        list_fields do
          %w(namespace name) #TODO Inlude a description field on Flow model
        end
      end

      field :data_translators do
        group :workflows
        label 'Translators'
        list_fields do
          %w(namespace name type style)
        end
      end

      field :data_events do
        group :workflows
        label 'Events'
        list_fields do
          %w(namespace name _type)
        end
      end

      field :data_algorithms do
        group :workflows
        label 'Algorithms'
        list_fields do
          %w(namespace name description)
        end
      end

      field :data_connection_roles do
        group :api_connectors
        label 'Connection roles'
        list_fields do
          %w(namespace name)
        end
      end

      field :data_webhooks do
        group :api_connectors
        label 'Webhooks'
        list_fields do
          %w(namespace name path method description)
        end
      end

      field :data_connections do
        group :api_connectors
        label 'Connections'
        list_fields do
          %w(namespace name url)
        end
      end

      field :data_data_types do
        group :data
        label 'Data types'
        list_fields do
          %w(title name slug _type)
        end
      end

      field :data_schemas do
        group :data
        label 'Schemas'
        list_fields do
          %w(namespace uri)
        end
      end

      field :data_custom_validators do
        group :data
        label 'Custom validators'
        list_fields do
          %w(namespace name _type) #TODO Include a description field for Custom Validator model
        end
      end

      # field :data_data TODO Include collection data field

      field :data_authorizations do
        group :security
        label 'Authorizations'
        list_fields do
          %w(namespace name _type)
        end
      end

      field :data_oauth_providers do
        group :security
        label 'OAuth providers'
        list_fields do
          %w(namespace name response_type authorization_endpoint token_endpoint token_method _type)
        end
      end

      field :data_oauth_clients do
        group :security
        label 'OAuth clients'
        list_fields do
          %w(provider name)
        end
      end

      field :data_oauth2_scopes do
        group :security
        label 'OAuth 2.0 scopes'
        list_fields do
          %w(provider name description)
        end
      end

      field :_id
      field :updated_at
    end
    list do
      field :image do
        thumb_method :icon
      end
      field :name do
        pretty_value do
          bindings[:object].versioned_name
        end
      end
      field :authors
      field :summary
      field :pull_count
      field :dependencies
    end
  end

  config.model Setup::CollectionAuthor do
    visible false
    object_label_method { :label }
    fields :name, :email
  end

  config.model Setup::CollectionPullParameter do
    visible false
    object_label_method { :label }
    field :label
    field :parameter, :enum do
      enum do
        bindings[:controller].instance_variable_get(:@shared_parameter_enum) || [bindings[:object].parameter]
      end
    end
    edit do
      field :label
      field :parameter
    end
    show do
      field :label
      field :parameter

      field :created_at
      #field :creator
      field :updated_at
    end
    list do
      field :label
      field :parameter
      field :updated_at
    end
    fields :label, :parameter
  end

  config.model Setup::CollectionData do
    visible false
    object_label_method { :label }
  end

  config.model Setup::Collection do
    navigation_label 'Collections'
    register_instance_option :label_navigation do
      'My Collections'
    end

    group :workflows

    configure :flows do
      group :workflows
    end

    configure :events do
      group :workflows
    end

    configure :translators do
      group :workflows
    end

    configure :algorithms do
      group :workflows
    end

    configure :applications do
      group :workflows
    end

    group :api_connectors do
      label 'API Connectors'
      active true
    end

    configure :connections do
      group :api_connectors
    end

    configure :webhooks do
      group :api_connectors
    end

    configure :connection_roles do
      group :api_connectors
    end

    group :data

    configure :data_types do
      group :data
    end

    configure :schemas do
      group :data
    end

    configure :data do
      group :data
    end

    configure :custom_validators do
      group :data
    end

    group :security

    configure :authorizations do
      group :security
    end

    configure :oauth_providers do
      group :security
    end

    configure :oauth_clients do
      group :security
    end

    configure :oauth2_scopes do
      group :security
    end

    edit do
      field :image
      field :readme do
        visible { Account.current_super_admin? }
      end
      field :name
      field :flows
      field :connection_roles
      field :translators
      field :events
      field :data_types
      field :schemas
      field :custom_validators
      field :algorithms
      field :applications
      field :webhooks
      field :connections
      field :authorizations
      field :oauth_providers
      field :oauth_clients
      field :oauth2_scopes
      field :data
    end

    show do
      field :image
      field :readme do
        pretty_value do
          begin
            template = value.gsub('&lt;%', '<%').gsub('%&gt;', '%>').gsub('%3C%', '<%').gsub('%%3E', '%>')
            Setup::Transformation::ActionViewTransform.run(transformation: template,
                                                           style: 'html.erb',
                                                           base_url: bindings[:controller].request.base_url,
                                                           user_key: User.current.number,
                                                           user_token: User.current.token,
                                                           collection: bindings[:object],
                                                           shared_collection: nil)
          rescue Exception => ex
            value
          end.html_safe
        end
      end
      field :name
      field :flows
      field :connection_roles
      field :translators
      field :events
      field :data_types
      field :schemas
      field :custom_validators
      field :algorithms
      field :applications
      field :webhooks
      field :connections
      field :authorizations
      field :oauth_providers
      field :oauth_clients
      field :oauth2_scopes
      field :data

      field :_id
      field :created_at
      #field :creator
      field :updated_at
      #field :updater
    end

    list do
      field :image do
        thumb_method :icon
      end
      field :name
      field :flows do
        pretty_value do
          value.count > 0 ? value.count : '-'
        end
      end
      field :connection_roles do
        pretty_value do
          value.count > 0 ? value.count : '-'
        end
      end
      field :translators do
        pretty_value do
          value.count > 0 ? value.count : '-'
        end
      end
      field :events do
        pretty_value do
          value.count > 0 ? value.count : '-'
        end
      end
      field :data_types do
        pretty_value do
          value.count > 0 ? value.count : '-'
        end
      end
      field :schemas do
        pretty_value do
          value.count > 0 ? value.count : '-'
        end
      end
      field :custom_validators do
        pretty_value do
          value.count > 0 ? value.count : '-'
        end
      end
      field :algorithms do
        pretty_value do
          value.count > 0 ? value.count : '-'
        end
      end
      field :applications do
        pretty_value do
          value.count > 0 ? value.count : '-'
        end
      end
      field :webhooks do
        pretty_value do
          value.count > 0 ? value.count : '-'
        end
      end
      field :connections do
        pretty_value do
          value.count > 0 ? value.count : '-'
        end
      end
      field :authorizations do
        pretty_value do
          value.count > 0 ? value.count : '-'
        end
      end
      field :oauth_providers do
        pretty_value do
          value.count > 0 ? value.count : '-'
        end
      end
      field :oauth_clients do
        pretty_value do
          value.count > 0 ? value.count : '-'
        end
      end
      field :oauth2_scopes do
        pretty_value do
          value.count > 0 ? value.count : '-'
        end
      end
      field :data
      field :updated_at
    end
  end

  config.model Setup::Namespace do
    navigation_label 'Collections'
    list do
      field :name
      field :slug
      field :updated_at
    end
    fields :name, :slug
  end

  #Data

  config.navigation 'Data', icon: 'fa fa-database'

  config.model Setup::DataType do
    navigation_label 'Data'
    weight -450
    label 'Data type'
    label_plural 'Data types'
    object_label_method { :custom_title }
    visible true

    show_in_dashboard false

    configure :_type do
      pretty_value do
        value.split('::').last.to_title
      end
    end

    group :behavior do
      label 'Behavior'
      active false
    end

    configure :namespace, :enum_edit

    configure :title do
      pretty_value do
        bindings[:object].custom_title
      end
    end

    configure :slug

    configure :storage_size, :decimal do
      pretty_value do
        if objects = bindings[:controller].instance_variable_get(:@objects)
          unless max = bindings[:controller].instance_variable_get(:@max_storage_size)
            bindings[:controller].instance_variable_set(:@max_storage_size, max = objects.collect { |data_type| data_type.storage_size }.max)
          end
          (bindings[:view].render partial: 'used_memory_bar', locals: { max: max, value: bindings[:object].records_model.storage_size }).html_safe
        else
          bindings[:view].number_to_human_size(value)
        end
      end
      read_only true
    end

    configure :before_save_callbacks do
      group :behavior
      inline_add false
      associated_collection_scope do
        Proc.new { |scope|
          scope.where(:parameters.with_size => 1)
        }
      end
    end

    configure :records_methods do
      group :behavior
      inline_add false
    end

    configure :data_type_methods do
      group :behavior
      inline_add false
    end

    edit do
      field :title
      field :before_save_callbacks
      field :records_methods
      field :data_type_methods
    end

    list do
      field :title
      field :name
      field :slug
      field :_type
      field :used_memory do
        visible { Cenit.dynamic_model_loading? }
        pretty_value do
          unless max = bindings[:controller].instance_variable_get(:@max_used_memory)
            bindings[:controller].instance_variable_set(:@max_used_memory, max = Setup::DataType.fields[:used_memory.to_s].type.new(Setup::DataType.max(:used_memory)))
          end
          (bindings[:view].render partial: 'used_memory_bar', locals: { max: max, value: Setup::DataType.fields[:used_memory.to_s].type.new(value) }).html_safe
        end
      end
      field :storage_size
      field :updated_at
    end

    show do
      field :title
      field :name
      field :slug
      field :_type
      field :storage_size
      field :activated
      field :schema do
        pretty_value do
          v =
            if json = JSON.pretty_generate(value) rescue nil
              "<code class='json'>#{json.gsub('<', '&lt;').gsub('>', '&gt;')}</code>"
            else
              value
            end

          "<pre>#{v}</pre>".html_safe
        end
      end

      field :_id
      field :created_at
      #field :creator
      field :updated_at
      #field :updater
    end
    fields :namespace, :title, :name, :used_memory
  end

  config.model Setup::JsonDataType do
    navigation_label 'Data'
    weight -449
    label 'JSON Data Type'
    object_label_method { :custom_title }

    register_instance_option(:after_form_partials) do
      %w(shutdown_and_reload)
    end

    group :behavior do
      label 'Behavior'
      active false
    end

    configure :title

    configure :name do
      read_only { !bindings[:object].new_record? }
    end

    configure :schema, :code_mirror do
      html_attributes do
        report = bindings[:object].shutdown(report_only: true)
        reload = (report[:reloaded].collect(&:data_type) + report[:destroyed].collect(&:data_type)).uniq
        bindings[:object].instance_variable_set(:@_to_reload, reload)
        { cols: '74', rows: '15' }
      end
      # pretty_value do
      #   "<pre><code class='json'>#{JSON.pretty_generate(value)}</code></pre>".html_safe
      # end
    end

    configure :storage_size, :decimal do
      pretty_value do
        if objects = bindings[:controller].instance_variable_get(:@objects)
          unless max = bindings[:controller].instance_variable_get(:@max_storage_size)
            bindings[:controller].instance_variable_set(:@max_storage_size, max = objects.collect { |data_type| data_type.storage_size }.max)
          end
          (bindings[:view].render partial: 'used_memory_bar', locals: { max: max, value: bindings[:object].records_model.storage_size }).html_safe
        else
          bindings[:view].number_to_human_size(value)
        end
      end
      read_only true
    end

    configure :before_save_callbacks do
      group :behavior
      inline_add false
      associated_collection_scope do
        Proc.new { |scope|
          scope.where(:parameters.with_size => 1)
        }
      end
    end

    configure :records_methods do
      group :behavior
      inline_add false
    end

    configure :data_type_methods do
      group :behavior
      inline_add false
    end

    edit do
      field :namespace, :enum_edit
      field :title
      field :name
      field :slug
      field :schema, :json_schema do
        help { 'Required' }
      end
      field :before_save_callbacks
      field :records_methods
      field :data_type_methods
    end

    list do
      field :namespace
      field :title
      field :name
      field :slug
      field :used_memory do
        visible { Cenit.dynamic_model_loading? }
        pretty_value do
          unless max = bindings[:controller].instance_variable_get(:@max_used_memory)
            bindings[:controller].instance_variable_set(:@max_used_memory, max = Setup::JsonDataType.fields[:used_memory.to_s].type.new(Setup::JsonDataType.max(:used_memory)))
          end
          (bindings[:view].render partial: 'used_memory_bar', locals: { max: max, value: Setup::JsonDataType.fields[:used_memory.to_s].type.new(value) }).html_safe
        end
      end
      field :storage_size
      field :updated_at
    end

    show do
      field :namespace
      field :title
      field :name
      field :slug
      field :storage_size
      field :activated
      field :schema do
        pretty_value do
          "<pre><code class='ruby'>#{JSON.pretty_generate(value)}</code></pre>".html_safe
        end
      end
      field :before_save_callbacks
      field :records_methods
      field :data_type_methods

      field :_id
      field :created_at
      #field :creator
      field :updated_at
      #field :updater
    end
  end

  config.model Setup::FileDataType do
    navigation_label 'Data'
    weight -448
    object_label_method { :custom_title }

    configure :namespace, :enum_edit

    group :content do
      label 'Content'
    end

    group :behavior do
      label 'Behavior'
      active false
    end

    configure :title do
      pretty_value do
        bindings[:object].custom_title
      end
    end

    configure :used_memory do
      pretty_value do
        unless max = bindings[:controller].instance_variable_get(:@max_used_memory)
          bindings[:controller].instance_variable_set(:@max_used_memory, max = Setup::JsonDataType.fields[:used_memory.to_s].type.new(Setup::JsonDataType.max(:used_memory)))
        end
        (bindings[:view].render partial: 'used_memory_bar', locals: { max: max, value: Setup::JsonDataType.fields[:used_memory.to_s].type.new(value) }).html_safe
      end
    end

    configure :storage_size, :decimal do
      pretty_value do
        if objects = bindings[:controller].instance_variable_get(:@objects)
          unless max = bindings[:controller].instance_variable_get(:@max_storage_size)
            bindings[:controller].instance_variable_set(:@max_storage_size, max = objects.collect { |data_type| data_type.records_model.storage_size }.max)
          end
          (bindings[:view].render partial: 'used_memory_bar', locals: { max: max, value: bindings[:object].records_model.storage_size }).html_safe
        else
          bindings[:view].number_to_human_size(value)
        end
      end
      read_only true
    end

    configure :validators do
      group :content
      inline_add false
    end

    configure :schema_data_type do
      group :content
      inline_add false
      inline_edit false
    end

    configure :before_save_callbacks do
      group :behavior
      inline_add false
      associated_collection_scope do
        Proc.new { |scope|
          scope.where(:parameters.with_size => 1)
        }
      end
    end

    configure :records_methods do
      group :behavior
      inline_add false
    end

    configure :data_type_methods do
      group :behavior
      inline_add false
    end

    edit do
      field :namespace
      field :title
      field :name
      field :slug
      field :validators
      field :schema_data_type
      field :before_save_callbacks
      field :records_methods
      field :data_type_methods
    end

    list do
      field :title
      field :name
      field :slug
      field :validators
      field :schema_data_type
      field :used_memory do
        visible { Cenit.dynamic_model_loading? }
        pretty_value do
          unless max = bindings[:controller].instance_variable_get(:@max_used_memory)
            bindings[:controller].instance_variable_set(:@max_used_memory, max = Setup::JsonDataType.fields[:used_memory.to_s].type.new(Setup::JsonDataType.max(:used_memory)))
          end
          (bindings[:view].render partial: 'used_memory_bar', locals: { max: max, value: Setup::JsonDataType.fields[:used_memory.to_s].type.new(value) }).html_safe
        end
      end
      field :storage_size
      field :updated_at
    end

    show do
      field :title
      field :name
      field :slug
      field :activated
      field :validators
      field :storage_size
      field :schema_data_type

      field :_id
      field :created_at
      #field :creator
      field :updated_at
      #field :updater
    end
  end

  config.model Setup::Validator do
    navigation_label 'Data'
    label 'Schemas & Validators'
    weight -490
    configure :namespace, :enum_edit
    fields :namespace, :name
    
    list do
      field :namespace
      field :name
      field :updated_at
    end
    
    show_in_dashboard { false }
  end

  config.model Setup::CustomValidator do
    visible false

    configure :_type do
      pretty_value do
        value.split('::').last.to_title
      end
    end
    
    list do
      field :namespace
      field :name
      field :_type
      field :updated_at
    end

    fields :namespace, :name, :_type
  end

  config.model Setup::Schema do
    parent Setup::Validator
    weight -489
    object_label_method { :custom_title }

    configure :namespace, :enum_edit

    edit do
      field :namespace do
        read_only { !bindings[:object].new_record? }
      end

      field :uri do
        read_only { !bindings[:object].new_record? }
        html_attributes do
          { cols: '74', rows: '1' }
        end
      end

      field :schema, :code_mirror do
        html_attributes do
          { cols: '74', rows: '15' }
        end
      end

      field :schema_data_type do
        inline_edit false
        inline_add false
      end
    end

    show do
      field :namespace
      field :uri
      field :schema do
        pretty_value do
          v =
            if json = JSON.parse(value) rescue nil
              "<code class='json'>#{JSON.pretty_generate(json).gsub('<', '&lt;').gsub('>', '&gt;')}</code>"
            elsif (xml = Nokogiri::XML(value)).errors.blank?
              "<code class='xml'>#{xml.to_xml.gsub('<', '&lt;').gsub('>', '&gt;')}</code>"
            else
              "<code>#{value}</code>"
            end
          "<pre>#{v}</pre>".html_safe
        end
      end
      field :schema_data_type

      field :_id
      field :created_at
      #field :creator
      field :updated_at
      #field :updater

    end
    
    list do
      field :namespace
      field :uri
      field :schema_data_type
      field :updated_at
    end
    
    fields :namespace, :uri, :schema_data_type
  end

  config.model Setup::XsltValidator do
    parent Setup::Validator
    weight -488

    object_label_method { :custom_title }
    
    list do
      field :namespace
      field :xslt
      field :updated_at
    end

    fields :namespace, :name, :xslt
  end

  config.model Setup::EdiValidator do
    parent Setup::Validator
    weight -487
    object_label_method { :custom_title }
    label 'EDI Validators'
    configure :namespace, :enum_edit
    
    list do
      field :namespace
      field :name
      field :schema_data_type
      field :content_type
      field :updated_at
    end

    fields :namespace, :name, :schema_data_type, :content_type
  end

  config.model Setup::AlgorithmValidator do
    parent Setup::Validator
    weight -486
    object_label_method { :custom_title }
    configure :namespace, :enum_edit
    
    list do
      field :namespace
      field :name
      field :algorithm
      field :updated_at
    end

    fields :namespace, :name, :algorithm
  end

  #API Connectors

  config.navigation 'API Connectors', icon: :api_connectors

  config.model Setup::Parameter do
    visible false
    object_label_method { :to_s }
    configure :metadata, :json_value
    edit do
      field :name
      field :value
      field :description
      field :metadata
    end
    list do
      field :name
      field :value
      field :description
      field :metadata
      field :updated_at
    end
  end

  config.model Setup::Connection do
    navigation_label 'API Connectors'
    weight -400
    object_label_method { :custom_title }

    configure :namespace, :enum_edit

    group :credentials do
      label 'Credentials'
    end

    configure :key, :string do
      visible { User.current_admin? }
      html_attributes do
        { maxlength: 30, size: 30 }
      end
      group :credentials
    end

    configure :token, :text do
      visible { User.current_admin? }
      html_attributes do
        { cols: '50', rows: '1' }
      end
      group :credentials
    end

    configure :authorization do
      group :credentials
      inline_edit false
      visible { User.current_admin? }
    end

    configure :authorization_handler do
      group :credentials
      visible { User.current_admin? }
    end

    group :parameters do
      label 'Parameters & Headers'
    end
    configure :parameters do
      group :parameters
      visible { User.current_admin? }
    end
    configure :headers do
      group :parameters
      visible { User.current_admin? }
    end
    configure :template_parameters do
      group :parameters
      visible { User.current_admin? }
    end

    edit do
      field :namespace
      field :name
      field :url

      field :key
      field :token
      field :authorization
      field :authorization_handler

      field :parameters
      field :headers
      field :template_parameters
    end

    show do
      field :namespace
      field :name
      field :url

      field :key
      field :token
      field :authorization
      field :authorization_handler

      field :parameters
      field :headers
      field :template_parameters

      field :_id
      field :created_at
      #field :creator
      field :updated_at
      #field :updater
    end
    
    list do
      field :namespace
      field :name
      field :url
      field :key
      field :token
      field :authorization
      field :updated_at
    end

    fields :namespace, :name, :url, :key, :token, :authorization
  end

  config.model Setup::ConnectionRole do
    navigation_label 'API Connectors'
    weight -309
    object_label_method { :custom_title }

    configure :namespace, :enum_edit
    configure :name, :string do
      help 'Requiered.'
      html_attributes do
        { maxlength: 50, size: 50 }
      end
    end
    configure :webhooks do
      nested_form false
    end
    configure :connections do
      nested_form false
    end
    modal do
      field :namespace
      field :name
      field :webhooks
      field :connections
    end
    show do
      field :namespace
      field :name
      field :webhooks
      field :connections

      field :_id
      field :created_at
      #field :creator
      field :updated_at
      #field :updater
    end
    
    list do
      field :namespace
      field :name
      field :webhooks
      field :connections
      field :updated_at
    end
    
    fields :namespace, :name, :webhooks, :connections
  end

  config.model Setup::Webhook do
    navigation_label 'API Connectors'
    weight -308
    object_label_method { :custom_title }

    configure :namespace, :enum_edit
    configure :metadata, :json_value

    group :credentials do
      label 'Credentials'
    end

    configure :authorization do
      group :credentials
      inline_edit false
      visible { User.current_admin? }
    end

    configure :authorization_handler do
      group :credentials
      visible { User.current_admin? }
    end

    group :parameters do
      label 'Parameters & Headers'
    end

    configure :path, :string do
      help 'Requiered. Path of the webhook relative to connection URL.'
      html_attributes do
        { maxlength: 255, size: 100 }
      end
    end

    configure :parameters do
      group :parameters
    end

    configure :headers do
      group :parameters
    end

    configure :template_parameters do
      group :parameters
    end

    edit do
      field :namespace
      field :name
      field :path
      field :method
      field :description
      field :metadata, :json_value

      field :authorization
      field :authorization_handler

      field :parameters
      field :headers
      field :template_parameters
    end

    show do
      field :namespace
      field :name
      field :path
      field :method
      field :description
      field :metadata, :json_value

      field :authorization
      field :authorization_handler

      field :parameters
      field :headers
      field :template_parameters

      field :_id
      field :created_at
      #field :creator
      field :updated_at
      #field :updater
    end
    
    list do
      field :namespace
      field :name
      field :path
      field :method
      field :description
      field :authorization
      field :updated_at
    end
    
    fields :namespace, :name, :path, :method, :description, :authorization
  end

  #Workflows

  config.navigation 'Workflows', icon: 'fa fa-cogs'

  config.model Setup::Flow do
    navigation_label 'Workflows'
    weight -300
    object_label_method { :custom_title }
    register_instance_option(:form_synchronized) do
      [:custom_data_type, :data_type_scope, :scope_filter, :scope_evaluator, :lot_size, :connection_role, :webhook, :response_translator, :response_data_type]
    end

    configure :namespace, :enum_edit

    edit do
      field :namespace
      field :name
      field :event do
        inline_edit false
        inline_add false
      end
      field :translator do
        help 'Required'
      end
      field :custom_data_type do
        inline_edit false
        inline_add false
        visible do
          if (f = bindings[:object]).custom_data_type.present?
            f.nil_data_type = false
          end
          if f.translator.present? && f.translator.data_type.nil? && !f.nil_data_type
            f.instance_variable_set(:@selecting_data_type, f.custom_data_type = f.event && f.event.try(:data_type)) unless f.data_type
            f.nil_data_type = f.translator.type == :Export && (params = (controller = bindings[:controller]).params) && (params = params[controller.abstract_model.param_key]) && params[:custom_data_type_id].blank? && params.keys.include?(:custom_data_type_id.to_s)
            true
          else
            false
          end
        end
        label do
          if (translator = bindings[:object].translator)
            if [:Export, :Conversion].include?(translator.type)
              'Source data type'
            else
              'Target data type'
            end
          else
            'Data type'
          end
        end
        help do
          if bindings[:object].nil_data_type
            ''
          elsif (translator = bindings[:object].translator) && [:Export, :Conversion].include?(translator.type)
            'Optional'
          else
            'Required'
          end
        end
      end
      field :nil_data_type do
        visible { bindings[:object].nil_data_type }
        label do
          if (translator = bindings[:object].translator)
            if [:Export, :Conversion].include?(translator.type)
              'No source data type'
            else
              'No target data type'
            end
          else
            'No data type'
          end
        end
      end
      field :data_type_scope do
        visible do
          bindings[:controller].instance_variable_set(:@_data_type, bindings[:object].data_type)
          bindings[:controller].instance_variable_set(:@_update_field, 'translator_id')
          (f = bindings[:object]).translator.present? && f.translator.type != :Import && f.data_type && !f.instance_variable_get(:@selecting_data_type)
        end
        label do
          if (translator = bindings[:object].translator)
            if [:Export, :Conversion].include?(translator.type)
              'Source scope'
            else
              'Target scope'
            end
          else
            'Data type scope'
          end
        end
        help 'Required'
      end
      field :scope_filter do
        visible { bindings[:object].scope_symbol == :filtered }
        partial 'form_triggers'
        help false
      end
      field :scope_evaluator do
        inline_add false
        inline_edit false
        visible { bindings[:object].scope_symbol == :evaluation }
        associated_collection_scope do
          Proc.new { |scope|
            scope.where(:parameters.with_size => 1)
          }
        end
        help 'Required'
      end
      field :lot_size do
        visible { (f = bindings[:object]).translator.present? && f.translator.type == :Export && !f.nil_data_type && f.data_type_scope && f.scope_symbol != :event_source }
      end
      field :webhook do
        visible { (translator = (f = bindings[:object]).translator) && (translator.type == :Import || (translator.type == :Export && (bindings[:object].data_type_scope.present? || f.nil_data_type))) }
        help 'Required'
      end
      field :connection_role do
        visible { (translator = (f = bindings[:object]).translator) && (translator.type == :Import || (translator.type == :Export && (bindings[:object].data_type_scope.present? || f.nil_data_type))) }
        help 'Optional'
      end
      field :response_translator do
        visible { (translator = (f = bindings[:object]).translator) && (translator.type == :Export && (bindings[:object].data_type_scope.present? || f.nil_data_type)) && f.ready_to_save? }
        associated_collection_scope do
          Proc.new { |scope|
            scope.where(type: :Import)
          }
        end
      end
      field :response_data_type do
        inline_edit false
        inline_add false
        visible { (response_translator = bindings[:object].response_translator) && response_translator.type == :Import && response_translator.data_type.nil? }
        help ''
      end
      field :discard_events do
        visible { (((obj = bindings[:object]).translator && obj.translator.type == :Import) || obj.response_translator.present?) && obj.ready_to_save? }
        help "Events won't be fired for created or updated records if checked"
      end
      field :active do
        visible { bindings[:object].ready_to_save? }
      end
      field :notify_request do
        visible { (obj = bindings[:object]).translator && [:Import, :Export].include?(obj.translator.type) && obj.ready_to_save? }
        help 'Track request via notifications if checked'
      end
      field :notify_response do
        visible { (obj = bindings[:object]).translator && [:Import, :Export].include?(obj.translator.type) && obj.ready_to_save? }
        help 'Track responses via notification if checked'
      end
      field :after_process_callbacks do
        visible { bindings[:object].ready_to_save? }
        help 'Algorithms executed after flow processing, execution state is supplied as argument'
        associated_collection_scope do
          Proc.new { |scope|
            scope.where(:parameters.with_size => 1)
          }
        end
      end
    end

    show do
      field :namespace
      field :name
      field :active
      field :event
      field :translator
      field :custom_data_type
      field :data_type_scope
      field :scope_filter
      field :scope_evaluator
      field :lot_size

      field :webhook
      field :connection_role
      field :response_translator
      field :response_data_type

      field :discard_events
      field :notify_request
      field :notify_response
      field :after_process_callbacks

      field :_id
      field :created_at
      #field :creator
      field :updated_at
      #field :updater
    end
    
    list do
      field :namespace
      field :name
      field :active
      field :event
      field :translator
      field :updated_at
    end

    fields :namespace, :name, :active, :event, :translator
  end

  config.model Setup::Event do
    navigation_label 'Workflows'
    weight -209
    object_label_method { :custom_title }
    visible false

    configure :namespace, :enum_edit

    configure :_type do
      pretty_value do
        value.split('::').last.to_title
      end
    end

    edit do
      field :namespace
      field :name
    end

    show do
      field :namespace
      field :name
      field :_type

      field :_id
      field :created_at
      #field :creator
      field :updated_at
      #field :updater
    end
    
    list do
      field :namespace
      field :name
      field :_type
      field :updated_at
    end

    fields :namespace, :name, :_type
  end

  config.model Setup::Observer do
    navigation_label 'Workflows'
    weight -208
    label 'Data event'
    object_label_method { :custom_title }

    configure :namespace, :enum_edit

    edit do
      field :namespace
      field :name
      field :data_type do
        inline_add false
        inline_edit false
        associated_collection_scope do
          data_type = bindings[:object].data_type
          Proc.new { |scope|
            if data_type
              scope.where(id: data_type.id)
            else
              scope
            end
          }
        end
        help 'Required'
      end
      field :trigger_evaluator do
        visible { (obj = bindings[:object]).data_type.blank? || obj.trigger_evaluator.present? || obj.triggers.nil? }
        associated_collection_scope do
          Proc.new { |scope|
            scope.all.or(:parameters.with_size => 1).or(:parameters.with_size => 2)
          }
        end
      end
      field :triggers do
        visible do
          bindings[:controller].instance_variable_set(:@_data_type, data_type = bindings[:object].data_type)
          bindings[:controller].instance_variable_set(:@_update_field, 'data_type_id')
          data_type.present? && !bindings[:object].trigger_evaluator.present?
        end
        partial 'form_triggers'
        help false
      end
    end

    show do
      field :namespace
      field :name
      field :data_type
      field :triggers
      field :trigger_evaluator

      field :_id
      field :created_at
      #field :creator
      field :updated_at
      #field :updater
    end
    
    list do
      field :namespace
      field :name
      field :data_type
      field :triggers
      field :trigger_evaluator
      field :updated_at
    end

    fields :namespace, :name, :data_type, :triggers, :trigger_evaluator
  end

  config.model Setup::Scheduler do
    navigation_label 'Workflows'
    weight -207
    object_label_method { :custom_title }

    configure :namespace, :enum_edit
    configure :expression, :json_value

    edit do
      field :namespace
      field :name

      field :expression do
        visible true
        label 'Scheduling type'
        help 'Configure scheduler'
        partial :scheduler
        html_attributes do
          {rows: '1'}
        end

      end
    end

    show do
      field :namespace
      field :name
      field :expression

      field :_id
      field :created_at
      #field :creator
      field :updated_at
      #field :updater
    end
    
    list do
      field :namespace
      field :name
      field :expression
      field :activated
      field :updated_at
    end

    fields :namespace, :name, :expression, :activated
  end

  config.model Setup::AlgorithmParameter do
    visible false
    fields :name, :description
  end

  config.model Setup::CallLink do
    visible false
    edit do
      field :name do
        read_only true
        help { nil }
        label 'Call name'
      end
      field :link do
        inline_add false
        inline_edit false
        help { nil }
      end
    end

    fields :name, :link
  end

  config.model Setup::Translator do
    navigation_label 'Workflows'
    weight -206
    object_label_method { :custom_title }
    register_instance_option(:form_synchronized) do
      [:source_data_type, :target_data_type, :transformation, :target_importer, :source_exporter, :discard_chained_records]
    end

    configure :namespace, :enum_edit

    edit do
      field :namespace
      field :name

      field :type

      field :source_data_type do
        inline_edit false
        inline_add false
        visible { [:Export, :Conversion].include?(bindings[:object].type) }
        help { bindings[:object].type == :Conversion ? 'Required' : 'Optional' }
      end

      field :target_data_type do
        inline_edit false
        inline_add false
        visible { [:Import, :Update, :Conversion].include?(bindings[:object].type) }
        help { bindings[:object].type == :Conversion ? 'Required' : 'Optional' }
      end

      field :discard_events do
        visible { [:Import, :Update, :Conversion].include?(bindings[:object].type) }
        help "Events won't be fired for created or updated records if checked"
      end

      field :style do
        visible { bindings[:object].type.present? }
        help 'Required'
      end

      field :bulk_source do
        visible { bindings[:object].type == :Export && bindings[:object].style.present? && bindings[:object].source_bulkable? }
      end

      field :mime_type do
        label 'MIME type'
        visible { bindings[:object].type == :Export && bindings[:object].style.present? }
      end

      field :file_extension do
        visible { bindings[:object].type == :Export && !bindings[:object].file_extension_enum.empty? }
        help { "Extensions for #{bindings[:object].mime_type}" }
      end

      field :source_handler do
        visible { (t = bindings[:object]).style.present? && (t.type == :Update || (t.type == :Conversion && t.style == 'ruby')) }
        help { 'Handle sources on transformation' }
      end

      field :transformation, :code_mirror do
        visible { bindings[:object].style.present? && bindings[:object].style != 'chain' }
        help { 'Required' }
        html_attributes do
          { cols: '74', rows: '15' }
        end
      end

      field :source_exporter do
        inline_add { bindings[:object].source_exporter.nil? }
        visible { bindings[:object].style == 'chain' && bindings[:object].source_data_type && bindings[:object].target_data_type }
        help 'Required'
        associated_collection_scope do
          data_type = bindings[:object].source_data_type
          Proc.new { |scope|
            scope.all(type: :Conversion, source_data_type: data_type)
          }
        end
      end

      field :target_importer do
        inline_add { bindings[:object].target_importer.nil? }
        visible { bindings[:object].style == 'chain' && bindings[:object].source_data_type && bindings[:object].target_data_type && bindings[:object].source_exporter }
        help 'Required'
        associated_collection_scope do
          translator = bindings[:object]
          source_data_type =
            if translator.source_exporter
              translator.source_exporter.target_data_type
            else
              translator.source_data_type
            end
          target_data_type = bindings[:object].target_data_type
          Proc.new { |scope|
            scope = scope.all(type: :Conversion,
                              source_data_type: source_data_type,
                              target_data_type: target_data_type)
          }
        end
      end

      field :discard_chained_records do
        visible { bindings[:object].style == 'chain' && bindings[:object].source_data_type && bindings[:object].target_data_type && bindings[:object].source_exporter }
        help "Chained records won't be saved if checked"
      end
    end

    show do
      field :namespace
      field :name
      field :type
      field :source_data_type
      field :bulk_source
      field :target_data_type
      field :discard_events
      field :style
      field :mime_type
      field :file_extension
      field :transformation do
        pretty_value do
          "<pre><code class='ruby'>#{value}</code></pre>".html_safe
        end
      end
      field :source_exporter
      field :target_importer
      field :discard_chained_records

      field :_id
      field :created_at
      #field :creator
      field :updated_at
      #field :updater
    end
    
    list do
      field :namespace
      field :name
      field :type
      field :style
      field :mime_type
      field :file_extension
      field :transformation
      field :updated_at
    end

    fields :namespace, :name, :type, :style, :transformation
  end

  config.model Setup::Algorithm do
    navigation_label 'Workflows'
    weight -205
    object_label_method { :custom_title }

    configure :namespace, :enum_edit

    edit do
      field :namespace
      field :name
      field :description
      field :parameters
      field :code, :code_mirror do
        help { 'Required' }
      end
      field :call_links do
        visible { bindings[:object].call_links.present? }
      end
    end
    show do
      field :namespace
      field :name
      field :description
      field :parameters
      field :code do
        pretty_value do
          v = value.gsub('<', '&lt;').gsub('>', '&gt;')
          "<pre><code class='ruby'>#{v}</code></pre>".html_safe
        end
      end
      field :call_links
      field :_id
    end
    
    list do
      field :namespace
      field :name
      field :description
      field :parameters
      field :call_links
      field :updated_at
    end
    
    fields :namespace, :name, :description, :parameters, :call_links
  end

  config.model Setup::Action do
    visible false
    navigation_label 'Workflows'
    weight -202
    object_label_method { :to_s }

    fields :method, :path, :algorithm
  end

  config.model Setup::Application do
    navigation_label 'Workflows'
    weight -201
    object_label_method { :custom_title }
    visible { Account.current_super_admin? }
    configure :namespace, :enum_edit
    configure :identifier
    edit do
      field :namespace
      field :name
      field :slug
      field :actions
      field :application_parameters
    end
    list do
      field :namespace
      field :name
      field :slug
      field :identifier
      field :secret_token
      field :actions
      field :application_parameters
      field :updated_at
    end
    fields :namespace, :name, :slug, :identifier, :secret_token, :actions, :application_parameters
  end

  config.model Setup::ApplicationParameter do
    visible false
    navigation_label 'Workflows'
    configure :group, :enum_edit
    
    list do
      field :name
      field :type
      field :many
      field :group
      field :description
      field :updated_at
    end

    fields :name, :type, :many, :group, :description
  end

  #Security

  config.navigation 'Security', icon: 'fa fa-shield'

  config.model Setup::OauthClient do
    navigation_label 'Security'
    label 'OAuth client'
    weight -100
    object_label_method { :custom_title }

    configure :tenant do
      visible { Account.current_super_admin? }
      read_only { true }
      help ''
    end

    configure :origin do
      visible { Account.current_super_admin? }
    end

    configure :identifier do
      pretty_value do
        if Account.current.id == bindings[:object].tenant_id
          value
        else
          '<i class="icon-lock"/>'.html_safe
        end
      end
    end

    configure :secret do
      pretty_value do
        if Account.current && Account.current.id == bindings[:object].tenant_id
          value
        else
          '<i class="icon-lock"/>'.html_safe
        end
      end
    end
    
    list do
      field :provider
      field :name
      field :identifier
      field :secret
      field :tenant
      field :origin
      field :updated_at
    end

    fields :provider, :name, :identifier, :secret, :tenant, :origin
  end

  config.model Setup::BaseOauthProvider do
    navigation_label 'Security'
    weight -90
    object_label_method { :custom_title }
    label 'Provider'

    configure :_type do
      pretty_value do
        value.split('::').last.to_title
      end
    end

    configure :tenant do
      visible { Account.current_super_admin? }
      read_only { true }
      help ''
    end

    configure :origin do
      visible { Account.current_super_admin? }
    end

    configure :namespace, :enum_edit
    
    list do
      field :namespace
      field :name
      field :_type
      field :response_type
      field :authorization_endpoint
      field :token_endpoint
      field :token_method
      field :tenant
      field :origin
      field :updated_at
    end

    fields :namespace, :name, :_type, :response_type, :authorization_endpoint, :token_endpoint, :token_method, :tenant, :origin
  end

  config.model Setup::OauthProvider do
    weight -89
    label 'OAuth 1.0 provider'
    register_instance_option :label_navigation do
      'OAuth 1.0'
    end
    object_label_method { :custom_title }

    configure :tenant do
      visible { Account.current_super_admin? }
      read_only { true }
      help ''
    end

    configure :origin do
      visible { Account.current_super_admin? }
    end

    configure :namespace, :enum_edit

    configure :refresh_token_algorithm do
      visible { bindings[:object].refresh_token_strategy == :custom.to_s }
    end
    
    list do
      field :namespace
      field :name
      field :response_type
      field :authorization_endpoint
      field :token_endpoint
      field :token_method
      field :request_token_endpoint
      field :refresh_token_strategy
      field :refresh_token_algorithm
      field :tenant
      field :origin
      field :updated_at
    end

    fields :namespace, :name, :response_type, :authorization_endpoint, :token_endpoint, :token_method, :request_token_endpoint, :refresh_token_strategy, :refresh_token_algorithm, :tenant, :origin
  end

  config.model Setup::Oauth2Provider do
    weight -88
    label 'OAuth 2.0 provider'
    register_instance_option :label_navigation do
      'OAuth 2.0'
    end
    object_label_method { :custom_title }

    configure :tenant do
      visible { Account.current_super_admin? }
      read_only { true }
      help ''
    end

    configure :origin do
      visible { Account.current_super_admin? }
    end

    configure :refresh_token_algorithm do
      visible { bindings[:object].refresh_token_strategy == :custom.to_s }
    end

    configure :namespace, :enum_edit
    
    list do
      field :namespace
      field :name
      field :response_type
      field :authorization_endpoint
      field :token_endpoint
      field :token_method
      field :scope_separator
      field :refresh_token_strategy
      field :refresh_token_algorithm
      field :tenant
      field :origin
      field :updated_at
    end

    fields :namespace, :name, :response_type, :authorization_endpoint, :token_endpoint, :token_method, :scope_separator, :refresh_token_strategy, :refresh_token_algorithm, :tenant, :origin
  end

  config.model Setup::Oauth2Scope do
    navigation_label 'Security'
    weight -87
    label 'OAuth 2.0 scope'
    object_label_method { :custom_title }

    configure :tenant do
      visible { Account.current_super_admin? }
      read_only { true }
      help ''
    end

    configure :origin do
      visible { Account.current_super_admin? }
    end
    
    list do
      field :provider
      field :name
      field :description
      field :tenant
      field :origin
      field :updated_at
    end

    fields :provider, :name, :description, :tenant, :origin
  end

  config.model Setup::Authorization do
    navigation_label 'Security'
    weight -50
    object_label_method { :custom_title }
    configure :status do
      pretty_value do
        "<span class=\"label label-#{bindings[:object].status_class}\">#{value.to_s.capitalize}</span>".html_safe
      end
    end
    configure :namespace, :enum_edit
    configure :metadata, :json_value
    configure :_type do
      pretty_value do
        value.split('::').last.to_title
      end
    end
    
    list do
      field :namespace
      field :name
      field :status
      field :_type
      field :metadata
      field :updated_at
    end
    
    fields :namespace, :name, :status, :_type, :metadata
    show_in_dashboard { false }
  end

  config.model Setup::BasicAuthorization do
    weight -49
    register_instance_option :label_navigation do
      'Basic'
    end
    object_label_method { :custom_title }

    configure :status do
      pretty_value do
        "<span class=\"label label-#{bindings[:object].status_class}\">#{value.to_s.capitalize}</span>".html_safe
      end
    end

    configure :namespace, :enum_edit
    configure :metadata, :json_value

    edit do
      field :namespace
      field :name
      field :username
      field :password
      field :metadata
    end

    group :credentials do
      label 'Credentials'
    end

    configure :username do
      group :credentials
    end

    configure :password do
      group :credentials
    end

    show do
      field :namespace
      field :name
      field :status
      field :username
      field :password
      field :metadata
      field :_id
    end
    
    list do
      field :namespace
      field :name
      field :status
      field :username
      field :password
      field :updated_at
    end

    fields :namespace, :name, :status, :username, :password
  end

  config.model Setup::OauthAuthorization do
    weight -45
    label 'OAuth 1.0 authorization'
    register_instance_option :label_navigation do
      'OAuth 1.0'
    end
    object_label_method { :custom_title }
    parent Setup::Authorization

    configure :namespace, :enum_edit
    configure :metadata, :json_value

    configure :status do
      pretty_value do
        "<span class=\"label label-#{bindings[:object].status_class}\">#{value.to_s.capitalize}</span>".html_safe
      end
    end

    edit do
      field :namespace
      field :name
      field :client
      field :parameters
      field :metadata
    end

    group :credentials do
      label 'Credentials'
    end

    configure :access_token do
      group :credentials
    end

    configure :token_span do
      group :credentials
    end

    configure :authorized_at do
      group :credentials
    end

    configure :access_token_secret do
      group :credentials
    end

    configure :realm_id do
      group :credentials
    end

    show do
      field :namespace
      field :name
      field :status
      field :client
      field :parameters
      field :metadata
      field :_id

      field :access_token
      field :access_token_secret
      field :realm_id
      field :token_span
      field :authorized_at
    end
    
    list do
      field :namespace
      field :name
      field :status
      field :client
      field :updated_at
    end

    fields :namespace, :name, :status, :client
  end

  config.model Setup::Oauth2Authorization do
    weight -40
    label 'OAuth 2.0 authorization'
    register_instance_option :label_navigation do
      'OAuth 2.0'
    end
    object_label_method { :custom_title }
    parent Setup::Authorization

    configure :namespace, :enum_edit
    configure :metadata, :json_value

    configure :status do
      pretty_value do
        "<span class=\"label label-#{bindings[:object].status_class}\">#{value.to_s.capitalize}</span>".html_safe
      end
    end

    configure :expires_in do
      pretty_value do
        "#{value}s" if value
      end
    end

    edit do
      field :namespace
      field :name
      field :client
      field :scopes do
        visible { bindings[:object].ready_to_save? }
        associated_collection_scope do
          provider = ((obj = bindings[:object]) && obj.provider) || nil
          Proc.new { |scope|
            if provider
              scope.where(provider_id: provider.id)
            else
              scope
            end
          }
        end
      end
      field :parameters do
        visible { bindings[:object].ready_to_save? }
      end
      field :metadata
    end

    group :credentials do
      label 'Credentials'
    end

    configure :access_token do
      group :credentials
    end

    configure :token_span do
      group :credentials
    end

    configure :authorized_at do
      group :credentials
    end

    configure :refresh_token do
      group :credentials
    end

    configure :token_type do
      group :credentials
    end

    show do
      field :namespace
      field :name
      field :status
      field :client
      field :scopes
      field :parameters
      field :metadata
      field :_id

      field :expires_in

      field :id_token
      field :token_type
      field :access_token
      field :token_span
      field :authorized_at
      field :refresh_token

      field :_id
    end

    list do
      field :namespace
      field :name
      field :status
      field :client
      field :scopes
      field :updated_at
    end
  end

  config.model Setup::AwsAuthorization do
    weight -35
    object_label_method { :custom_title }

    configure :namespace, :enum_edit
    configure :metadata, :json_value

    configure :status do
      pretty_value do
        "<span class=\"label label-#{bindings[:object].status_class}\">#{value.to_s.capitalize}</span>".html_safe
      end
    end

    edit do
      field :namespace
      field :name
      field :aws_access_key
      field :aws_secret_key
      field :seller
      field :merchant
      field :markets
      field :signature_method
      field :signature_version
      field :metadata
    end

    group :credentials do
      label 'Credentials'
    end

    configure :aws_access_key do
      group :credentials
    end

    configure :aws_secret_key do
      group :credentials
    end

    show do
      field :namespace
      field :name
      field :aws_access_key
      field :aws_secret_key
      field :seller
      field :merchant
      field :markets
      field :signature_method
      field :signature_version
      field :metadata
    end
    
    list do
      field :namespace
      field :name
      field :aws_access_key
      field :aws_secret_key
      field :seller
      field :merchant
      field :markets
      field :signature_method
      field :signature_version
      field :updated_at
    end

    fields :namespace, :name, :aws_access_key, :aws_secret_key, :seller, :merchant, :markets, :signature_method, :signature_version
  end

  config.model Setup::OauthAccessGrant do
    navigation_label 'Security'
    weight -32

    fields :created_at, :application_id, :scope
  end

  #Monitors

  config.navigation 'Monitors', icon: 'fa fa-heartbeat'

  config.model Setup::Notification do
    navigation_label 'Monitors'
    weight -20
    object_label_method { :label }

    show_in_dashboard false
    configure :created_at

    configure :type do
      pretty_value do
        "<label style='color:#{bindings[:object].color}'>#{value.to_s.capitalize}</label>".html_safe
      end
    end

    configure :message do
      pretty_value do
        "<label style='color:#{bindings[:object].color}'>#{value}</label>".html_safe
      end
    end

    configure :attachment, :storage_file

    list do
      field :created_at do
        visible do
          if account = Account.current
            account.notifications_listed_at = Time.now
          end
          true
        end
      end
      field :type
      field :message
      field :attachment
      field :task
      field :updated_at
    end
  end

  config.model Setup::Task do
    navigation_label 'Monitors'
    weight -18
    object_label_method { :to_s }
    configure :attempts_succeded, :text do
      label 'Attempts/Succedded'
    end
    configure :_type do
      pretty_value do
        value.split('::').last.to_title
      end
    end
    edit do
      field :description
    end
    list do
      field :_type
      field :description
      field :scheduler
      field :attempts_succeded
      field :retries
      field :progress
      field :status
      field :updated_at
    end
  end

  config.model Setup::FlowExecution do
    navigation_label 'Monitors'
    visible false
    object_label_method { :to_s }
    configure :attempts_succeded, :text do
      label 'Attempts/Succedded'
    end
    edit do
      field :description
    end
    list do
      field :flow
      field :description
      field :scheduler
      field :attempts_succeded
      field :retries
      field :progress
      field :status
      field :notifications
      field :updated_at
    end
    fields :flow, :description, :scheduler, :attempts_succeded, :retries, :progress, :status, :notifications
  end

  config.model Setup::DataTypeGeneration do
    navigation_label 'Monitors'
    visible false
    object_label_method { :to_s }
    configure :attempts_succeded, :text do
      label 'Attempts/Succedded'
    end
    edit do
      field :description
    end
    list do
      field :description
      field :scheduler
      field :attempts_succeded
      field :retries
      field :progress
      field :status
      field :notifications
      field :updated_at
    end
    fields :description, :scheduler, :attempts_succeded, :retries, :progress, :status, :notifications
  end

  config.model Setup::DataTypeExpansion do
    navigation_label 'Monitors'
    visible false
    object_label_method { :to_s }
    configure :attempts_succeded, :text do
      label 'Attempts/Succedded'
    end
    edit do
      field :description
    end
    list do
      field :description
      field :scheduler
      field :attempts_succeded
      field :retries
      field :progress
      field :status
      field :notifications
      field :updated_at
    end
    fields :description, :scheduler, :attempts_succeded, :retries, :progress, :status, :notifications
  end

  config.model Setup::Translation do
    navigation_label 'Monitors'
    visible false
    object_label_method { :to_s }
    configure :attempts_succeded, :text do
      label 'Attempts/Succedded'
    end
    edit do
      field :description
    end
    list do
      field :translator
      field :description
      field :scheduler
      field :attempts_succeded
      field :retries
      field :progress
      field :status
      field :notifications
      field :updated_at
    end
    fields :translator, :description, :scheduler, :attempts_succeded, :retries, :progress, :status, :notifications
  end

  config.model Setup::DataImport do
    navigation_label 'Monitors'
    visible false
    object_label_method { :to_s }
    configure :attempts_succeded, :text do
      label 'Attempts/Succedded'
    end
    edit do
      field :description
    end
    list do
      field :translator
      field :data
      field :description
      field :scheduler
      field :attempts_succeded
      field :retries
      field :progress
      field :status
      field :notifications
      field :updated_at
    end
    fields :translator, :data, :description, :scheduler, :attempts_succeded, :retries, :progress, :status, :notifications
  end

  config.model Setup::SchemasImport do
    navigation_label 'Monitors'
    visible false
    object_label_method { :to_s }
    configure :namespace, :enum_edit
    configure :attempts_succeded, :text do
      label 'Attempts/Succedded'
    end
    edit do
      field :description
    end
    list do
      field :namespace
      field :base_uri
      field :data
      field :description
      field :scheduler
      field :attempts_succeded
      field :retries
      field :progress
      field :status
      field :notifications
      field :updated_at
    end
    fields :namespace, :base_uri, :data, :description, :scheduler, :attempts_succeded, :retries, :progress, :status, :notifications
  end

  config.model Setup::Deletion do
    navigation_label 'Monitors'
    visible false
    object_label_method { :to_s }
    configure :attempts_succeded, :text do
      label 'Attempts/Succedded'
    end
    configure :deletion_model do
      label 'Model'
      pretty_value do
        if value
          v = bindings[:view]
          amc = RailsAdmin.config(value)
          am = amc.abstract_model
          wording = amc.navigation_label + ' > ' + amc.label
          can_see = !am.embedded? && (index_action = v.action(:index, am))
          (can_see ? v.link_to(amc.contextualized_label(:menu), v.url_for(action: index_action.action_name, model_name: am.to_param), class: 'pjax') : wording).html_safe
        end
      end
    end
    edit do
      field :description
    end
    list do
      field :deletion_model
      field :description
      field :scheduler
      field :attempts_succeded
      field :retries
      field :progress
      field :status
      field :notifications
      field :updated_at
    end
    fields :deletion_model, :description, :scheduler, :attempts_succeded, :retries, :progress, :status, :notifications
  end

  config.model Setup::AlgorithmExecution do
    navigation_label 'Monitors'
    visible false
    object_label_method { :to_s }
    configure :attempts_succeded, :text do
      label 'Attempts/Succedded'
    end
    edit do
      field :description
    end
    list do
      field :algorithm
      field :description
      field :scheduler
      field :attempts_succeded
      field :retries
      field :progress
      field :status
      field :notifications
      field :updated_at
    end
    fields :algorithm, :description, :scheduler, :attempts_succeded, :retries, :progress, :status, :notifications
  end

  config.model Setup::Submission do
    navigation_label 'Monitors'
    visible false
    object_label_method { :to_s }
    configure :attempts_succeded, :text do
      label 'Attempts/Succedded'
    end
    edit do
      field :description
    end
    list do
      field :webhook
      field :connection
      field :description
      field :scheduler
      field :attempts_succeded
      field :retries
      field :progress
      field :status
      field :notifications
      field :updated_at
    end
    fields :webhook, :connection, :description, :scheduler, :attempts_succeded, :retries, :progress, :status, :notifications
  end

  config.model Setup::Storage do
    navigation_label 'Monitors'
    show_in_dashboard false
    weight -15
    object_label_method { :label }

    configure :filename do
      label 'File name'
      pretty_value { bindings[:object].storage_name }
    end

    configure :length do
      label 'Size'
      pretty_value do
        if objects = bindings[:controller].instance_variable_get(:@objects)
          unless max = bindings[:controller].instance_variable_get(:@max_length)
            bindings[:controller].instance_variable_set(:@max_length, max = objects.collect { |storage| storage.length }.reject(&:nil?).max)
          end
          (bindings[:view].render partial: 'used_memory_bar', locals: { max: max, value: bindings[:object].length }).html_safe
        else
          bindings[:view].number_to_human_size(value)
        end
      end
    end

    configure :storer_model do
      label 'Model'
      pretty_value do
        if value
          v = bindings[:view]
          amc = RailsAdmin.config(value)
          am = amc.abstract_model
          wording = amc.navigation_label + ' > ' + amc.label
          can_see = !am.embedded? && (index_action = v.action(:index, am))
          (can_see ? v.link_to(amc.label, v.url_for(action: index_action.action_name, model_name: am.to_param), class: 'pjax') : wording).html_safe
        end
      end
    end

    configure :storer_object do
      label 'Object'
      pretty_value do
        if value
          v = bindings[:view]
          amc = RailsAdmin.config(value.class)
          am = amc.abstract_model
          wording = value.send(amc.object_label_method)
          can_see = !am.embedded? && (show_action = v.action(:show, am, value))
          (can_see ? v.link_to(wording, v.url_for(action: show_action.action_name, model_name: am.to_param, id: value.id), class: 'pjax') : wording).html_safe
        end
      end
    end

    configure :storer_property do
      label 'Property'
    end
    
    list do
      field :storer_model
      field :storer_object
      field :storer_property
      field :filename
      field :contentType
      field :length
      field :updated_at
    end

    fields :storer_model, :storer_object, :storer_property, :filename, :contentType, :length
  end

  #Administration

  config.navigation 'Administration', icon: 'fa fa-wrench'

  config.model User do
    weight -1
    navigation_label 'Administration'
    visible { User.current_super_admin? }
    object_label_method { :label }

    group :credentials do
      label 'Credentials'
      active true
    end

    group :activity do
      label 'Activity'
      active true
    end

    configure :name
    configure :email
    configure :roles
    configure :account do
      read_only { true }
    end
    configure :password do
      group :credentials
    end
    configure :password_confirmation do
      group :credentials
    end
    configure :key do
      group :credentials
    end
    configure :authentication_token do
      group :credentials
    end
    configure :confirmed_at do
      group :activity
    end
    configure :sign_in_count do
      group :activity
    end
    configure :current_sign_in_at do
      group :activity
    end
    configure :last_sign_in_at do
      group :activity
    end
    configure :current_sign_in_ip do
      group :activity
    end
    configure :last_sign_in_ip do
      group :activity
    end

    edit do
      field :picture
      field :name
      field :email do
        visible { Account.current_super_admin? }
      end
      field :roles do
        visible { Account.current_super_admin? }
      end
      field :account do
        label { Account.current_super_admin? ? 'Account' : 'Account settings' }
        help { nil }
      end
      field :password do
        visible { Account.current_super_admin? }
      end
      field :password_confirmation do
        visible { Account.current_super_admin? }
      end
      field :key do
        visible { !bindings[:object].new_record? && Account.current_super_admin? }
      end
      field :authentication_token do
        visible { !bindings[:object].new_record? && Account.current_super_admin? }
      end
      field :confirmed_at do
        visible { !bindings[:object].new_record? && Account.current_super_admin? }
      end
      field :sign_in_count do
        visible { !bindings[:object].new_record? && Account.current_super_admin? }
      end
      field :current_sign_in_at do
        visible { !bindings[:object].new_record? && Account.current_super_admin? }
      end
      field :last_sign_in_at do
        visible { !bindings[:object].new_record? && Account.current_super_admin? }
      end
      field :current_sign_in_ip do
        visible { !bindings[:object].new_record? && Account.current_super_admin? }
      end
      field :last_sign_in_ip do
        visible { !bindings[:object].new_record? && Account.current_super_admin? }
      end
    end

    show do
      field :picture
      field :name
      field :email
      field :account
      field :roles
      field :key
      field :authentication_token
      field :sign_in_count
      field :current_sign_in_at
      field :last_sign_in_at
      field :current_sign_in_ip
      field :last_sign_in_ip
    end

    list do
      field :picture do
        thumb_method :icon
      end
      field :name
      field :email
      field :account
      field :roles
      field :key
      field :authentication_token
      field :sign_in_count
      field :created_at
      field :updated_at
    end
  end

  config.model Account do
    navigation_label 'Administration'
    visible { User.current_super_admin? }
    object_label_method { :label }

    configure :_id do
      visible { Account.current_super_admin? }
    end
    configure :name do
      visible { Account.current_super_admin? }
    end
    configure :owner do
      read_only { !Account.current_super_admin? }
      help { nil }
    end
    configure :tenant_account do
      visible { Account.current_super_admin? }
    end
    configure :number do
      visible { Account.current_super_admin? }
    end
    configure :users do
      visible { Account.current_super_admin? }
    end
    configure :notification_level
    configure :time_zone do
      label 'Time Zone'
    end
    
    list do
      field :_id
      field :name
      field :owner
      field :tenant_account
      field :number
      field :users
      field :notification_level
<<<<<<< HEAD
      field :updated_at
=======
>>>>>>> 3bc00b9e
    end

    fields :_id, :name, :owner, :tenant_account, :number, :users, :notification_level, :time_zone

  end

  config.model Role do
    navigation_label 'Administration'
    visible { User.current_super_admin? }
    configure :users do
      visible { Account.current_super_admin? }
    end
    fields :name, :users
  end

  config.model Setup::SharedName do
    navigation_label 'Administration'
    visible { User.current_super_admin? }
    
    list do
      field :name
      field :owners
      field :updated_at
    end
    
    fields :name, :owners
  end

  config.model Script do
    navigation_label 'Administration'
    visible { User.current_super_admin? }

    edit do
      field :name
      field :description
      field :code, :code_mirror
    end

    show do
      field :name
      field :description
      field :code do
        pretty_value do
          v = value.gsub('<', '&lt;').gsub('>', '&gt;')
          "<pre><code class='ruby'>#{v}</code></pre>".html_safe
        end
      end
    end
    
    list do
      field :name
      field :description
      field :code
      field :updated_at
    end

    fields :name, :description, :code
  end

  config.model CenitToken do
    navigation_label 'Administration'
    visible { User.current_super_admin? }
  end

  config.model Setup::DelayedMessage do
    navigation_label 'Administration'
    visible { User.current_super_admin? }
  end

  config.model Setup::SystemNotification do
    navigation_label 'Administration'
    visible { User.current_super_admin? }
  end

  config.model RabbitConsumer do
    navigation_label 'Administration'
    visible { User.current_super_admin? }
    object_label_method { :to_s }

    configure :task_id do
      pretty_value do
        if (executor = (obj = bindings[:object]).executor) && (task = obj.executing_task)
          v = bindings[:view]
          amc = RailsAdmin.config(task.class)
          am = amc.abstract_model
          wording = task.send(amc.object_label_method)
          amc = RailsAdmin.config(Account)
          am = amc.abstract_model
          if (inspect_action = v.action(:inspect, am, executor))
            task_path = v.show_path(model_name: task.class.to_s.underscore.gsub('/', '~'), id: task.id.to_s)
            v.link_to(wording, v.url_for(action: inspect_action.action_name, model_name: am.to_param, id: executor.id, params: { return_to: task_path }))
          else
            wording
          end.html_safe
        end
      end
    end
    
    list do
      field :channel
      field :tag
      field :executor
      field :task_id
      field :alive
      field :updated_at
    end

    fields :created_at, :channel, :tag, :executor, :task_id, :alive
  end

  config.model ApplicationId do
    navigation_label 'Administration'
    visible { User.current_super_admin? }

    register_instance_option(:discard_submit_buttons) { bindings[:object].instance_variable_get(:@registering) }

    configure :name
    configure :registered, :boolean
    configure :redirect_uris, :json_value

    edit do
      field :oauth_name do
        visible { bindings[:object].instance_variable_get(:@registering) }
      end
      field :redirect_uris do
        visible { bindings[:object].instance_variable_get(:@registering) }
      end
    end
    
    list do
      field :channel
      field :name
      field :registered
      field :account
      field :identifier
      field :updated_at
    end

    fields :created_at, :name, :registered, :account, :identifier
  end

  config.model Setup::ScriptExecution do
    parent { nil }
    navigation_label 'Administration'
    object_label_method { :to_s }
    configure :attempts_succeded, :text do
      label 'Attempts/Succedded'
    end
    edit do
      field :description
    end
    
    list do
      field :script
      field :description
      field :scheduler
      field :attempts_succeded
      field :retries
      field :progress
      field :status
      field :notifications
      field :updated_at
    end
    
    fields :script, :description, :scheduler, :attempts_succeded, :retries, :progress, :status, :notifications
  end
end<|MERGE_RESOLUTION|>--- conflicted
+++ resolved
@@ -3280,10 +3280,6 @@
       field :number
       field :users
       field :notification_level
-<<<<<<< HEAD
-      field :updated_at
-=======
->>>>>>> 3bc00b9e
     end
 
     fields :_id, :name, :owner, :tenant_account, :number, :users, :notification_level, :time_zone
