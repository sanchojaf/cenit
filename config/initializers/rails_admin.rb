require 'account'

[
  RailsAdmin::Config::Actions::DiskUsage,
  RailsAdmin::Config::Actions::SendToFlow,
  RailsAdmin::Config::Actions::SwitchNavigation,
  RailsAdmin::Config::Actions::DataType,
  RailsAdmin::Config::Actions::Filters,
  RailsAdmin::Config::Actions::Import,
  #RailsAdmin::Config::Actions::EdiExport,
  RailsAdmin::Config::Actions::ImportSchema,
  RailsAdmin::Config::Actions::DeleteAll,
  RailsAdmin::Config::Actions::TranslatorUpdate,
  RailsAdmin::Config::Actions::Convert,
  RailsAdmin::Config::Actions::Pull,
  RailsAdmin::Config::Actions::RetryTask,
  RailsAdmin::Config::Actions::DownloadFile,
  RailsAdmin::Config::Actions::ProcessFlow,
  RailsAdmin::Config::Actions::BuildGem,
  RailsAdmin::Config::Actions::Run,
  RailsAdmin::Config::Actions::Authorize,
  RailsAdmin::Config::Actions::SimpleDeleteDataType,
  RailsAdmin::Config::Actions::BulkDeleteDataType,
  RailsAdmin::Config::Actions::SimpleGenerate,
  RailsAdmin::Config::Actions::BulkGenerate,
  RailsAdmin::Config::Actions::SimpleExpand,
  RailsAdmin::Config::Actions::BulkExpand,
  RailsAdmin::Config::Actions::Records,
  RailsAdmin::Config::Actions::FilterDataType,
  RailsAdmin::Config::Actions::SwitchScheduler,
  RailsAdmin::Config::Actions::SimpleExport,
  RailsAdmin::Config::Actions::Schedule,
  RailsAdmin::Config::Actions::Submit,
  RailsAdmin::Config::Actions::Trash,
  RailsAdmin::Config::Actions::Inspect,
  RailsAdmin::Config::Actions::Copy,
  RailsAdmin::Config::Actions::Cancel,
  RailsAdmin::Config::Actions::Configure,
  RailsAdmin::Config::Actions::SimpleCross,
  RailsAdmin::Config::Actions::BulkCross,
  RailsAdmin::Config::Actions::Regist,
  RailsAdmin::Config::Actions::SharedCollectionIndex,
  RailsAdmin::Config::Actions::StoreIndex,
  RailsAdmin::Config::Actions::BulkPull,
  RailsAdmin::Config::Actions::CleanUp,
  RailsAdmin::Config::Actions::ShowRecords,
  RailsAdmin::Config::Actions::RunScript,
  RailsAdmin::Config::Actions::Play,
  RailsAdmin::Config::Actions::PullImport,
  RailsAdmin::Config::Actions::State,
  RailsAdmin::Config::Actions::Documentation,
  RailsAdmin::Config::Actions::Push,
  RailsAdmin::Config::Actions::Share,
  RailsAdmin::Config::Actions::Reinstall,
<<<<<<< HEAD
  RailsAdmin::Config::Actions::Swagger,
=======
  RailsAdmin::Config::Actions::RestApi,
>>>>>>> a6fde387
  RailsAdmin::Config::Actions::LinkDataType
].each { |a| RailsAdmin::Config::Actions.register(a) }

RailsAdmin::Config::Actions.register(:export, RailsAdmin::Config::Actions::BulkExport)

[
  RailsAdmin::Config::Fields::Types::JsonValue,
  RailsAdmin::Config::Fields::Types::JsonSchema,
  RailsAdmin::Config::Fields::Types::StorageFile,
  RailsAdmin::Config::Fields::Types::EnumEdit,
  RailsAdmin::Config::Fields::Types::Model,
  RailsAdmin::Config::Fields::Types::Record,
  RailsAdmin::Config::Fields::Types::HtmlErb,
  RailsAdmin::Config::Fields::Types::OptionalBelongsTo,
  RailsAdmin::Config::Fields::Types::Code,
  RailsAdmin::Config::Fields::Types::Tag
].each { |f| RailsAdmin::Config::Fields::Types.register(f) }

require 'rails_admin/config/fields/factories/tag'

module RailsAdmin

  module Config

    class << self

      def navigation(label, options)
        navigation_options[label.to_s] = options
      end

      def navigation_options
        @nav_options ||= {}
      end
    end
  end
end

RailsAdmin.config do |config|

  config.total_columns_width = 900

  ## == PaperTrail ==
  # config.audit_with :paper_trail, 'User', 'PaperTrail::Version' # PaperTrail >= 3.0.0

  ### More at https://github.com/sferik/rails_admin/wiki/Base-configuration
  config.authenticate_with do
    warden.authenticate! scope: :user unless %w(dashboard shared_collection_index store_index index show).include?(action_name)
  end
  config.current_user_method { current_user }
  config.audit_with :mongoid_audit
  config.authorize_with :cancan

  config.excluded_models += [Setup::BaseOauthAuthorization, Setup::AwsAuthorization]

  config.actions do
    dashboard # mandatory
    # disk_usage
    shared_collection_index
    store_index
    link_data_type
    index # mandatory
    new { except [Setup::Event, Setup::DataType, Setup::Authorization, Setup::BaseOauthProvider] }
    filters
    import
    import_schema
    pull_import
    translator_update
    convert
    export
    bulk_delete
    show
    show_records
    run
    run_script
    edit
    swagger {only [Setup::Api] }
    configure
    play
    copy
    share
    simple_cross
    bulk_cross
    build_gem
    pull
    bulk_pull
    push
    download_file
    process_flow
    authorize
    simple_generate
    bulk_generate
    simple_expand
    bulk_expand
    records
    filter_data_type
    switch_navigation
    switch_scheduler
    simple_export
    schedule
    state
    retry_task
    submit
    inspect
    cancel
    regist
    reinstall
    simple_delete_data_type
    bulk_delete_data_type
    delete
    trash
    clean_up
    #show_in_app
    send_to_flow
    delete_all
    data_type
    #history_index
    history_show do
      only do
        [
          Setup::Algorithm,
          Setup::Connection,
          Setup::PlainWebhook,
          Setup::Operation,
          Setup::Resource,
          Setup::Translator,
          Setup::Flow,
          Setup::OauthClient,
          Setup::Oauth2Scope,
          Setup::Snippet
        ] +
          Setup::DataType.class_hierarchy +
          Setup::Validator.class_hierarchy +
          Setup::BaseOauthProvider.class_hierarchy
      end
      visible { only.include?((obj = bindings[:object]).class) && obj.try(:shared?) }
    end
    rest_api
    documentation
  end

  def shared_read_only
    instance_eval do
      read_only { (obj = bindings[:object]).creator_id != User.current.id && obj.shared? }
    end
  end

  shared_non_editable = Proc.new do
    shared_read_only
  end

  #Collections

  sharing_collection_invisible = Proc.new do
    instance_eval do
      visible { !(obj = bindings[:object]).instance_variable_get(:@sharing) }
    end
  end

  collection_fields_config = Proc.new do

    if abstract_model.model == Setup::CrossSharedCollection
      configure :readme, :html_erb
      configure :pull_data, :json_value
      configure :data, :json_value
      configure :swagger_spec, :json_value
    end

    group :compute do
      active false
    end

    configure :translators do
      group :compute
    end

    configure :algorithms do
      group :compute
    end

    configure :applications do
      group :compute
    end

    configure :snippets do
      group :compute
    end

    group :workflows do
      active false
    end

    configure :flows do
      group :workflows
    end

    configure :events do
      group :workflows
    end

    group :api_connectors do
      label 'Connectors'
      active false
    end

    configure :connections do
      group :api_connectors
    end

    configure :resources do
      group :api_connectors
    end

    configure :webhooks do
      group :api_connectors
    end

    configure :connection_roles do
      group :api_connectors
    end

    group :data do
      active false
    end

    configure :data_types do
      group :data
    end

    configure :schemas do
      group :data
    end

    configure :data do
      group :data
    end

    configure :custom_validators do
      group :data
    end

    group :security do
      active false
    end

    configure :authorizations do
      group :security
    end

    configure :oauth_providers do
      group :security
    end

    configure :oauth_clients do
      group :security
    end

    configure :oauth2_scopes do
      group :security
    end

    group :config do
      active false
    end

    configure :namespaces do
      group :config
    end

    edit do
      field :name
      field :title
      field :image, &sharing_collection_invisible

      if abstract_model.model == Setup::CrossSharedCollection
        field :shared_version, &sharing_collection_invisible
        field :category, &sharing_collection_invisible
        field :authors, &sharing_collection_invisible
        field :summary
      end

      field :readme, :html_erb, &sharing_collection_invisible

      if abstract_model.model == Setup::CrossSharedCollection
        field :pull_parameters
        field :pull_count do
          visible do
            User.current.super_admin? &&
              !(obj = bindings[:object]).instance_variable_get(:@sharing)
          end
        end
      end

      field :flows, &sharing_collection_invisible
      field :connection_roles, &sharing_collection_invisible
      field :events, &sharing_collection_invisible
      field :data_types, &sharing_collection_invisible
      field :schemas, &sharing_collection_invisible
      field :custom_validators, &sharing_collection_invisible
      field :translators, &sharing_collection_invisible
      field :algorithms, &sharing_collection_invisible
      field :applications, &sharing_collection_invisible
      field :snippets, &sharing_collection_invisible
      field :webhooks, &sharing_collection_invisible
      field :connections, &sharing_collection_invisible
      field :resources, &sharing_collection_invisible
      field :authorizations, &sharing_collection_invisible
      field :oauth_providers, &sharing_collection_invisible
      field :oauth_clients, &sharing_collection_invisible
      field :oauth2_scopes, &sharing_collection_invisible
      field :data, &sharing_collection_invisible
    end

    show do
      field :title
      field :image
      field :name

      prefix =
        if abstract_model.model == Setup::CrossSharedCollection
          field :summary
          field :authors
          field :pull_count
          'data_'
        else
          ''
        end

      field :readme, :html_erb

      instance_eval do
        field "#{prefix}schemas".to_sym do
          label 'Schemas'
          group :data
        end
        field "#{prefix}custom_validators".to_sym do
          label 'Validators'
          group :data
        end
        field "#{prefix}data_types".to_sym do
          label 'Data Types'
          group :data
        end

        field "#{prefix}connections".to_sym do
          label 'Connections'
          group :api_connectors
        end

        field "#{prefix}resources".to_sym do
          label 'Resources'
          group :api_connectors
        end

        field "#{prefix}operations".to_sym do
          label 'Operations'
          group :api_connectors
        end

        field "#{prefix}webhooks".to_sym do
          label 'Webhooks'
          group :api_connectors
        end

        field "#{prefix}connection_roles".to_sym do
          label 'Connection Roles'
          group :api_connectors
        end

        field "#{prefix}flows".to_sym do
          label 'Flows'
          group :workflows
        end

        field "#{prefix}events".to_sym do
          label 'Events'
          group :workflows
        end

        field "#{prefix}translators".to_sym do
          label 'Translators'
          group :compute
        end

        field "#{prefix}algorithms".to_sym do
          label 'Algorithms'
          group :compute
        end

        field "#{prefix}applications".to_sym do
          label 'Applications'
          group :compute
        end

        field "#{prefix}snippets".to_sym do
          label 'Snippets'
          group :compute
        end

        field "#{prefix}authorizations".to_sym do
          label 'Authorizations'
          group :security
        end

        field "#{prefix}oauth_clients".to_sym do
          label 'OAuth Clients'
          group :security
        end

        field "#{prefix}oauth_providers".to_sym do
          label 'OAuth Providers'
          group :security
        end

        field "#{prefix}oauth2_scopes".to_sym do
          label 'OAuth 2.0 Scopes'
          group :security
        end

        field "#{prefix}namespaces".to_sym do
          label 'Namespaces'
          group :config
        end
      end

      field :_id
      field :created_at
      field :updated_at
    end

    unless abstract_model.model == Setup::CrossSharedCollection
      list do
        field :title
        field :image do
          thumb_method :icon
        end
        field :name
        field :flows do
          pretty_value do
            value.count > 0 ? value.count : '-'
          end
        end
        field :connection_roles do
          pretty_value do
            value.count > 0 ? value.count : '-'
          end
        end
        field :translators do
          pretty_value do
            value.count > 0 ? value.count : '-'
          end
        end
        field :events do
          pretty_value do
            value.count > 0 ? value.count : '-'
          end
        end
        field :data_types do
          pretty_value do
            value.count > 0 ? value.count : '-'
          end
        end
        field :schemas do
          pretty_value do
            value.count > 0 ? value.count : '-'
          end
        end
        field :custom_validators do
          pretty_value do
            value.count > 0 ? value.count : '-'
          end
        end
        field :algorithms do
          pretty_value do
            value.count > 0 ? value.count : '-'
          end
        end
        field :applications do
          pretty_value do
            value.count > 0 ? value.count : '-'
          end
        end
        field :webhooks do
          pretty_value do
            value.count > 0 ? value.count : '-'
          end
        end
        field :connections do
          pretty_value do
            value.count > 0 ? value.count : '-'
          end
        end
        field :resources do
          pretty_value do
            value.count > 0 ? value.count : '-'
          end
        end
        field :operations do
          pretty_value do
            value.count > 0 ? value.count : '-'
          end
        end
        field :authorizations do
          pretty_value do
            value.count > 0 ? value.count : '-'
          end
        end
        field :oauth_providers do
          pretty_value do
            value.count > 0 ? value.count : '-'
          end
        end
        field :oauth_clients do
          pretty_value do
            value.count > 0 ? value.count : '-'
          end
        end
        field :oauth2_scopes do
          pretty_value do
            value.count > 0 ? value.count : '-'
          end
        end
        field :data
        field :updated_at
      end
    end
  end

  config.navigation 'Collections', icon: 'fa fa-cubes'

  config.model Setup::Tag do
    visible false
    object_label_method { :name }
    fields :namespace, :name
  end

  config.model Setup::CrossCollectionAuthor do
    visible false
    object_label_method { :label }
    fields :name, :email
  end

  config.model Setup::CrossCollectionPullParameter do
    visible false
    object_label_method { :label }
    configure :location, :json_value
    edit do
      field :label
      field :property_name
      field :location
    end
    show do
      field :label
      field :property_name
      field :location

      field :created_at
      #field :creator
      field :updated_at
    end
    fields :label, :property_name, :location
  end

  config.model Setup::CrossSharedCollection do
    weight 000
    label 'Shared Collection'
    navigation_label 'Collections'
    object_label_method :versioned_name

    public_access true
    extra_associations do
      Setup::Collection.reflect_on_all_associations(:has_and_belongs_to_many).collect do |association|
        association = association.dup
        association[:name] = "data_#{association.name}".to_sym
        RailsAdmin::Adapters::Mongoid::Association.new(association, abstract_model.model)
      end
    end

    index_template_name :shared_collection_grid
    index_link_icon 'icon-th-large'

    register_instance_option(:discard_submit_buttons) do
      !(a = bindings[:action]) || a.key != :edit
    end

    instance_eval &collection_fields_config
  end

  config.model Setup::SharedCollection do
    weight 010
    label 'Legacy Shared Collection'
    register_instance_option(:discard_submit_buttons) do
      !(a = bindings[:action]) || a.key != :edit
    end
    navigation_label 'Collections'
    object_label_method { :versioned_name }

    visible { Account.current_super_admin? }

    public_access true
    extra_associations do
      Setup::Collection.reflect_on_all_associations(:has_and_belongs_to_many).collect do |association|
        association = association.dup
        association[:name] = "data_#{association.name}".to_sym
        RailsAdmin::Adapters::Mongoid::Association.new(association, abstract_model.model)
      end
    end

    index_template_name :shared_collection_grid
    index_link_icon 'icon-th-large'

    group :collections
    group :workflows
    group :api_connectors do
      label 'Connectors'
      active true
    end
    group :data
    group :security


    edit do
      field :image do
        visible { !bindings[:object].instance_variable_get(:@sharing) }
      end
      field :logo_background
      field :name do
        required { true }
      end
      field :shared_version do
        required { true }
      end
      field :authors
      field :summary
      field :source_collection do
        visible { !((source_collection = bindings[:object].source_collection) && source_collection.new_record?) }
        inline_edit false
        inline_add false
        associated_collection_scope do
          source_collection = (obj = bindings[:object]).source_collection
          Proc.new { |scope|
            if obj.new_record?
              scope.where(id: source_collection ? source_collection.id : nil)
            else
              scope
            end
          }
        end
      end
      field :connections do
        inline_add false
        read_only do
          !((v = bindings[:object].instance_variable_get(:@_selecting_connections)).nil? || v)
        end
        help do
          nil
        end
        pretty_value do
          if bindings[:object].connections.present?
            v = bindings[:view]
            ids = ''
            [value].flatten.select(&:present?).collect do |associated|
              ids += "<option value=#{associated.id} selected=true/>"
              amc = polymorphic? ? RailsAdmin.config(associated) : associated_model_config
              am = amc.abstract_model
              wording = associated.send(amc.object_label_method)
              can_see = !am.embedded? && (show_action = v.action(:show, am, associated))
              can_see ? v.link_to(wording, v.url_for(action: show_action.action_name, model_name: am.to_param, id: associated.id), class: 'pjax') : wording
            end.to_sentence.html_safe +
              v.select_tag("#{bindings[:controller].instance_variable_get(:@model_config).abstract_model.param_key}[connection_ids][]", ids.html_safe, multiple: true, style: 'display:none').html_safe
          else
            'No connection selected'.html_safe
          end
        end
        visible do
          !(obj = bindings[:object]).instance_variable_get(:@_selecting_collection) && obj.source_collection && obj.source_collection.connections.present?
        end
        associated_collection_scope do
          source_collection = bindings[:object].source_collection
          connections = (source_collection && source_collection.connections) || []
          Proc.new { |scope|
            scope.any_in(id: connections.collect { |connection| connection.id })
          }
        end
      end
      field :dependencies do
        inline_add false
        read_only do
          !((v = bindings[:object].instance_variable_get(:@_selecting_dependencies)).nil? || v)
        end
        help do
          nil
        end
        pretty_value do
          if bindings[:object].dependencies.present?
            v = bindings[:view]
            ids = ''
            [value].flatten.select(&:present?).collect do |associated|
              ids += "<option value=#{associated.id} selected=true/>"
              amc = polymorphic? ? RailsAdmin.config(associated) : associated_model_config
              am = amc.abstract_model
              wording = associated.send(amc.object_label_method)
              can_see = !am.embedded? && (show_action = v.action(:show, am, associated))
              can_see ? v.link_to(wording, v.url_for(action: show_action.action_name, model_name: am.to_param, id: associated.id), class: 'pjax') : wording
            end.to_sentence.html_safe +
              v.select_tag("#{bindings[:controller].instance_variable_get(:@model_config).abstract_model.param_key}[dependency_ids][]", ids.html_safe, multiple: true, style: 'display:none').html_safe
          else
            'No dependencies selected'.html_safe
          end
        end
        visible do
          !(obj = bindings[:object]).instance_variable_get(:@_selecting_collection)
        end
      end
      field :pull_parameters
      field :pull_count do
        visible { Account.current_super_admin? }
      end
      field :readme do
        visible do
          !(obj = bindings[:object]).instance_variable_get(:@_selecting_collection) &&
            !obj.instance_variable_get(:@_selecting_connections)
        end
      end
    end
    show do
      field :image
      field :name do
        pretty_value do
          bindings[:object].versioned_name
        end
      end
      field :summary do
        pretty_value do
          value.html_safe
        end
      end
      field :readme, :html_erb
      field :authors
      field :dependencies
      field :pull_count

      field :data_namespaces do
        group :collections
        label 'Namespaces'
        list_fields do
          %w(name slug)
        end
      end

      field :data_flows do
        group :workflows
        label 'Flows'
        list_fields do
          %w(namespace name) #TODO Inlude a description field on Flow model
        end
      end

      field :data_translators do
        group :workflows
        label 'Transformations'
        list_fields do
          %w(namespace name type style)
        end
      end

      field :data_snippets do
        label 'Snippets'
      end

      field :data_events do
        group :workflows
        label 'Events'
        list_fields do
          %w(namespace name _type)
        end
      end

      field :data_algorithms do
        group :workflows
        label 'Algorithms'
        list_fields do
          %w(namespace name description)
        end
      end

      field :data_connection_roles do
        group :api_connectors
        label 'Connection roles'
        list_fields do
          %w(namespace name)
        end
      end

      field :data_webhooks do
        group :api_connectors
        label 'Webhooks'
        list_fields do
          %w(namespace name path method description)
        end
      end

      field :data_connections do
        group :api_connectors
        label 'Connections'
        list_fields do
          %w(namespace name url)
        end
      end

      field :data_data_types do
        group :data
        label 'Data types'
        list_fields do
          %w(title name slug _type)
        end
      end

      field :data_schemas do
        group :data
        label 'Schemas'
        list_fields do
          %w(namespace uri)
        end
      end

      field :data_custom_validators do
        group :data
        label 'Custom validators'
        list_fields do
          %w(namespace name _type) #TODO Include a description field for Custom Validator model
        end
      end

      # field :data_data TODO Include collection data field

      field :data_authorizations do
        group :security
        label 'Authorizations'
        list_fields do
          %w(namespace name _type)
        end
      end

      field :data_oauth_providers do
        group :security
        label 'OAuth providers'
        list_fields do
          %w(namespace name response_type authorization_endpoint token_endpoint token_method _type)
        end
      end

      field :data_oauth_clients do
        group :security
        label 'OAuth clients'
        list_fields do
          %w(provider name)
        end
      end

      field :data_oauth2_scopes do
        group :security
        label 'OAuth 2.0 scopes'
        list_fields do
          %w(provider name description)
        end
      end

      field :_id
      field :updated_at
    end
    list do
      field :image do
        thumb_method :icon
      end
      field :name do
        pretty_value do
          bindings[:object].versioned_name
        end
      end
      field :authors
      field :summary
      field :pull_count
      field :dependencies
    end
  end

  config.model Setup::CollectionAuthor do
    visible false
    object_label_method { :label }
    fields :name, :email
  end

  config.model Setup::CollectionPullParameter do
    visible false
    object_label_method { :label }
    field :label
    field :parameter, :enum do
      enum do
        bindings[:controller].instance_variable_get(:@shared_parameter_enum) || [bindings[:object].parameter]
      end
    end
    edit do
      field :label
      field :parameter
      field :property_name
      field :location, :json_value
    end
    show do
      field :label
      field :parameter

      field :created_at
      #field :creator
      field :updated_at
    end
    list do
      field :label
      field :parameter
      field :updated_at
    end
    fields :label, :parameter
  end

  config.model Setup::CollectionData do
    visible false
    object_label_method { :label }
  end

  config.model Setup::Collection do
    weight 020
    navigation_label 'Collections'
    register_instance_option :label_navigation do
      'My Collections'
    end

    instance_eval &collection_fields_config
  end

  #Definitions

  config.navigation 'Definitions', icon: 'fa fa-puzzle-piece'

  config.model Setup::Validator do
    navigation_label 'Definitions'
    label 'Validators'
    weight 100
    fields :namespace, :name

    fields :namespace, :name, :updated_at

    show_in_dashboard false
  end

  config.model Setup::CustomValidator do
    visible false

    configure :_type do
      pretty_value do
        value.split('::').last.to_title
      end
    end

    list do
      field :namespace
      field :name
      field :_type
      field :updated_at
    end

    fields :namespace, :name, :_type, :updated_at
  end

  config.model Setup::Schema do
    weight 101
    object_label_method { :custom_title }

    configure :schema

    edit do
      field :namespace, :enum_edit do
        read_only { !bindings[:object].new_record? }
      end

      field :uri do
        read_only { !bindings[:object].new_record? }
        html_attributes do
          { cols: '74', rows: '1' }
        end
      end

      field :schema, :code do
        html_attributes do
          { cols: '74', rows: '15' }
        end
        code_config do
          if bindings[:object].schema_type == :json_schema
            {
              mode: 'application/json'
            }
          else
            {
              mode: 'application/xml'
            }
          end
        end
      end

      field :schema_data_type do
        shared_read_only
        inline_edit false
        inline_add false
      end
    end

    show do
      field :namespace
      field :uri
      field :schema do
        pretty_value do
          v =
            if json = JSON.parse(value) rescue nil
              "<code class='json'>#{JSON.pretty_generate(json).gsub('<', '&lt;').gsub('>', '&gt;')}</code>"
            elsif (xml = Nokogiri::XML(value)).errors.blank?
              "<code class='xml'>#{xml.to_xml.gsub('<', '&lt;').gsub('>', '&gt;')}</code>"
            else
              "<code>#{value}</code>"
            end
          "<pre>#{v}</pre>".html_safe
        end
      end
      field :schema_data_type

      field :_id
      field :created_at
      #field :creator
      field :updated_at
      #field :updater

    end

    fields :namespace, :uri, :schema_data_type, :updated_at
  end

  config.model Setup::XsltValidator do
    parent Setup::Validator
    weight 102
    label 'XSLT Validator'
    object_label_method { :custom_title }

    configure :code, :code do
      html_attributes do
        { cols: '74', rows: '15' }
      end
      code_config do
        {
          mode: 'application/xml'
        }
      end
    end

    list do
      field :namespace
      field :name
      field :updated_at
    end

    edit do
      field :namespace, &shared_non_editable
      field :name, &shared_non_editable
      field :code
    end

    fields :namespace, :name, :code, :updated_at
  end

  config.model Setup::EdiValidator do
    parent Setup::Validator
    weight 103
    object_label_method { :custom_title }
    label 'EDI Validator'

    edit do
      field :namespace, :enum_edit
      field :name
      field :schema_data_type
      field :content_type
    end

    fields :namespace, :name, :schema_data_type, :content_type, :updated_at
  end

  config.model Setup::AlgorithmValidator do
    parent Setup::Validator
    weight 104
    label 'Algorithm Validator'
    object_label_method { :custom_title }
    edit do
      field :namespace, :enum_edit
      field :name
      field :algorithm
    end

    fields :namespace, :name, :algorithm, :updated_at
  end

  config.model Setup::DataType do
    navigation_label 'Definitions'
    weight 110
    label 'Data Type'
    object_label_method { :custom_title }
    visible true

    show_in_dashboard false

    configure :_type do
      pretty_value do
        value.split('::').last.to_title
      end
    end

    group :behavior do
      label 'Behavior'
      active false
    end

    configure :title do
      pretty_value do
        bindings[:object].custom_title
      end
    end

    configure :slug

    configure :storage_size, :decimal do
      pretty_value do
        if objects = bindings[:controller].instance_variable_get(:@objects)
          unless max = bindings[:controller].instance_variable_get(:@max_storage_size)
            bindings[:controller].instance_variable_set(:@max_storage_size, max = objects.collect { |data_type| data_type.storage_size }.max)
          end
          (bindings[:view].render partial: 'size_bar', locals: { max: max, value: bindings[:object].records_model.storage_size }).html_safe
        else
          bindings[:view].number_to_human_size(value)
        end
      end
      read_only true
    end

    configure :before_save_callbacks do
      group :behavior
      inline_add false
      associated_collection_scope do
        Proc.new { |scope|
          scope.where(:parameters.with_size => 1)
        }
      end
    end

    configure :records_methods do
      group :behavior
      inline_add false
    end

    configure :data_type_methods do
      group :behavior
      inline_add false
    end

    edit do
      field :title, :enum_edit, &shared_non_editable
      field :slug
      field :before_save_callbacks, &shared_non_editable
      field :records_methods, &shared_non_editable
      field :data_type_methods, &shared_non_editable
    end

    list do
      field :namespace
      field :name
      field :slug
      field :_type
      field :used_memory do
        visible { Cenit.dynamic_model_loading? }
        pretty_value do
          unless max = bindings[:controller].instance_variable_get(:@max_used_memory)
            bindings[:controller].instance_variable_set(:@max_used_memory, max = Setup::DataType.fields[:used_memory.to_s].type.new(Setup::DataType.max(:used_memory)))
          end
          (bindings[:view].render partial: 'used_memory_bar', locals: { max: max, value: Setup::DataType.fields[:used_memory.to_s].type.new(value) }).html_safe
        end
      end
      field :storage_size
      field :updated_at
    end

    show do
      field :namespace
      field :name
      field :title
      field :slug
      field :_type
      field :storage_size
      field :schema do
        pretty_value do
          v =
            if json = JSON.pretty_generate(value) rescue nil
              "<code class='json'>#{json.gsub('<', '&lt;').gsub('>', '&gt;')}</code>"
            else
              value
            end

          "<pre>#{v}</pre>".html_safe
        end
      end

      field :_id
      field :created_at
      #field :creator
      field :updated_at
      #field :updater
    end
    fields :namespace, :name, :slug, :_type, :storage_size, :updated_at
  end

  config.model Setup::JsonDataType do
    navigation_label 'Definitions'
    weight 111
    label 'Object Type'
    object_label_method { :custom_title }

    group :behavior do
      label 'Behavior'
      active false
    end

    configure :title

    configure :name do
      read_only { !bindings[:object].new_record? }
    end

    configure :schema, :json_schema do
      html_attributes do
        { cols: '74', rows: '15' }
      end
    end

    configure :storage_size, :decimal do
      pretty_value do
        if (objects = bindings[:controller].instance_variable_get(:@objects))
          unless (max = bindings[:controller].instance_variable_get(:@max_storage_size))
            bindings[:controller].instance_variable_set(:@max_storage_size, max = objects.collect { |data_type| data_type.storage_size }.max)
          end
          (bindings[:view].render partial: 'size_bar', locals: { max: max, value: bindings[:object].records_model.storage_size }).html_safe
        else
          bindings[:view].number_to_human_size(value)
        end
      end
      read_only true
    end

    configure :before_save_callbacks do
      group :behavior
      inline_add false
      associated_collection_scope do
        Proc.new { |scope|
          scope.where(:parameters.with_size => 1)
        }
      end
    end

    configure :records_methods do
      group :behavior
      inline_add false
    end

    configure :data_type_methods do
      group :behavior
      inline_add false
    end

    configure :slug

    edit do
      field :namespace, :enum_edit, &shared_non_editable
      field :name, &shared_non_editable
      field :schema, :json_schema do
        help { 'Required' }
      end
      field :title, &shared_non_editable
      field :slug
      field :before_save_callbacks, &shared_non_editable
      field :records_methods, &shared_non_editable
      field :data_type_methods, &shared_non_editable
    end

    list do
      field :namespace
      field :name
      field :slug
      field :used_memory do
        visible { Cenit.dynamic_model_loading? }
        pretty_value do
          unless (max = bindings[:controller].instance_variable_get(:@max_used_memory))
            bindings[:controller].instance_variable_set(:@max_used_memory, max = Setup::JsonDataType.fields[:used_memory.to_s].type.new(Setup::JsonDataType.max(:used_memory)))
          end
          (bindings[:view].render partial: 'used_memory_bar', locals: { max: max, value: Setup::JsonDataType.fields[:used_memory.to_s].type.new(value) }).html_safe
        end
      end
      field :storage_size
      field :updated_at
    end

    show do
      field :namespace
      field :title
      field :name
      field :slug
      field :storage_size
      field :schema do
        pretty_value do
          "<pre><code class='ruby'>#{JSON.pretty_generate(value)}</code></pre>".html_safe
        end
      end
      field :before_save_callbacks
      field :records_methods
      field :data_type_methods

      field :_id
      field :created_at
      #field :creator
      field :updated_at
      #field :updater
    end

    fields :namespace, :name, :slug, :storage_size, :updated_at
  end

  config.model Setup::FileDataType do
    navigation_label 'Definitions'
    weight 112
    label 'File Type'
    object_label_method { :custom_title }

    group :content do
      label 'Content'
    end

    group :behavior do
      label 'Behavior'
      active false
    end

    configure :storage_size, :decimal do
      pretty_value do
        if objects = bindings[:controller].instance_variable_get(:@objects)
          unless max = bindings[:controller].instance_variable_get(:@max_storage_size)
            bindings[:controller].instance_variable_set(:@max_storage_size, max = objects.collect { |data_type| data_type.records_model.storage_size }.max)
          end
          (bindings[:view].render partial: 'size_bar', locals: { max: max, value: bindings[:object].records_model.storage_size }).html_safe
        else
          bindings[:view].number_to_human_size(value)
        end
      end
      read_only true
    end

    configure :validators do
      group :content
      inline_add false
    end

    configure :schema_data_type do
      group :content
      inline_add false
      inline_edit false
    end

    configure :before_save_callbacks do
      group :behavior
      inline_add false
      associated_collection_scope do
        Proc.new { |scope|
          scope.where(:parameters.with_size => 1)
        }
      end
    end

    configure :records_methods do
      group :behavior
      inline_add false
    end

    configure :data_type_methods do
      group :behavior
      inline_add false
    end

    configure :slug

    edit do
      field :namespace, :enum_edit, &shared_non_editable
      field :name, &shared_non_editable
      field :title, &shared_non_editable
      field :slug
      field :validators, &shared_non_editable
      field :schema_data_type, &shared_non_editable
      field :before_save_callbacks, &shared_non_editable
      field :records_methods, &shared_non_editable
      field :data_type_methods, &shared_non_editable
    end

    list do
      field :namespace
      field :name
      field :slug
      field :validators
      field :schema_data_type
      field :used_memory do
        visible { Cenit.dynamic_model_loading? }
        pretty_value do
          unless max = bindings[:controller].instance_variable_get(:@max_used_memory)
            bindings[:controller].instance_variable_set(:@max_used_memory, max = Setup::JsonDataType.fields[:used_memory.to_s].type.new(Setup::JsonDataType.max(:used_memory)))
          end
          (bindings[:view].render partial: 'used_memory_bar', locals: { max: max, value: Setup::JsonDataType.fields[:used_memory.to_s].type.new(value) }).html_safe
        end
      end
      field :storage_size
      field :updated_at
    end

    show do
      field :title
      field :name
      field :slug
      field :validators
      field :storage_size
      field :schema_data_type

      field :_id
      field :created_at
      #field :creator
      field :updated_at
      #field :updater
    end

    fields :namespace, :name, :slug, :storage_size, :updated_at
  end

  config.model Setup::CenitDataType do
    navigation_label 'Definitions'
    weight 113
    label 'Cenit Type'
    object_label_method { :custom_title }

    visible { Account.current_super_admin? }

    configure :storage_size, :decimal do
      pretty_value do
        if (objects = bindings[:controller].instance_variable_get(:@objects))
          unless (max = bindings[:controller].instance_variable_get(:@max_storage_size))
            bindings[:controller].instance_variable_set(:@max_storage_size, max = objects.collect { |data_type| data_type.storage_size }.max)
          end
          (bindings[:view].render partial: 'size_bar', locals: { max: max, value: bindings[:object].records_model.storage_size }).html_safe
        else
          bindings[:view].number_to_human_size(value)
        end
      end
      read_only true
    end

    configure :slug

    configure :schema, :json_schema

    edit do
      field :namespace, &shared_non_editable
      field :name, &shared_non_editable
      field :slug
      field :storage_size
    end

    show do
      field :title
      field :namespace
      field :name
      field :slug
      field :storage_size
      field :schema

      field :_id
      field :created_at
      field :updated_at
    end

    fields :namespace, :name, :slug, :storage_size, :updated_at
  end

  #Connectors

  config.navigation 'Connectors', icon: 'fa fa-plug'

  config.model Setup::Parameter do
    visible false
    object_label_method { :to_s }
    configure :metadata, :json_value
    configure :value
    edit do
      field :name
      field :value
      field :description
      field :metadata
    end
    list do
      field :name
      field :value
      field :description
      field :metadata
      field :updated_at
    end
  end

  config.model Setup::Api do
    navigation_label 'Connectors'
    weight 200
    label 'API'

    configure :specification, :code do
      code_config do
        {
          mode: 'text/x-yaml'
        }
      end
    end

    fields :name, :specification
  end

  config.model Setup::Connection do
    navigation_label 'Connectors'
    weight 201
    object_label_method { :custom_title }

    group :credentials do
      label 'Credentials'
    end

    configure :number, :string do
      label 'Key'
      html_attributes do
        { maxlength: 30, size: 30 }
      end
      group :credentials
      pretty_value do
        (value || '<i class="icon-lock"/>').html_safe
      end
    end

    configure :token, :text do
      html_attributes do
        { cols: '50', rows: '1' }
      end
      group :credentials
      pretty_value do
        (value || '<i class="icon-lock"/>').html_safe
      end
    end

    configure :authorization do
      group :credentials
      inline_edit false
    end

    configure :authorization_handler do
      group :credentials
    end

    group :parameters do
      label 'Parameters & Headers'
    end
    configure :parameters do
      group :parameters
    end
    configure :headers do
      group :parameters
    end
    configure :template_parameters do
      group :parameters
    end

    edit do
      field(:namespace, :enum_edit, &shared_non_editable)
      field(:name, &shared_non_editable)
      field(:url, &shared_non_editable)

      field :number
      field :token
      field :authorization
      field(:authorization_handler, &shared_non_editable)

      field :parameters
      field :headers
      field :template_parameters
    end

    show do
      field :namespace
      field :name
      field :url

      field :number
      field :token
      field :authorization
      field :authorization_handler

      field :parameters
      field :headers
      field :template_parameters

      field :_id
      field :created_at
      field :updated_at
    end

    list do
      field :namespace
      field :name
      field :url
      field :number
      field :token
      field :authorization
      field :updated_at
    end

    fields :namespace, :name, :url, :number, :token, :authorization, :updated_at
  end

  config.model Setup::ConnectionRole do
<<<<<<< HEAD
    visible false
=======
    visible { Account.current_super_admin? }
>>>>>>> a6fde387
    navigation_label 'Connectors'
    weight 210
    label 'Connection Role'
    object_label_method { :custom_title }

    configure :name, :string do
      help 'Requiered.'
      html_attributes do
        { maxlength: 50, size: 50 }
      end
    end
    configure :webhooks do
      nested_form false
    end
    configure :connections do
      nested_form false
    end
    modal do
      field :namespace, :enum_edit
      field :name
      field :webhooks
      field :connections
    end
    show do
      field :namespace
      field :name
      field :webhooks
      field :connections

      field :_id
      field :created_at
      #field :creator
      field :updated_at
      #field :updater
    end

    edit do
      field :namespace, :enum_edit
      field :name
      field :webhooks
      field :connections
    end

    fields :namespace, :name, :webhooks, :connections, :updated_at
  end

  config.model Setup::Section do
    visible { Account.current_super_admin? }
<<<<<<< HEAD
    navigation_label 'Connectors'
    weight 210
    label 'Section'
    object_label_method { :custom_title }
    visible false

    configure :name, :string do
      help 'Requiered.'
      html_attributes do
        { maxlength: 50, size: 50 }
      end
    end
    configure :connection do
      nested_form false
    end
    show do
      field :namespace
      field :name
      field :description
      field :connection
      field :resources
      field :representations
      field :_id
      field :created_at
      #field :creator
      field :updated_at
      #field :updater
    end

    edit do
      field :namespace, :enum_edit
      field :name
      field(:description, &shared_non_editable)
      field :connection
      field :resources
      field :representations
    end

    fields :namespace, :name, :description, :resources, :connection, :updated_at
  end

  config.model Setup::Resource do
    visible { Account.current_super_admin? }
    navigation_label 'Connectors'
    weight 215
    label 'Resource'
    object_label_method { :custom_title }

    configure :name, :string do
      help 'Requiered.'
      html_attributes do
        { maxlength: 50, size: 50 }
      end
    end

    configure :path, :string do
      help 'Requiered. Path of the resource relative to connection URL.'
      html_attributes do
        { maxlength: 255, size: 100 }
      end
    end

    group :parameters do
      label 'Parameters & Headers'
    end

    configure :parameters do
      group :parameters
    end

    configure :headers do
      group :parameters
    end

    configure :template_parameters do
      group :parameters
    end

    show do
      field :namespace
      field :name
      field :path
      field :description
      field :operations

      field :_id
      field :created_at
      #field :creator
      field :updated_at
      #field :updater
    end

    edit do
      field :namespace, :enum_edit, &shared_non_editable
      field :name, &shared_non_editable
      field :path, &shared_non_editable
      field :description, &shared_non_editable
      field :operations, &shared_non_editable
      field :parameters
      field :headers
      field :template_parameters
    end

    fields :namespace, :name, :path, :description, :operations, :updated_at
  end

  config.model Setup::Operation do
    navigation_label 'Connectors'
    weight 217
    object_label_method { :label }
    visible false

    configure :resource do
      read_only true
      shared_non_editable
    end

    configure :description do
      shared_non_editable
    end

    configure :method do
      shared_non_editable
    end

    fields :method, :description, :parameters, :headers, :resource
  end

  config.model Setup::Representation do
    navigation_label 'Connectors'
=======
    navigation_label 'Connectors'
    weight 210
    label 'Section'
    object_label_method { :custom_title }
    visible false

    configure :name, :string do
      help 'Requiered.'
      html_attributes do
        { maxlength: 50, size: 50 }
      end
    end
    configure :connection do
      nested_form false
    end
    show do
      field :namespace
      field :name
      field :description
      field :connection
      field :resources
      field :representations
      field :_id
      field :created_at
      #field :creator
      field :updated_at
      #field :updater
    end

    edit do
      field :namespace, :enum_edit
      field :name
      field(:description, &shared_non_editable)
      field :connection
      field :resources
      field :representations
    end

    fields :namespace, :name, :description, :resources, :connection, :updated_at
  end

  config.model Setup::Resource do
    visible { Account.current_super_admin? }
    navigation_label 'Connectors'
    weight 215
    label 'Resource'
    object_label_method { :custom_title }

    configure :name, :string do
      help 'Requiered.'
      html_attributes do
        { maxlength: 50, size: 50 }
      end
    end

    configure :path, :string do
      help 'Requiered. Path of the resource relative to connection URL.'
      html_attributes do
        { maxlength: 255, size: 100 }
      end
    end

    group :parameters do
      label 'Parameters & Headers'
    end

    configure :parameters do
      group :parameters
    end

    configure :headers do
      group :parameters
    end

    configure :template_parameters do
      group :parameters
    end

    show do
      field :namespace
      field :name
      field :path
      field :description
      field :operations

      field :_id
      field :created_at
      #field :creator
      field :updated_at
      #field :updater
    end

    edit do
      field :namespace, :enum_edit, &shared_non_editable
      field :name, &shared_non_editable
      field :path, &shared_non_editable
      field :description, &shared_non_editable
      field :operations, &shared_non_editable
      field :parameters
      field :headers
      field :template_parameters
    end

    fields :namespace, :name, :path, :description, :operations, :updated_at
  end

  config.model Setup::Webhook do
    label 'All Webhook'
    visible false
    object_label_method { :custom_title }

    configure :namespace
    configure :path
    configure :method
    configure :description
    configure :_type do
      label 'Type'
      pretty_value do
        value.to_s.split('::').last.to_title
      end
    end

    fields :namespace, :path, :method, :description, :_type, :updated_at
  end

  config.model Setup::Operation do
    navigation_label 'Connectors'
    weight 217
    object_label_method { :label }
    visible { Account.current_super_admin? }

    configure :resource do
      read_only true
      shared_non_editable
    end

    configure :description do
      shared_non_editable
    end

    configure :method do
      shared_non_editable
    end

    configure :metadata, :json_value

    fields :method, :description, :parameters, :headers, :resource, :metadata
  end

  config.model Setup::Representation do
    navigation_label 'Connectors'
>>>>>>> a6fde387
    weight 218
    object_label_method { :custom_title }
    visible false

    edit do
      field(:namespace, :enum_edit, &shared_non_editable)
      field(:name, &shared_non_editable)
      field(:description, &shared_non_editable)
      field(:metadata, :json_value, &shared_non_editable)
    end

    show do
      field :namespace
      field :name
      field :metadata, :json_value

      field :_id
      field :created_at
      #field :creator
      field :updated_at
      #field :updater
    end

    fields :namespace, :name, :description, :updated_at
  end

<<<<<<< HEAD
  config.model Setup::Webhook do
    navigation_label 'Workflows'
=======
  config.model Setup::PlainWebhook do
    navigation_label 'Workflows'
    label 'Webhook'
>>>>>>> a6fde387
    weight 515
    object_label_method { :custom_title }

    configure :metadata, :json_value

    group :credentials do
      label 'Credentials'
    end

    configure :authorization do
      group :credentials
      inline_edit false
    end

    configure :authorization_handler do
      group :credentials
    end

    group :parameters do
      label 'Parameters & Headers'
    end

    configure :path, :string do
      help 'Requiered. Path of the webhook relative to connection URL.'
      html_attributes do
        { maxlength: 255, size: 100 }
      end
    end

    configure :parameters do
      group :parameters
    end

    configure :headers do
      group :parameters
    end

    configure :template_parameters do
      group :parameters
    end

    edit do
      field(:namespace, :enum_edit, &shared_non_editable)
      field(:name, &shared_non_editable)
      field(:path, &shared_non_editable)
      field(:method, &shared_non_editable)
      field(:description, &shared_non_editable)
      field(:metadata, :json_value, &shared_non_editable)

      field :authorization
      field(:authorization_handler, &shared_non_editable)

      field :parameters
      field :headers
      field :template_parameters
    end

    show do
      field :namespace
      field :name
      field :path
      field :method
      field :description
      field :metadata, :json_value

      field :authorization
      field :authorization_handler

      field :parameters
      field :headers
      field :template_parameters

      field :_id
      field :created_at
      #field :creator
      field :updated_at
      #field :updater
    end

    fields :namespace, :name, :path, :method, :description, :authorization, :updated_at
  end

  #Security

  config.navigation 'Security', icon: 'fa fa-shield'

  config.model Setup::OauthClient do
    navigation_label 'Security'
    label 'OAuth Client'
    weight 300
    object_label_method { :custom_title }

    configure :tenant do
      visible { Account.current_super_admin? }
      read_only { true }
      help ''
    end

    configure :identifier do
      pretty_value do
        (value || '<i class="icon-lock"/>').html_safe
      end
    end

    configure :secret do
      pretty_value do
        (value || '<i class="icon-lock"/>').html_safe
      end
    end

    fields :provider, :name, :identifier, :secret, :tenant, :updated_at
  end

  config.model Setup::BaseOauthProvider do
    navigation_label 'Security'
    weight 310
    object_label_method { :custom_title }
    label 'Provider'

    configure :_type do
      pretty_value do
        value.split('::').last.to_title
      end
    end

    configure :tenant do
      visible { Account.current_super_admin? }
      read_only { true }
      help ''
    end

    configure :namespace, :enum_edit

    list do
      field :namespace
      field :name
      field :_type
      field :response_type
      field :authorization_endpoint
      field :token_endpoint
      field :token_method
      field :tenant
      field :updated_at
    end

    fields :namespace, :name, :_type, :response_type, :authorization_endpoint, :token_endpoint, :token_method, :tenant
  end

  config.model Setup::OauthProvider do
    weight 311
    label 'OAuth 1.0 provider'
    register_instance_option :label_navigation do
      'OAuth 1.0'
    end
    object_label_method { :custom_title }

    configure :tenant do
      visible { Account.current_super_admin? }
      read_only { true }
      help ''
    end

    configure :refresh_token_algorithm do
      visible { bindings[:object].refresh_token_strategy == :custom.to_s }
    end

    edit do
      field :namespace, :enum_edit, &shared_non_editable
      field :name
      field :response_type
      field :authorization_endpoint
      field :token_endpoint
      field :token_method
      field :request_token_endpoint
      field :refresh_token_strategy
      field :refresh_token_algorithm
    end

    fields :namespace, :name, :response_type, :authorization_endpoint, :token_endpoint, :token_method, :request_token_endpoint, :refresh_token_strategy, :refresh_token_algorithm, :tenant, :updated_at
  end

  config.model Setup::Oauth2Provider do
    weight 312
    label 'OAuth 2.0 provider'
    register_instance_option :label_navigation do
      'OAuth 2.0'
    end
    object_label_method { :custom_title }

    configure :tenant do
      visible { Account.current_super_admin? }
      read_only { true }
      help ''
    end

    configure :refresh_token_algorithm do
      visible { bindings[:object].refresh_token_strategy == :custom.to_s }
    end

    edit do
      field :namespace, :enum_edit
      field :name
      field :response_type
      field :authorization_endpoint
      field :token_endpoint
      field :token_method
      field :scope_separator
      field :refresh_token_strategy
      field :refresh_token_algorithm
    end

    fields :namespace, :name, :response_type, :authorization_endpoint, :token_endpoint, :token_method, :scope_separator, :refresh_token_strategy, :refresh_token_algorithm, :tenant, :updated_at
  end

  config.model Setup::Oauth2Scope do
    navigation_label 'Security'
    weight 320
    label 'OAuth 2.0 Scope'
    object_label_method { :custom_title }

    configure :tenant do
      visible { Account.current_super_admin? }
      read_only { true }
      help ''
    end

    fields :provider, :name, :description, :tenant, :updated_at
  end

  config.model Setup::Authorization do
    navigation_label 'Security'
    weight 330
    object_label_method { :custom_title }
    configure :status do
      pretty_value do
        "<span class=\"label label-#{bindings[:object].status_class}\">#{value.to_s.capitalize}</span>".html_safe
      end
    end
    configure :metadata, :json_value
    configure :_type do
      pretty_value do
        value.split('::').last.to_title
      end
    end

    edit do
      field :namespace, :enum_edit
      field :name
      field :metadata
    end

    fields :namespace, :name, :status, :_type, :metadata, :updated_at
    show_in_dashboard false
  end

  config.model Setup::BasicAuthorization do
    weight 331
    register_instance_option :label_navigation do
      'Basic'
    end
    object_label_method { :custom_title }

    configure :status do
      pretty_value do
        "<span class=\"label label-#{bindings[:object].status_class}\">#{value.to_s.capitalize}</span>".html_safe
      end
    end

    configure :metadata, :json_value

    edit do
      field :namespace
      field :name
      field :username
      field :password
      field :metadata
    end

    group :credentials do
      label 'Credentials'
    end

    configure :username do
      group :credentials
    end

    configure :password do
      group :credentials
    end

    show do
      field :namespace
      field :name
      field :status
      field :username
      field :password
      field :metadata
      field :_id
    end

    edit do
      field :namespace, :enum_edit
      field :name
      field :username
      field :password
    end

    fields :namespace, :name, :status, :username, :password, :updated_at
  end

  config.model Setup::OauthAuthorization do
    weight 332
    label 'OAuth 1.0 authorization'
    register_instance_option :label_navigation do
      'OAuth 1.0'
    end
    object_label_method { :custom_title }
    parent Setup::Authorization

    configure :metadata, :json_value

    configure :status do
      pretty_value do
        "<span class=\"label label-#{bindings[:object].status_class}\">#{value.to_s.capitalize}</span>".html_safe
      end
    end

    edit do
      field :namespace, :enum_edit
      field :name
      field :client
      field :parameters
      field :template_parameters
      field :metadata
    end

    group :credentials do
      label 'Credentials'
    end

    configure :access_token do
      group :credentials
    end

    configure :token_span do
      group :credentials
    end

    configure :authorized_at do
      group :credentials
    end

    configure :access_token_secret do
      group :credentials
    end

    configure :realm_id do
      group :credentials
    end

    show do
      field :namespace
      field :name
      field :status
      field :client
      field :parameters
      field :template_parameters
      field :metadata
      field :_id

      field :access_token
      field :access_token_secret
      field :realm_id
      field :token_span
      field :authorized_at
    end

    list do
      field :namespace
      field :name
      field :status
      field :client
      field :updated_at
    end

    fields :namespace, :name, :status, :client, :updated_at
  end

  config.model Setup::Oauth2Authorization do
    weight 333
    label 'OAuth 2.0 authorization'
    register_instance_option :label_navigation do
      'OAuth 2.0'
    end
    object_label_method { :custom_title }
    parent Setup::Authorization

    configure :metadata, :json_value

    configure :status do
      pretty_value do
        "<span class=\"label label-#{bindings[:object].status_class}\">#{value.to_s.capitalize}</span>".html_safe
      end
    end

    configure :expires_in do
      pretty_value do
        "#{value}s" if value
      end
    end

    edit do
      field :namespace, :enum_edit
      field :name
      field :client
      field :scopes do
        visible { bindings[:object].ready_to_save? }
        associated_collection_scope do
          provider = ((obj = bindings[:object]) && obj.provider) || nil
          Proc.new { |scope|
            if provider
              scope.where(provider_id: provider.id)
            else
              scope
            end
          }
        end
      end
      field :parameters do
        visible { bindings[:object].ready_to_save? }
      end
      field :template_parameters do
        visible { bindings[:object].ready_to_save? }
      end
      field :metadata
    end

    group :credentials do
      label 'Credentials'
    end

    configure :access_token do
      group :credentials
    end

    configure :token_span do
      group :credentials
    end

    configure :authorized_at do
      group :credentials
    end

    configure :refresh_token do
      group :credentials
    end

    configure :token_type do
      group :credentials
    end

    show do
      field :namespace
      field :name
      field :status
      field :client
      field :scopes
      field :parameters
      field :template_parameters
      field :metadata
      field :_id

      field :expires_in

      field :id_token
      field :token_type
      field :access_token
      field :token_span
      field :authorized_at
      field :refresh_token

      field :_id
    end

    fields :namespace, :name, :status, :client, :scopes, :updated_at
  end

  config.model Setup::AwsAuthorization do
    weight -334
    object_label_method { :custom_title }

    configure :metadata, :json_value

    configure :status do
      pretty_value do
        "<span class=\"label label-#{bindings[:object].status_class}\">#{value.to_s.capitalize}</span>".html_safe
      end
    end

    edit do
      field :namespace
      field :name
      field :aws_access_key
      field :aws_secret_key
      field :seller
      field :merchant
      field :markets
      field :signature_method
      field :signature_version
      field :metadata
    end

    group :credentials do
      label 'Credentials'
    end

    configure :aws_access_key do
      group :credentials
    end

    configure :aws_secret_key do
      group :credentials
    end

    show do
      field :namespace
      field :name
      field :aws_access_key
      field :aws_secret_key
      field :seller
      field :merchant
      field :markets
      field :signature_method
      field :signature_version
      field :metadata
    end

    list do
      field :namespace
      field :name
      field :aws_access_key
      field :aws_secret_key
      field :seller
      field :merchant
      field :markets
      field :signature_method
      field :signature_version
      field :updated_at
    end

    fields :namespace, :name, :aws_access_key, :aws_secret_key, :seller, :merchant, :markets, :signature_method, :signature_version, :updated_at
  end

  config.model Cenit::OauthAccessGrant do
    navigation_label 'Security'
    label 'Access Grants'
    weight 340

    fields :created_at, :application_id, :scope
  end

  #Compute

  config.navigation 'Compute', icon: 'fa fa-cog'


  config.model Setup::AlgorithmParameter do
    visible false
    fields :name, :type, :many, :required, :default
  end

  config.model Setup::CallLink do
    visible false
    edit do
      field :name do
        read_only true
        help { nil }
        label 'Call name'
      end
      field :link do
        inline_add false
        inline_edit false
        help { nil }
      end
    end

    fields :name, :link
  end

  config.model Setup::Algorithm do
    navigation_label 'Compute'
    weight 400
    object_label_method { :custom_title }

    extra_associations do
      association = Mongoid::Relations::Metadata.new(
        name: :stored_outputs, relation: Mongoid::Relations::Referenced::Many,
        inverse_class_name: Setup::Algorithm.to_s, class_name: Setup::AlgorithmOutput.to_s
      )
      [RailsAdmin::Adapters::Mongoid::Association.new(association, abstract_model.model)]
    end

    configure :code, :code

    edit do
      field :namespace, :enum_edit, &shared_non_editable
      field :name, &shared_non_editable
      field :description, &shared_non_editable
      field :parameters, &shared_non_editable
      field :code, :code do
        html_attributes do
          { cols: '74', rows: '15' }
        end
        code_config do
          {
            mode: 'text/x-ruby'
          }
        end
        help { 'Required' }
      end
      field :call_links do
        shared_read_only
        visible { bindings[:object].call_links.present? }
      end
      field :store_output, &shared_non_editable
      field :output_datatype, &shared_non_editable
      field :validate_output, &shared_non_editable
      field :tags
    end
    show do
      field :namespace
      field :name
      field :description
      field :parameters
      field :code do
        pretty_value do
          v = value.gsub('<', '&lt;').gsub('>', '&gt;')
          "<pre><code class='ruby'>#{v}</code></pre>".html_safe
        end
      end
      field :call_links
      field :tags
      field :_id

      field :stored_outputs
    end

    list do
      field :namespace
      field :name
      field :description
      field :parameters
      field :call_links
      field :tags
      field :updated_at
    end

    fields :namespace, :name, :description, :parameters, :call_links, :tags
  end

  config.model Setup::AlgorithmOutput do
    navigation_label 'Compute'
    weight -405
    visible false

    configure :records_count
    configure :input_parameters
    configure :created_at do
      label 'Recorded at'
    end

    extra_associations do
      association = Mongoid::Relations::Metadata.new(
        name: :records, relation: Mongoid::Relations::Referenced::Many,
        inverse_class_name: Setup::AlgorithmOutput.to_s, class_name: Setup::AlgorithmOutput.to_s
      )
      [RailsAdmin::Adapters::Mongoid::Association.new(association, abstract_model.model)]
    end

    show do
      field :created_at
      field :input_parameters
      field :records_count
    end

    fields :created_at, :input_parameters, :records_count
  end

  config.model Setup::Action do
    visible false
    navigation_label 'Compute'
    weight -402
    object_label_method { :to_s }

    fields :method, :path, :algorithm
  end

  config.model Setup::Application do
    navigation_label 'Compute'
    weight 420
    object_label_method { :custom_title }
    visible
    configure :identifier
    configure :registered, :boolean

    edit do
      field :namespace, :enum_edit
      field :name
      field :slug
      field :actions
      field :application_parameters
    end
    list do
      field :namespace
      field :name
      field :slug
      field :registered
      field :actions
      field :application_parameters
      field :updated_at
    end
    fields :namespace, :name, :slug, :identifier, :secret_token, :registered, :actions, :application_parameters
  end

  config.model Cenit::ApplicationParameter do
    visible false
    navigation_label 'Compute'
    configure :group, :enum_edit

    list do
      field :name
      field :type
      field :many
      field :group
      field :description
      field :updated_at
    end

    fields :name, :type, :many, :group, :description
  end

  config.model Setup::Snippet do
    navigation_label 'Compute'
    weight 430
    object_label_method { :custom_title }

    configure :name

    edit do
      field :namespace, :enum_edit
      field :name
      field :type
      field :description
      field :code, :code do
        html_attributes do
          { cols: '74', rows: '15' }
        end
        code_config do
          {
            mode: {
              'auto': 'javascript',
              'text': 'javascript',
              'null': 'javascript',
              'c': 'clike',
              'cpp': 'clike',
              'csharp': 'clike',
              'csv': 'javascript',
              'fsharp': 'mllike',
              'java': 'clike',
              'latex': 'stex',
              'ocaml': 'mllike',
              'scala': 'clike',
              'squirrel': 'clike'
            }[bindings[:object].type] || bindings[:object].type
          }
        end

      end
    end

    show do
      field :namespace
      field :name
      field :type
      field :description
      field :code do
        pretty_value do
          "<pre><code class='#{bindings[:object].type}'>#{value}</code></pre>".html_safe
        end
      end
    end

    fields :namespace, :name, :type, :description
  end

  config.model Setup::Filter do
    navigation_label 'Compute'
    weight 435
    label 'Filter'
    object_label_method { :custom_title }

    wizard_steps do
      steps =
        {
          start:
            {
              :label => I18n.t('admin.config.filter.wizard.start.label'),
              :description => I18n.t('admin.config.filter.wizard.start.description')
            },
          end:
            {
              label: I18n.t('admin.config.filter.wizard.end.label'),
              description: I18n.t('admin.config.filter.wizard.end.description')
            }
        }
    end

    current_step do
      obj = bindings[:object]
      if obj.data_type.blank?
        :start
      else
        :end
      end
    end

    configure :segment do
      pretty_value do
        (bindings[:view].render partial: 'link_to_segment', locals:
          {
            name: bindings[:object].custom_title,
            model_name: bindings[:object].data_type.records_model.to_s.underscore.gsub('/', '~'),
            filter: bindings[:object].segment
          }).html_safe
      end
    end

    edit do
      field :namespace, :enum_edit
      field :name
      field :data_type do
        inline_add false
        inline_edit false
        associated_collection_scope do
          data_type = bindings[:object].data_type
          Proc.new { |scope|
            if data_type
              scope.where(id: data_type.id)
            else
              scope
            end
          }
        end
        help 'Required'
      end
      field :triggers do
        visible do
          bindings[:controller].instance_variable_set(:@_data_type, data_type = bindings[:object].data_type)
          bindings[:controller].instance_variable_set(:@_update_field, 'data_type_id')
          data_type.present?
        end
        partial 'form_triggers'
        help false
      end
    end

    show do
      field :namespace
      field :name
      field :data_type
      field :triggers
      field :segment
      field :_id
      field :created_at
      #field :creator
      field :updated_at
      #field :updater
    end

    fields :namespace, :name, :data_type, :segment, :triggers, :updated_at
  end

  #Transformations

  config.navigation 'Transformations', icon: 'fa fa-random'

  config.model Setup::Translator do
    label 'Transformation'
    visible false
    weight 410
    object_label_method { :custom_title }
    register_instance_option(:form_synchronized) do
      if bindings[:object].not_shared?
        [
          :source_data_type,
          :target_data_type,
          :code,
          :target_importer,
          :source_exporter,
          :discard_chained_records
        ]
      end
    end

    configure :code, :code

    edit do
      field :namespace, :enum_edit, &shared_non_editable
      field :name, &shared_non_editable

      field :type, &shared_non_editable

      field :source_data_type do
        shared_read_only
        inline_edit false
        inline_add false
        visible { [:Export, :Conversion].include?(bindings[:object].type) }
        help { bindings[:object].type == :Conversion ? 'Required' : 'Optional' }
      end

      field :target_data_type do
        shared_read_only
        inline_edit false
        inline_add false
        visible { [:Import, :Update, :Conversion].include?(bindings[:object].type) }
        help { bindings[:object].type == :Conversion ? 'Required' : 'Optional' }
      end

      field :discard_events do
        shared_read_only
        visible { [:Import, :Update, :Conversion].include?(bindings[:object].type) }
        help "Events won't be fired for created or updated records if checked"
      end

      field :style do
        shared_read_only
        visible { bindings[:object].type.present? }
        help 'Required'
      end

      field :bulk_source do
        shared_read_only
        visible { bindings[:object].type == :Export && bindings[:object].style.present? && bindings[:object].source_bulkable? }
      end

      field :mime_type do
        shared_read_only
        label 'MIME type'
        visible { bindings[:object].type == :Export && bindings[:object].style.present? }
      end

      field :file_extension do
        shared_read_only
        visible { bindings[:object].type == :Export && !bindings[:object].file_extension_enum.empty? }
        help { "Extensions for #{bindings[:object].mime_type}" }
      end

      field :source_handler do
        shared_read_only
        visible { (t = bindings[:object]).style.present? && (t.type == :Update || (t.type == :Conversion && t.style == 'ruby')) }
        help { 'Handle sources on code' }
      end

      field :code, :code do
        visible { bindings[:object].style.present? && bindings[:object].style != 'chain' }
        help { 'Required' }
        html_attributes do
          { cols: '74', rows: '15' }
        end
        code_config do
          {
            mode: case bindings[:object].style
                  when 'html.erb'
                    'text/html'
                  when 'xslt'
                    'application/xml'
                  else
                    'text/x-ruby'
                  end
          }
        end
      end

      field :source_exporter do
        shared_read_only
        inline_add { bindings[:object].source_exporter.nil? }
        visible { bindings[:object].style == 'chain' && bindings[:object].source_data_type && bindings[:object].target_data_type }
        help 'Required'
        associated_collection_scope do
          data_type = bindings[:object].source_data_type
          Proc.new { |scope|
            scope.all(type: :Conversion, source_data_type: data_type)
          }
        end
      end

      field :target_importer do
        shared_read_only
        inline_add { bindings[:object].target_importer.nil? }
        visible { bindings[:object].style == 'chain' && bindings[:object].source_data_type && bindings[:object].target_data_type && bindings[:object].source_exporter }
        help 'Required'
        associated_collection_scope do
          translator = bindings[:object]
          source_data_type =
            if translator.source_exporter
              translator.source_exporter.target_data_type
            else
              translator.source_data_type
            end
          target_data_type = bindings[:object].target_data_type
          Proc.new { |scope|
            scope = scope.all(type: :Conversion,
                              source_data_type: source_data_type,
                              target_data_type: target_data_type)
          }
        end
      end

      field :discard_chained_records do
        shared_read_only
        visible { bindings[:object].style == 'chain' && bindings[:object].source_data_type && bindings[:object].target_data_type && bindings[:object].source_exporter }
        help "Chained records won't be saved if checked"
      end
    end

    show do
      field :namespace
      field :name
      field :type
      field :source_data_type
      field :bulk_source
      field :target_data_type
      field :discard_events
      field :style
      field :mime_type
      field :file_extension
      field :code do
        pretty_value do
          "<pre><code class='ruby'>#{value}</code></pre>".html_safe
        end
      end
      field :source_exporter
      field :target_importer
      field :discard_chained_records

      field :_id
      field :created_at
      #field :creator
      field :updated_at
      #field :updater
    end

    list do
      field :namespace
      field :name
      field :type
      field :style
      field :mime_type
      field :file_extension
      field :updated_at
    end

    fields :namespace, :name, :type, :style, :code, :updated_at
  end

  config.model Setup::Renderer do
    navigation_label 'Transformations'
    weight 411
    configure :code, :code

    wizard_steps do
      steps =
        {
          start:
            {
              :label => I18n.t('admin.config.renderer.wizard.start.label'),
              :description => I18n.t('admin.config.renderer.wizard.start.description')
            },
          end:
            {
              label: I18n.t('admin.config.renderer.wizard.end.label'),
              description: I18n.t('admin.config.renderer.wizard.end.description')
            }
        }
      if !bindings[:object].file_extension_enum.empty?
        steps[:end] =
          {
            label: I18n.t('admin.config.renderer.wizard.select_file_extension.label'),
            description: I18n.t('admin.config.renderer.wizard.select_file_extension.description')
          }
      end
      steps
    end

    current_step do
      obj = bindings[:object]
      if obj.style.blank?
        :start
      else
        :end
      end
    end

    edit do
      field :namespace, :enum_edit, &shared_non_editable
      field :name, &shared_non_editable


      field :source_data_type do
        shared_read_only
        inline_edit false
        inline_add false
      end
      field :style do
        shared_read_only
        visible { bindings[:object].type.present? }
        help 'Required'
      end
      field :bulk_source do
        shared_read_only
        visible { bindings[:object].style.present? && bindings[:object].source_bulkable? }
      end
      field :mime_type do
        shared_read_only
        label 'MIME type'
        visible { bindings[:object].style.present? }
      end
      field :file_extension do
        shared_read_only
        visible { !bindings[:object].file_extension_enum.empty? }
        help { "Extensions for #{bindings[:object].mime_type}" }
      end
      field :code, :code do
        visible { bindings[:object].style.present? && bindings[:object].style != 'chain' }
        help { 'Required' }
        html_attributes do
          { cols: '74', rows: '15' }
        end
        code_config do
          {
            mode: case bindings[:object].style
                  when 'html.erb'
                    'text/html'
                  when 'xslt'
                    'application/xml'
                  else
                    'text/x-ruby'
                  end
          }
        end
      end
    end

    show do
      field :namespace
      field :name
      field :source_data_type
      field :bulk_source
      field :style
      field :mime_type
      field :file_extension
      field :code do
        pretty_value do
          "<pre><code class='ruby'>#{value}</code></pre>".html_safe
        end
      end

      field :_id
      field :created_at
      #field :creator
      field :updated_at
      #field :updater
    end

    list do
      field :namespace
      field :name
      field :source_data_type
      field :style
      field :mime_type
      field :file_extension
      field :updated_at
    end
  end

  config.model Setup::Parser do
    weight 412
    configure :code, :code
    navigation_label 'Transformations'

    wizard_steps do
      steps =
        {
          start:
            {
              :label => I18n.t('admin.config.parser.wizard.start.label'),
              :description => I18n.t('admin.config.parser.wizard.start.description')
            },
          end:
            {
              label: I18n.t('admin.config.parser.wizard.end.label'),
              description: I18n.t('admin.config.parser.wizard.end.description')
            }
        }
    end

    current_step do
      obj = bindings[:object]
      if obj.style.blank?
        :start
      else
        :end
      end
    end

    edit do
      field :namespace, :enum_edit, &shared_non_editable
      field :name, &shared_non_editable

      field :target_data_type do
        shared_read_only
        inline_edit false
        inline_add false
        help 'Optional'
      end

      field :discard_events do
        shared_read_only
        help "Events won't be fired for created or updated records if checked"
      end

      field :style do
        shared_read_only
        visible { bindings[:object].type.present? }
        help 'Required'
      end

      field :code, :code do
        visible { bindings[:object].style.present? && bindings[:object].style != 'chain' }
        help { 'Required' }
        html_attributes do
          { cols: '74', rows: '15' }
        end
        code_config do
          {
            mode: case bindings[:object].style
                  when 'html.erb'
                    'text/html'
                  when 'xslt'
                    'application/xml'
                  else
                    'text/x-ruby'
                  end
          }
        end
      end
    end

    show do
      field :namespace
      field :name
      field :target_data_type
      field :discard_events
      field :style
      field :mime_type
      field :file_extension
      field :code do
        pretty_value do
          "<pre><code class='ruby'>#{value}</code></pre>".html_safe
        end
      end

      field :_id
      field :created_at
      #field :creator
      field :updated_at
      #field :updater
    end

    list do
      field :namespace
      field :name
      field :target_data_type
      field :style
      field :updated_at
    end
  end

  config.model Setup::Converter do
    weight 413
    configure :code, :code
    navigation_label 'Transformations'

    wizard_steps do
      steps =
        {
          start:
            {
              :label => I18n.t('admin.config.converter.wizard.start.label'),
              :description => I18n.t('admin.config.converter.wizard.start.description')
            }
        }
      if bindings[:object].style == 'chain'
        steps[:select_exporter] =
          {
            label: I18n.t('admin.config.converter.wizard.select_exporter.label'),
            description: I18n.t('admin.config.converter.wizard.select_exporter.description')
          }
      end
      steps[:end] =
        {
          label: I18n.t('admin.config.converter.wizard.end.label'),
          description: I18n.t('admin.config.converter.wizard.end.description')
        }
      steps
    end

    current_step do
      style = (obj = bindings[:object]).style
      if obj.source_data_type.blank? || obj.target_data_type.blank? || obj.style.blank?
        :start
      elsif style == 'chain' && obj.source_exporter.blank?
        :select_exporter
      else
        :end
      end
    end

    edit do
      field :namespace, :enum_edit, &shared_non_editable
      field :name, &shared_non_editable

      field :source_data_type do
        shared_read_only
        inline_edit false
        inline_add false
        help 'Required'
      end

      field :target_data_type do
        shared_read_only
        inline_edit false
        inline_add false
        help 'Required'
      end

      field :discard_events do
        shared_read_only
        help "Events won't be fired for created or updated records if checked"
      end

      field :style do
        shared_read_only
        visible { bindings[:object].type.present? }
        help 'Required'
      end

      field :source_handler do
        shared_read_only
        visible { (t = bindings[:object]).style.present? && (t.style == 'ruby') }
        help { 'Handle sources on code' }
      end

      field :code, :code do
        visible { bindings[:object].style.present? && bindings[:object].style != 'chain' }
        help { 'Required' }
        html_attributes do
          { cols: '74', rows: '15' }
        end
        code_config do
          {
            mode: case bindings[:object].style
                  when 'html.erb'
                    'text/html'
                  when 'xslt'
                    'application/xml'
                  else
                    'text/x-ruby'
                  end
          }
        end
      end

      field :source_exporter do
        shared_read_only
        inline_add { bindings[:object].source_exporter.nil? }
        visible { bindings[:object].style == 'chain' && bindings[:object].source_data_type && bindings[:object].target_data_type }
        help 'Required'
        associated_collection_scope do
          data_type = bindings[:object].source_data_type
          Proc.new { |scope|
            scope.all(type: :Conversion, source_data_type: data_type)
          }
        end
      end

      field :target_importer do
        shared_read_only
        inline_add { bindings[:object].target_importer.nil? }
        visible { bindings[:object].style == 'chain' && bindings[:object].source_data_type && bindings[:object].target_data_type && bindings[:object].source_exporter }
        help 'Required'
        associated_collection_scope do
          translator = bindings[:object]
          source_data_type =
            if translator.source_exporter
              translator.source_exporter.target_data_type
            else
              translator.source_data_type
            end
          target_data_type = bindings[:object].target_data_type
          Proc.new { |scope|
            scope = scope.all(type: :Conversion,
                              source_data_type: source_data_type,
                              target_data_type: target_data_type)
          }
        end
      end

      field :discard_chained_records do
        shared_read_only
        visible { bindings[:object].style == 'chain' && bindings[:object].source_data_type && bindings[:object].target_data_type && bindings[:object].source_exporter }
        help "Chained records won't be saved if checked"
      end
    end

    show do
      field :namespace
      field :name
      field :source_data_type
      field :target_data_type
      field :discard_events
      field :style
      field :source_handler
      field :code do
        pretty_value do
          "<pre><code class='ruby'>#{value}</code></pre>".html_safe
        end
      end
      field :source_exporter
      field :target_importer
      field :discard_chained_records

      field :_id
      field :created_at
      #field :creator
      field :updated_at
      #field :updater
    end

    list do
      field :namespace
      field :name
      field :source_data_type
      field :target_data_type
      field :style
      field :updated_at
    end
  end

  config.model Setup::Updater do
    weight 414
    configure :code, :code
    navigation_label 'Transformations'

    wizard_steps do
      steps =
        {
          start:
            {
              :label => I18n.t('admin.config.updater.wizard.start.label'),
              :description => I18n.t('admin.config.updater.wizard.start.description')
            },
          end:
            {
              label: I18n.t('admin.config.updater.wizard.end.label'),
              description: I18n.t('admin.config.updater.wizard.end.description')
            }
        }
    end

    current_step do
      obj = bindings[:object]
      if obj.style.blank?
        :start
      else
        :end
      end
    end

    edit do
      field :namespace, :enum_edit, &shared_non_editable
      field :name, &shared_non_editable

      field :target_data_type do
        shared_read_only
        inline_edit false
        inline_add false
        help 'Optional'
      end

      field :discard_events do
        shared_read_only
        help "Events won't be fired for created or updated records if checked"
      end

      field :style do
        shared_read_only
        visible { bindings[:object].type.present? }
        help 'Required'
      end

      field :source_handler do
        shared_read_only
        visible { (t = bindings[:object]).style.present? }
        help { 'Handle sources on code' }
      end

      field :code, :code do
        visible { bindings[:object].style.present? && bindings[:object].style != 'chain' }
        help { 'Required' }
        html_attributes do
          { cols: '74', rows: '15' }
        end
        code_config do
          {
            mode: case bindings[:object].style
                  when 'html.erb'
                    'text/html'
                  when 'xslt'
                    'application/xml'
                  else
                    'text/x-ruby'
                  end
          }
        end
      end
    end

    show do
      field :namespace
      field :name
      field :target_data_type
      field :discard_events
      field :style
      field :source_handler
      field :code do
        pretty_value do
          "<pre><code class='ruby'>#{value}</code></pre>".html_safe
        end
      end

      field :_id
      field :created_at
      #field :creator
      field :updated_at
      #field :updater
    end

    list do
      field :namespace
      field :name
      field :target_data_type
      field :style
      field :updated_at
    end
  end

  config.model Setup::AlgorithmOutput do
    navigation_label 'Compute'
    weight -405
    visible false

    configure :records_count
    configure :input_parameters
    configure :created_at do
      label 'Recorded at'
    end

    extra_associations do
      association = Mongoid::Relations::Metadata.new(
        name: :records, relation: Mongoid::Relations::Referenced::Many,
        inverse_class_name: Setup::AlgorithmOutput.to_s, class_name: Setup::AlgorithmOutput.to_s
      )
      [RailsAdmin::Adapters::Mongoid::Association.new(association, abstract_model.model)]
    end

    show do
      field :created_at
      field :input_parameters
      field :records_count
    end

    fields :created_at, :input_parameters, :records_count
  end

  config.model Setup::Action do
    visible false
    navigation_label 'Compute'
    weight -402
    object_label_method { :to_s }

    fields :method, :path, :algorithm
  end

  config.model Setup::Application do
    navigation_label 'Compute'
    weight 420
    object_label_method { :custom_title }
    visible
    configure :identifier
    configure :registered, :boolean

    edit do
      field :namespace, :enum_edit
      field :name
      field :slug
      field :actions
      field :application_parameters
    end
    list do
      field :namespace
      field :name
      field :slug
      field :registered
      field :actions
      field :application_parameters
      field :updated_at
    end
    fields :namespace, :name, :slug, :identifier, :secret_token, :registered, :actions, :application_parameters
  end

  config.model Cenit::ApplicationParameter do
    visible false
    navigation_label 'Compute'
    configure :group, :enum_edit

    list do
      field :name
      field :type
      field :many
      field :group
      field :description
      field :updated_at
    end

    fields :name, :type, :many, :group, :description
  end

  config.model Setup::Snippet do
    navigation_label 'Compute'
    weight 430
    object_label_method { :custom_title }

    configure :name

    edit do
      field :namespace, :enum_edit
      field :name
      field :type
      field :description
      field :code, :code do
        html_attributes do
          { cols: '74', rows: '15' }
        end
        code_config do
          {
            mode: {
              'auto': 'javascript',
              'text': 'javascript',
              'null': 'javascript',
              'c': 'clike',
              'cpp': 'clike',
              'csharp': 'clike',
              'csv': 'javascript',
              'fsharp': 'mllike',
              'java': 'clike',
              'latex': 'stex',
              'ocaml': 'mllike',
              'scala': 'clike',
              'squirrel': 'clike'
            }[bindings[:object].type] || bindings[:object].type
          }
        end

      end
    end

    show do
      field :namespace
      field :name
      field :type
      field :description
      field :code do
        pretty_value do
          "<pre><code class='#{bindings[:object].type}'>#{value}</code></pre>".html_safe
        end
      end
    end

    fields :namespace, :name, :type, :description
  end

  #Workflows

  config.navigation 'Workflows', icon: 'fa fa-cogs'

  config.model Setup::Flow do
    navigation_label 'Workflows'
    weight 500
    object_label_method { :custom_title }
    register_instance_option(:form_synchronized) do
      if bindings[:object].not_shared?
        [
          :custom_data_type,
          :data_type_scope,
          :scope_filter,
          :scope_evaluator,
          :lot_size,
          :connection_role,
          :webhook,
          :response_translator,
          :response_data_type
        ]
      end
    end

    wizard_steps do
      steps =
        {
          start:
            {
              :label => I18n.t('admin.config.flow.wizard.start.label'),
              :description => I18n.t('admin.config.flow.wizard.start.description')
            }
        }

      if (translator = bindings[:object].translator)
        unless [Setup::Updater, Setup::Converter].include?(translator.class) || translator.data_type
          data_type_label =
            if [Setup::Renderer, Setup::Converter].include?(translator.class)
              I18n.t('admin.form.flow.source_data_type')
            else
              I18n.t('admin.form.flow.target_data_type')
            end
          # Adjusting steps for custom_data_type field
          steps[:data_type] =
            {
              :label => "#{I18n.t('admin.config.flow.wizard.source_data_type.label')} #{data_type_label}",
              :description => "#{I18n.t('admin.config.flow.wizard.source_data_type.description')} #{data_type_label}"
            }
        end
        if [Setup::Parser, Setup::Renderer].include?(translator.class)
          steps[:webhook] =
            {
              :label => I18n.t('admin.config.flow.wizard.webhook.label'),
              :description => I18n.t('admin.config.flow.wizard.webhook.description')
            }
        end
      end
      steps[:end] =
        {
          label: I18n.t('admin.config.flow.wizard.end.label'),
          description: I18n.t('admin.config.flow.wizard.end.description')
        } if translator
      steps
    end

    current_step do
      obj = bindings[:object]
      if obj.translator.blank?
        :start
      elsif obj.translator.data_type.blank? && ((p = bindings[:controller].params[abstract_model.param_key]).nil? || p[field(:custom_data_type).foreign_key].nil?)
        :data_type
      elsif wizard_steps.has_key?(:webhook) && obj.webhook.blank?
        :webhook
      else
        :end
      end
    end

    Setup::FlowConfig.config_fields.each do |f|
      schema = Setup::Flow.data_type.schema['properties'][f]
      if schema['enum']
        type = :enum
      elsif (type = schema['type'].to_sym) == :string
        type = :text
      end
      configure f.to_sym, type
    end

    edit do
      field :namespace, :enum_edit, &shared_non_editable
      field :name, &shared_non_editable
      field :event, :optional_belongs_to do
        inline_edit false
        inline_add false
        visible do
          (f = bindings[:object]).not_shared? || f.data_type_scope.present?
        end
      end
      field :translator do
        help I18n.t('admin.form.required')
        shared_read_only
      end
      field :custom_data_type, :optional_belongs_to do
        inline_edit false
        inline_add false
        shared_read_only
        visible do
          f = bindings[:object]
          if (t = f.translator) && t.data_type.nil?
            unless f.data_type
              if f.custom_data_type_selected?
                f.custom_data_type = nil
                f.data_type_scope = nil
              else
                f.custom_data_type = f.event.try(:data_type)
              end
            end
            true
          else
            f.custom_data_type = nil
            false
          end
        end
        required do
          bindings[:object].event.present?
        end
        label do
          if (translator = bindings[:object].translator)
            if [:Export, :Conversion].include?(translator.type)
              I18n.t('admin.form.flow.source_data_type')
            else
              I18n.t('admin.form.flow.target_data_type')
            end
          else
            I18n.t('admin.form.flow.data_type')
          end
        end
      end
      field :data_type_scope do
        shared_read_only
        visible do
          f = bindings[:object]
          #For filter scope
          bindings[:controller].instance_variable_set(:@_data_type, f.data_type)
          bindings[:controller].instance_variable_set(:@_update_field, 'translator_id')
          if f.shared?
            value.present?
          else
            f.event &&
              (t = f.translator) &&
              t.type != :Import &&
              (f.custom_data_type_selected? || f.data_type)
          end
        end
        label do
          if (translator = bindings[:object].translator)
            if [:Export, :Conversion].include?(translator.type)
              I18n.t('admin.form.flow.source_scope')
            else
              I18n.t('admin.form.flow.target_scope')
            end
          else
            I18n.t('admin.form.flow.data_type_scope')
          end
        end
        help I18n.t('admin.form.required')
      end
      field :scope_filter do
        shared_read_only
        visible do
          f = bindings[:object]
          f.scope_symbol == :filtered
        end
        partial 'form_triggers'
        help I18n.t('admin.form.required')
      end
      field :scope_evaluator do
        inline_add false
        inline_edit false
        shared_read_only
        visible do
          f = bindings[:object]
          f.scope_symbol == :evaluation
        end
        associated_collection_scope do
          Proc.new { |scope| scope.where(:parameters.with_size => 1) }
        end
        help I18n.t('admin.form.required')
      end
      field :lot_size do
        shared_read_only
        visible do
          f = bindings[:object]
          (t = f.translator) && t.type == :Export &&
            f.custom_data_type_selected? &&
            (f.event.blank? || f.data_type.blank? || (f.data_type_scope.present? && f.scope_symbol != :event_source))
        end
      end
      field :webhook do
        shared_read_only
        visible do
          f = bindings[:object]
          (t = f.translator) && [:Import, :Export].include?(t.type) &&
            ((f.persisted? || f.custom_data_type_selected? || f.data_type) && (t.type == :Import || f.event.blank? || f.data_type.blank? || f.data_type_scope.present?))
        end
        help I18n.t('admin.form.required')
      end
      field :authorization do
        visible do
          ((f = bindings[:object]).shared? && f.webhook.present?) ||
            (t = f.translator) && [:Import, :Export].include?(t.type) &&
              ((f.persisted? || f.custom_data_type_selected? || f.data_type) && (t.type == :Import || f.event.blank? || f.data_type.blank? || f.data_type_scope.present?))
        end
      end
      field :connection_role do
        visible do
          ((f = bindings[:object]).shared? && f.webhook.present?) ||
            (t = f.translator) && [:Import, :Export].include?(t.type) &&
              ((f.persisted? || f.custom_data_type_selected? || f.data_type) && (t.type == :Import || f.event.blank? || f.data_type.blank? || f.data_type_scope.present?))
        end
      end
      field :before_submit do
        shared_read_only
        visible do
          f = bindings[:object]
          (t = f.translator) && [:Import].include?(t.type) &&
            ((f.persisted? || f.custom_data_type_selected? || f.data_type) && (t.type == :Import || f.event.blank? || f.data_type.blank? || f.data_type_scope.present?))
        end
        associated_collection_scope do
          Proc.new { |scope| scope.where('$or': [{ parameters: { '$size': 1 } }, { parameters: { '$size': 2 } }]) }
        end
      end
      field :response_translator do
        shared_read_only
        visible do
          f = bindings[:object]
          (t = f.translator) && t.type == :Export &&
            f.ready_to_save?
        end
        associated_collection_scope do
          Proc.new { |scope|
            scope.where(type: :Import)
          }
        end
      end
      field :response_data_type do
        inline_edit false
        inline_add false
        shared_read_only
        visible do
          f = bindings[:object]
          (resp_t = f.response_translator) &&
            resp_t.type == :Import &&
            resp_t.data_type.nil?
        end
        help I18n.t('admin.form.required')
      end
      field :discard_events do
        visible do
          f = bindings[:object]
          ((f.translator && f.translator.type == :Import) || f.response_translator.present?) &&
            f.ready_to_save?
        end
        help I18n.t('admin.form.flow.events_wont_be_fired')
      end
      field :active do
        visible do
          f = bindings[:object]
          f.ready_to_save?
        end
      end
      field :auto_retry do
        visible do
          f = bindings[:object]
          f.ready_to_save?
        end
      end
      field :notify_request do
        visible do
          f = bindings[:object]
          (t = f.translator) &&
            [:Import, :Export].include?(t.type) &&
            f.ready_to_save?
        end
        help I18n.t('admin.form.flow.notify_request')
      end
      field :notify_response do
        visible do
          f = bindings[:object]
          (t = f.translator) &&
            [:Import, :Export].include?(t.type) &&
            f.ready_to_save?
        end
        help help I18n.t('admin.form.flow.notify_response')
      end
      field :after_process_callbacks do
        shared_read_only
        visible do
          bindings[:object].ready_to_save?
        end
        help I18n.t('admin.form.flow.after_process_callbacks')
        associated_collection_scope do
          Proc.new { |scope|
            scope.where(:parameters.with_size => 1)
          }
        end
      end
    end

    show do
      field :namespace
      field :name
      field :active
      field :event
      field :translator
      field :custom_data_type
      field :data_type_scope
      field :scope_filter
      field :scope_evaluator
      field :lot_size

      field :webhook
      field :authorization
      field :connection_role
      field :before_submit
      field :response_translator
      field :response_data_type

      field :discard_events
      field :notify_request
      field :notify_response
      field :after_process_callbacks

      field :_id
      field :created_at
      #field :creator
      field :updated_at
      #field :updater
    end

    list do
      field :namespace
      field :name
      field :active
      field :event
      field :translator
      field :updated_at
    end

    fields :namespace, :name, :active, :event, :translator, :updated_at
  end

  config.model Setup::Event do
    navigation_label 'Workflows'
    weight 510
    object_label_method { :custom_title }
    visible false

    configure :_type do
      pretty_value do
        value.split('::').last.to_title
      end
    end

    edit do
      field :namespace, :enum_edit
      field :name
    end

    show do
      field :namespace
      field :name
      field :_type

      field :_id
      field :created_at
      #field :creator
      field :updated_at
      #field :updater
    end

    list do
      field :namespace
      field :name
      field :_type
      field :updated_at
    end

    fields :namespace, :name, :_type, :updated_at
  end

  config.model Setup::Observer do
    navigation_label 'Workflows'
    weight 511
    label 'Data Event'
    object_label_method { :custom_title }

    wizard_steps do
      steps =
        {
          start:
            {
              :label => I18n.t('admin.config.observer.wizard.start.label'),
              :description => I18n.t('admin.config.observer.wizard.start.description')
            },
          end:
            {
              label: I18n.t('admin.config.observer.wizard.end.label'),
              description: I18n.t('admin.config.observer.wizard.end.description')
            }
        }
    end

    current_step do
      obj = bindings[:object]
      if obj.data_type.blank?
        :start
      else
        :end
      end
    end

    edit do
      field :namespace, :enum_edit
      field :name
      field :data_type do
        inline_add false
        inline_edit false
        associated_collection_scope do
          data_type = bindings[:object].data_type
          Proc.new { |scope|
            if data_type
              scope.where(id: data_type.id)
            else
              scope
            end
          }
        end
        help 'Required'
      end
      field :trigger_evaluator do
        visible { (obj = bindings[:object]).data_type.blank? || obj.trigger_evaluator.present? || obj.triggers.nil? }
        associated_collection_scope do
          Proc.new { |scope|
            scope.all.or(:parameters.with_size => 1).or(:parameters.with_size => 2)
          }
        end
      end
      field :triggers do
        visible do
          bindings[:controller].instance_variable_set(:@_data_type, data_type = bindings[:object].data_type)
          bindings[:controller].instance_variable_set(:@_update_field, 'data_type_id')
          data_type.present? && !bindings[:object].trigger_evaluator.present?
        end
        partial 'form_triggers'
        help false
      end
    end

    show do
      field :namespace
      field :name
      field :data_type
      field :triggers
      field :trigger_evaluator

      field :_id
      field :created_at
      #field :creator
      field :updated_at
      #field :updater
    end

    fields :namespace, :name, :data_type, :triggers, :trigger_evaluator, :updated_at
  end

  config.model Setup::Scheduler do
    navigation_label 'Workflows'
    weight 512
    object_label_method { :custom_title }

    configure :expression, :json_value

    edit do
      field :namespace, :enum_edit
      field :name

      field :expression do
        visible true
        label 'Scheduling type'
        help 'Configure scheduler'
        partial :scheduler
        html_attributes do
          { rows: '1' }
        end

      end
    end

    show do
      field :namespace
      field :name
      field :expression

      field :_id
      field :created_at
      #field :creator
      field :updated_at
      #field :updater
    end

    list do
      field :namespace
      field :name
      field :expression
      field :activated
      field :updated_at
    end

    fields :namespace, :name, :expression, :activated, :updated_at
  end

  #Monitors

  config.navigation 'Monitors', icon: 'fa fa-heartbeat'

  config.model Setup::Notification do
    navigation_label 'Monitors'
    weight 600
    object_label_method { :label }

    show_in_dashboard false
    configure :created_at

    configure :type do
      pretty_value do
        "<label style='color:#{bindings[:object].color}'>#{value.to_s.capitalize}</label>".html_safe
      end
    end

    configure :message do
      pretty_value do
        "<label style='color:#{bindings[:object].color}'>#{value}</label>".html_safe
      end
    end

    configure :attachment, :storage_file

    list do
      field :created_at do
        visible do
          if (account = Account.current)
<<<<<<< HEAD
            if (notification_type = (bindings[:controller].try(:params) || {})[:type])
=======
            request_params = bindings[:controller].params rescue {}
            if (notification_type = request_params[:type])
>>>>>>> a6fde387
              account.meta["#{notification_type}_notifications_listed_at"] = Time.now
            else
              Setup::Notification.type_enum.each do |type|
                account.meta["#{type.to_s}_notifications_listed_at"] = Time.now
              end
            end
          end
          true
        end
      end
      field :type
      field :message
      field :attachment
      field :task
      field :updated_at
    end
  end

  config.model Setup::Task do
    navigation_label 'Monitors'
    weight 610
    object_label_method { :to_s }
    show_in_dashboard false


    configure :attempts_succeded, :text do
      label 'Attempts/Succedded'
    end
    configure :_type do
      pretty_value do
        value.split('::').last.to_title
      end
    end

    edit do
      field :description
      field :auto_retry
    end

    fields :_type, :description, :scheduler, :attempts_succeded, :retries, :progress, :status, :updated_at
  end

  config.model Setup::FlowExecution do
    navigation_label 'Monitors'
    visible false
    object_label_method { :to_s }

    configure :attempts_succeded, :text do
      label 'Attempts/Succedded'
    end

    edit do
      field :description
      field :auto_retry
    end

    fields :flow, :description, :scheduler, :attempts_succeded, :retries, :progress, :status, :notifications, :updated_at
  end

  config.model Setup::DataTypeGeneration do
    navigation_label 'Monitors'
    visible false
    object_label_method { :to_s }

    configure :attempts_succeded, :text do
      label 'Attempts/Succedded'
    end

    edit do
      field :description
      field :auto_retry
    end

    fields :description, :scheduler, :attempts_succeded, :retries, :progress, :status, :notifications, :updated_at
  end

  config.model Setup::DataTypeExpansion do
    navigation_label 'Monitors'
    visible false
    object_label_method { :to_s }

    configure :attempts_succeded, :text do
      label 'Attempts/Succedded'
    end

    edit do
      field :description
      field :auto_retry
    end

    fields :description, :scheduler, :attempts_succeded, :retries, :progress, :status, :notifications, :updated_at
  end

  config.model Setup::Translation do
    navigation_label 'Monitors'
    visible false
    object_label_method { :to_s }

    configure :attempts_succeded, :text do
      label 'Attempts/Succedded'
    end

    edit do
      field :description
      field :auto_retry
    end

    fields :translator, :description, :scheduler, :attempts_succeded, :retries, :progress, :status, :notifications, :updated_at
  end

  config.model Setup::DataImport do
    navigation_label 'Monitors'
    visible false
    object_label_method { :to_s }

    configure :attempts_succeded, :text do
      label 'Attempts/Succedded'
    end

    edit do
      field :description
      field :auto_retry
    end

    fields :translator, :data, :description, :scheduler, :attempts_succeded, :retries, :progress, :status, :notifications, :updated_at
  end

  config.model Setup::Push do
    navigation_label 'Monitors'
    visible false
    object_label_method { :to_s }

    configure :attempts_succeded, :text do
      label 'Attempts/Succedded'
    end

    edit do
      field :description
      field :auto_retry
    end

    fields :source_collection, :shared_collection, :description, :attempts_succeded, :retries, :progress, :status, :notifications, :updated_at
  end

  config.model Setup::BasePull do
    navigation_label 'Monitors'
    visible false
    label 'Pull'
    object_label_method { :to_s }

    configure :attempts_succeded, :text do
      label 'Attempts/Succedded'
    end

    configure :_type do
      pretty_value do
        value.split('::').last.to_title
      end
    end

    edit do
      field :description
      field :auto_retry
    end

    fields :_type, :pull_request, :pulled_request, :description, :scheduler, :attempts_succeded, :retries, :progress, :status, :notifications, :updated_at
  end

  config.model Setup::PullImport do
    navigation_label 'Monitors'
    visible false
    object_label_method { :to_s }

    configure :attempts_succeded, :text do
      label 'Attempts/Succedded'
    end

    configure :data do
      label 'Pull data'
    end

    edit do
      field :description
      field :auto_retry
    end

    fields :data, :pull_request, :pulled_request, :description, :scheduler, :attempts_succeded, :retries, :progress, :status, :notifications, :updated_at
  end

  config.model Setup::SharedCollectionPull do
    navigation_label 'Monitors'
    visible false
    object_label_method { :to_s }

    configure :attempts_succeded, :text do
      label 'Attempts/Succedded'
    end

    edit do
      field :description
      field :auto_retry
    end

    fields :shared_collection, :pull_request, :pulled_request, :description, :scheduler, :attempts_succeded, :retries, :progress, :status, :notifications, :updated_at
  end

  config.model Setup::ApiPull do
    navigation_label 'Monitors'
    visible false
    object_label_method { :to_s }

    configure :attempts_succeded, :text do
      label 'Attempts/Succedded'
    end

    edit do
      field :description
      field :auto_retry
    end

    fields :api, :pull_request, :pulled_request, :description, :scheduler, :attempts_succeded, :retries, :progress, :status, :notifications, :updated_at
  end

  config.model Setup::SchemasImport do
    navigation_label 'Monitors'
    visible false
    object_label_method { :to_s }
    configure :attempts_succeded, :text do
      label 'Attempts/Succedded'
    end
    edit do
      field :description
      field :auto_retry
    end
    fields :base_uri, :data, :description, :scheduler, :attempts_succeded, :retries, :progress, :status, :notifications, :updated_at
  end

  config.model Setup::Deletion do
    navigation_label 'Monitors'
    visible false
    object_label_method { :to_s }
    configure :attempts_succeded, :text do
      label 'Attempts/Succedded'
    end
    configure :deletion_model do
      label 'Model'
      pretty_value do
        if value
          v = bindings[:view]
          amc = RailsAdmin.config(value)
          am = amc.abstract_model
          wording = amc.navigation_label + ' > ' + amc.label
          can_see = !am.embedded? && (index_action = v.action(:index, am))
          (can_see ? v.link_to(amc.contextualized_label(:menu), v.url_for(action: index_action.action_name, model_name: am.to_param), class: 'pjax') : wording).html_safe
        end
      end
    end
    edit do
      field :description
      field :auto_retry
    end
    fields :deletion_model, :description, :scheduler, :attempts_succeded, :retries, :progress, :status, :notifications, :updated_at
  end

  config.model Setup::AlgorithmExecution do
    navigation_label 'Monitors'
    visible false
    object_label_method { :to_s }
    configure :attempts_succeded, :text do
      label 'Attempts/Succedded'
    end
    edit do
      field :description
      field :auto_retry
    end
    fields :algorithm, :description, :scheduler, :attempts_succeded, :retries, :progress, :status, :notifications, :updated_at
  end

  config.model Setup::Submission do
    navigation_label 'Monitors'
    visible false
    object_label_method { :to_s }
    configure :attempts_succeded, :text do
      label 'Attempts/Succedded'
    end
    edit do
      field :description
      field :auto_retry
    end
    fields :webhook, :connection, :authorization, :description, :scheduler, :attempts_succeded, :retries, :progress, :status, :notifications, :updated_at
  end

  config.model Setup::Crossing do
    navigation_label 'Monitors'
    visible false
    object_label_method { :to_s }
    configure :attempts_succeded, :text do
      label 'Attempts/Succedded'
    end
    edit do
      field :description
      field :auto_retry
    end
    fields :description, :scheduler, :attempts_succeded, :retries, :progress, :status, :notifications, :updated_at
  end

  config.model Setup::Storage do
    navigation_label 'Monitors'
    show_in_dashboard false
    weight 620
    object_label_method { :label }

    configure :filename do
      label 'File name'
      pretty_value { bindings[:object].storage_name }
    end

    configure :length do
      label 'Size'
      pretty_value do
        if objects = bindings[:controller].instance_variable_get(:@objects)
          unless max = bindings[:controller].instance_variable_get(:@max_length)
            bindings[:controller].instance_variable_set(:@max_length, max = objects.collect { |storage| storage.length }.reject(&:nil?).max)
          end
          (bindings[:view].render partial: 'size_bar', locals: { max: max, value: bindings[:object].length }).html_safe
        else
          bindings[:view].number_to_human_size(value)
        end
      end
    end

    configure :storer_model, :model do
      label 'Model'
    end

    configure :storer_object, :record do
      label 'Object'
    end

    configure :storer_property do
      label 'Property'
    end

    list do
      field :storer_model
      field :storer_object
      field :storer_property
      field :filename
      field :contentType
      field :length
      field :updated_at
    end

    fields :storer_model, :storer_object, :storer_property, :filename, :contentType, :length
  end

  #Configuration

  config.navigation 'Configuration', icon: 'fa fa-sliders'

  config.model Setup::Namespace do
    navigation_label 'Configuration'
    weight 700
    fields :name, :slug, :updated_at

    show_in_dashboard false
  end

  config.model Setup::DataTypeConfig do
    navigation_label 'Configuration'
    label 'Data Type Config'
    weight 710
    configure :data_type do
      read_only true
    end
    fields :data_type, :slug, :navigation_link, :updated_at

    show_in_dashboard false
  end

  config.model Setup::FlowConfig do
    navigation_label 'Configuration'
    label 'Flow Config'
    weight 720
    configure :flow do
      read_only true
    end
    configure :auto_retry do
      help ''
    end
    fields :flow, :active, :auto_retry, :notify_request, :notify_response, :discard_events

    show_in_dashboard false
  end

  config.model Setup::ConnectionConfig do
    navigation_label 'Configuration'
    label 'Connection Config'
    weight 730
    configure :connection do
      read_only true
    end
    configure :number do
      label 'Key'
    end
    fields :connection, :number, :token

    show_in_dashboard false
  end

  config.model Setup::Pin do

    navigation_label 'Configuration'
    weight 740
    object_label_method :to_s

    configure :model, :model
    configure :record, :record

    wizard_steps do
      steps =
        {
          model:
            {
              :label => I18n.t('admin.config.pin.wizard.model.label'),
              :description => I18n.t('admin.config.pin.wizard.model.description')
            },
          record:
            {
              label: I18n.t('admin.config.pin.wizard.record.label'),
              description: I18n.t('admin.config.pin.wizard.record.description')
            },
          version:
            {
              label: I18n.t('admin.config.pin.wizard.version.label'),
              description: I18n.t('admin.config.pin.wizard.version.description')
            }
        }
    end

    current_step do
      obj = bindings[:object]
      if obj.record_model.blank?
        :model
      elsif obj.record.blank?
        :record
      else
        :version
      end
    end

    edit do
      field :record_model do
        label 'Model'
        help 'Required'
      end

      Setup::Pin.models.values.each do |m_data|
        field m_data[:property] do
          inline_add false
          inline_edit false
          help 'Required'
          visible { bindings[:object].record_model == m_data[:model_name] }
          associated_collection_scope do
            field = "#{m_data[:property]}_id".to_sym
            excluded_ids = Setup::Pin.where(field.exists => true).collect(&field)
            unless (pin = bindings[:object]).nil? || pin.new_record?
              excluded_ids.delete(pin[field])
            end
            Proc.new { |scope| scope.where(:origin.ne => :default, :id.nin => excluded_ids) }
          end
        end
      end

      field :version do
        help 'Required'
        visible { bindings[:object].ready_to_save? }
      end
    end

    show do
      field :model

      Setup::Pin.models.values.each do |m_data|
        field m_data[:property]
      end

      field :version
      field :updated_at
    end

    fields :model, :record, :version, :updated_at

    show_in_dashboard false
  end

  config.model Setup::Binding do
    navigation_label 'Configuration'
    weight 750
    object_label_method { :label }

    configure :binder_model, :model
    configure :binder, :record
    configure :bind_model, :model
    configure :bind, :record

    edit do
      Setup::Binding.reflect_on_all_associations(:belongs_to).each do |relation|
        if relation.name.to_s.ends_with?('binder')
          field relation.name do
            label { relation.klass.to_s.split('::').last.to_title }
            read_only true
            visible { value.present? }
            help ''
          end
        else
          field relation.name do
            label { relation.klass.to_s.split('::').last.to_title }
            inline_edit false
            inline_add false
            visible { value.present? }
            help ''
          end
        end
      end
    end

    fields :binder_model, :binder, :bind_model, :bind, :updated_at

    show_in_dashboard false
  end

  config.model Setup::ParameterConfig do
    navigation_label 'Configuration'
    label 'Parameter'
    weight 760

    configure :parent_model, :model
    configure :parent, :record

    edit do
      field :parent_model do
        read_only true
        help ''
      end
      field :parent do
        read_only true
        help ''
      end
      field :location do
        read_only true
        help ''
      end
      field :name do
        read_only true
        help ''
      end
      field :value
    end

    fields :parent_model, :parent, :location, :name, :value, :updated_at

    show_in_dashboard false
  end

  #Administration

  config.navigation 'Administration', icon: 'fa fa-user-secret'

  config.model User do
    weight 800
    navigation_label 'Administration'
    visible { User.current_super_admin? }
    object_label_method { :label }

    group :accounts do
      label 'Accounts'
      active true
    end

    group :credentials do
      label 'Credentials'
      active true
    end

    group :activity do
      label 'Activity'
      active true
    end

    configure :name
    configure :email
    configure :code_theme
    configure :roles
    configure :account do
      group :accounts
      label 'Current Account'
    end
    configure :api_account do
      group :accounts
      label 'API Account'
    end
    configure :accounts do
      group :accounts
      read_only { !Account.current_super_admin? }
    end
    configure :password do
      group :credentials
    end
    configure :password_confirmation do
      group :credentials
    end
    configure :key do
      group :credentials
    end
    configure :authentication_token do
      group :credentials
    end
    configure :confirmed_at do
      group :activity
    end
    configure :sign_in_count do
      group :activity
    end
    configure :current_sign_in_at do
      group :activity
    end
    configure :last_sign_in_at do
      group :activity
    end
    configure :current_sign_in_ip do
      group :activity
    end
    configure :last_sign_in_ip do
      group :activity
    end

    edit do
      field :picture
      field :name
      field :code_theme
      field :email do
        visible { Account.current_super_admin? }
      end
      field :roles do
        visible { Account.current_super_admin? }
      end
      field :account
      field :api_account
      field :accounts do
        visible { Account.current_super_admin? }
      end
      field :password do
        visible { Account.current_super_admin? }
      end
      field :password_confirmation do
        visible { Account.current_super_admin? }
      end
      field :key do
        visible { !bindings[:object].new_record? && Account.current_super_admin? }
      end
      field :authentication_token do
        visible { !bindings[:object].new_record? && Account.current_super_admin? }
      end
      field :confirmed_at do
        visible { !bindings[:object].new_record? && Account.current_super_admin? }
      end
      field :sign_in_count do
        visible { !bindings[:object].new_record? && Account.current_super_admin? }
      end
      field :current_sign_in_at do
        visible { !bindings[:object].new_record? && Account.current_super_admin? }
      end
      field :last_sign_in_at do
        visible { !bindings[:object].new_record? && Account.current_super_admin? }
      end
      field :current_sign_in_ip do
        visible { !bindings[:object].new_record? && Account.current_super_admin? }
      end
      field :last_sign_in_ip do
        visible { !bindings[:object].new_record? && Account.current_super_admin? }
      end
    end

    show do
      field :picture
      field :name
      field :email
      field :code_theme do
        label 'Code Theme'
      end
      field :account
      field :api_account
      field :accounts
      field :roles
      field :key
      field :authentication_token
      field :sign_in_count
      field :current_sign_in_at
      field :last_sign_in_at
      field :current_sign_in_ip
      field :last_sign_in_ip
    end

    list do
      field :picture do
        thumb_method :icon
      end
      field :name
      field :email
      field :account
      field :api_account
      field :accounts
      field :roles
      field :key
      field :authentication_token
      field :sign_in_count
      field :created_at
      field :updated_at
    end
  end

  config.model Account do
    weight 810
    navigation_label 'Administration'
    object_label_method { :label }

    configure :_id do
      visible { Account.current_super_admin? }
    end
    configure :owner do
      visible { Account.current_super_admin? }
      help { nil }
    end
    configure :key do
      pretty_value do
        (value || '<i class="icon-lock"/>').html_safe
      end
    end
    configure :token do
      pretty_value do
        (value || '<i class="icon-lock"/>').html_safe
      end
    end
    configure :users do
      visible { Account.current_super_admin? }
    end
    configure :notification_level
    configure :time_zone do
      label 'Time Zone'
    end

    edit do
      field :name
      field :owner do
        visible { Account.current_super_admin? }
      end
      field :key do
        visible { Account.current_super_admin? }
      end
      field :token do
        visible { Account.current_super_admin? }
      end
      field :users do
        visible { Account.current_super_admin? }
      end
      field :notification_level
      field :time_zone
    end

    fields :_id, :name, :owner, :key, :token, :users, :notification_level, :time_zone
  end

  config.model Role do
    weight 810
    navigation_label 'Administration'
    visible { User.current_super_admin? }
    configure :users do
      visible { Account.current_super_admin? }
    end
    fields :name, :users
  end

  config.model Setup::SharedName do
    weight 880
    navigation_label 'Administration'
    visible { User.current_super_admin? }

    fields :name, :owners, :updated_at
  end

  config.model Setup::CrossSharedName do
    weight 881
    navigation_label 'Administration'
    visible { User.current_super_admin? }

    fields :name, :owners, :updated_at
  end

  config.model Script do
    weight 830
    navigation_label 'Administration'
    visible { User.current_super_admin? }

    edit do
      field :name
      field :description
      field :code, :code do
        html_attributes do
          { cols: '74', rows: '15' }
        end
        code_config do
          {
            mode: 'text/x-ruby'
          }
        end
      end
    end

    show do
      field :name
      field :description
      field :code do
        pretty_value do
          v = value.gsub('<', '&lt;').gsub('>', '&gt;')
          "<pre><code class='ruby'>#{v}</code></pre>".html_safe
        end
      end
    end

    list do
      field :name
      field :description
      field :code
      field :updated_at
    end

    fields :name, :description, :code, :updated_at
  end

  config.model Cenit::BasicToken do
    weight 890
    navigation_label 'Administration'
    label 'Token'
    visible { User.current_super_admin? }
  end

  config.model Cenit::BasicTenantToken do
    weight 890
    navigation_label 'Administration'
    label 'Tenant token'
    visible { User.current_super_admin? }
  end

  config.model Setup::TaskToken do
    weight 890
    navigation_label 'Administration'
    parent Cenit::BasicToken
    visible { User.current_super_admin? }
  end

  config.model Setup::DelayedMessage do
    weight 880
    navigation_label 'Administration'
    visible { User.current_super_admin? }
  end

  config.model Setup::SystemNotification do
    weight 880
    navigation_label 'Administration'
    visible { User.current_super_admin? }
  end

  config.model RabbitConsumer do
    weight 850
    navigation_label 'Administration'
    visible { User.current_super_admin? }
    object_label_method { :to_s }

    configure :task_id do
      pretty_value do
        if (executor = (obj = bindings[:object]).executor) && (task = obj.executing_task)
          v = bindings[:view]
          amc = RailsAdmin.config(task.class)
          am = amc.abstract_model
          wording = task.send(amc.object_label_method)
          amc = RailsAdmin.config(Account)
          am = amc.abstract_model
          if (inspect_action = v.action(:inspect, am, executor))
            task_path = v.show_path(model_name: task.class.to_s.underscore.gsub('/', '~'), id: task.id.to_s)
            v.link_to(wording, v.url_for(action: inspect_action.action_name, model_name: am.to_param, id: executor.id, params: { return_to: task_path }))
          else
            wording
          end.html_safe
        end
      end
    end

    list do
      field :channel
      field :tag
      field :executor
      field :task_id
      field :alive
      field :updated_at
    end

    fields :created_at, :channel, :tag, :executor, :task_id, :alive, :created_at, :updated_at
  end

  config.model Cenit::ApplicationId do
    weight 830
    navigation_label 'Administration'
    visible { User.current_super_admin? }
    label 'Application ID'

    register_instance_option(:discard_submit_buttons) { bindings[:object].instance_variable_get(:@registering) }

    configure :name
    configure :registered, :boolean
    configure :redirect_uris, :json_value

    edit do
      field :slug
      field :oauth_name do
        visible { bindings[:object].instance_variable_get(:@registering) }
      end
      field :redirect_uris do
        visible { bindings[:object].instance_variable_get(:@registering) }
      end
    end

    list do
      field :name
      field :registered
      field :tenant
      field :identifier
      field :updated_at
    end

    fields :created_at, :name, :registered, :tenant, :identifier, :created_at, :updated_at
  end

  config.model Setup::ScriptExecution do
    weight 840
    parent { nil }
    navigation_label 'Administration'
    object_label_method { :to_s }
    visible { User.current_super_admin? }

    configure :attempts_succeded, :text do
      label 'Attempts/Succedded'
    end

    edit do
      field :description
    end

    list do
      field :script
      field :description
      field :scheduler
      field :attempts_succeded
      field :retries
      field :progress
      field :status
      field :notifications
      field :updated_at
    end

    fields :script, :description, :scheduler, :attempts_succeded, :retries, :progress, :status, :notifications
  end
end<|MERGE_RESOLUTION|>--- conflicted
+++ resolved
@@ -52,11 +52,8 @@
   RailsAdmin::Config::Actions::Push,
   RailsAdmin::Config::Actions::Share,
   RailsAdmin::Config::Actions::Reinstall,
-<<<<<<< HEAD
   RailsAdmin::Config::Actions::Swagger,
-=======
   RailsAdmin::Config::Actions::RestApi,
->>>>>>> a6fde387
   RailsAdmin::Config::Actions::LinkDataType
 ].each { |a| RailsAdmin::Config::Actions.register(a) }
 
@@ -1693,11 +1690,7 @@
   end
 
   config.model Setup::ConnectionRole do
-<<<<<<< HEAD
-    visible false
-=======
     visible { Account.current_super_admin? }
->>>>>>> a6fde387
     navigation_label 'Connectors'
     weight 210
     label 'Connection Role'
@@ -1746,7 +1739,6 @@
 
   config.model Setup::Section do
     visible { Account.current_super_admin? }
-<<<<<<< HEAD
     navigation_label 'Connectors'
     weight 210
     label 'Section'
@@ -1853,137 +1845,6 @@
     fields :namespace, :name, :path, :description, :operations, :updated_at
   end
 
-  config.model Setup::Operation do
-    navigation_label 'Connectors'
-    weight 217
-    object_label_method { :label }
-    visible false
-
-    configure :resource do
-      read_only true
-      shared_non_editable
-    end
-
-    configure :description do
-      shared_non_editable
-    end
-
-    configure :method do
-      shared_non_editable
-    end
-
-    fields :method, :description, :parameters, :headers, :resource
-  end
-
-  config.model Setup::Representation do
-    navigation_label 'Connectors'
-=======
-    navigation_label 'Connectors'
-    weight 210
-    label 'Section'
-    object_label_method { :custom_title }
-    visible false
-
-    configure :name, :string do
-      help 'Requiered.'
-      html_attributes do
-        { maxlength: 50, size: 50 }
-      end
-    end
-    configure :connection do
-      nested_form false
-    end
-    show do
-      field :namespace
-      field :name
-      field :description
-      field :connection
-      field :resources
-      field :representations
-      field :_id
-      field :created_at
-      #field :creator
-      field :updated_at
-      #field :updater
-    end
-
-    edit do
-      field :namespace, :enum_edit
-      field :name
-      field(:description, &shared_non_editable)
-      field :connection
-      field :resources
-      field :representations
-    end
-
-    fields :namespace, :name, :description, :resources, :connection, :updated_at
-  end
-
-  config.model Setup::Resource do
-    visible { Account.current_super_admin? }
-    navigation_label 'Connectors'
-    weight 215
-    label 'Resource'
-    object_label_method { :custom_title }
-
-    configure :name, :string do
-      help 'Requiered.'
-      html_attributes do
-        { maxlength: 50, size: 50 }
-      end
-    end
-
-    configure :path, :string do
-      help 'Requiered. Path of the resource relative to connection URL.'
-      html_attributes do
-        { maxlength: 255, size: 100 }
-      end
-    end
-
-    group :parameters do
-      label 'Parameters & Headers'
-    end
-
-    configure :parameters do
-      group :parameters
-    end
-
-    configure :headers do
-      group :parameters
-    end
-
-    configure :template_parameters do
-      group :parameters
-    end
-
-    show do
-      field :namespace
-      field :name
-      field :path
-      field :description
-      field :operations
-
-      field :_id
-      field :created_at
-      #field :creator
-      field :updated_at
-      #field :updater
-    end
-
-    edit do
-      field :namespace, :enum_edit, &shared_non_editable
-      field :name, &shared_non_editable
-      field :path, &shared_non_editable
-      field :description, &shared_non_editable
-      field :operations, &shared_non_editable
-      field :parameters
-      field :headers
-      field :template_parameters
-    end
-
-    fields :namespace, :name, :path, :description, :operations, :updated_at
-  end
-
   config.model Setup::Webhook do
     label 'All Webhook'
     visible false
@@ -2029,7 +1890,6 @@
 
   config.model Setup::Representation do
     navigation_label 'Connectors'
->>>>>>> a6fde387
     weight 218
     object_label_method { :custom_title }
     visible false
@@ -2056,14 +1916,9 @@
     fields :namespace, :name, :description, :updated_at
   end
 
-<<<<<<< HEAD
-  config.model Setup::Webhook do
-    navigation_label 'Workflows'
-=======
   config.model Setup::PlainWebhook do
     navigation_label 'Workflows'
     label 'Webhook'
->>>>>>> a6fde387
     weight 515
     object_label_method { :custom_title }
 
@@ -4318,12 +4173,8 @@
       field :created_at do
         visible do
           if (account = Account.current)
-<<<<<<< HEAD
-            if (notification_type = (bindings[:controller].try(:params) || {})[:type])
-=======
             request_params = bindings[:controller].params rescue {}
             if (notification_type = request_params[:type])
->>>>>>> a6fde387
               account.meta["#{notification_type}_notifications_listed_at"] = Time.now
             else
               Setup::Notification.type_enum.each do |type|
