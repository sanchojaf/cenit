[RailsAdmin::Config::Actions::MemoryUsage,
 RailsAdmin::Config::Actions::DiskUsage,
 RailsAdmin::Config::Actions::SendToFlow,
 RailsAdmin::Config::Actions::TestTransformation,
 RailsAdmin::Config::Actions::LoadModel,
 RailsAdmin::Config::Actions::ShutdownModel,
 RailsAdmin::Config::Actions::SwitchNavigation,
 RailsAdmin::Config::Actions::DataType,
 RailsAdmin::Config::Actions::Import,
 #RailsAdmin::Config::Actions::EdiExport,
 RailsAdmin::Config::Actions::ImportSchema,
 RailsAdmin::Config::Actions::DeleteAll,
 RailsAdmin::Config::Actions::Update,
 RailsAdmin::Config::Actions::Convert,
 RailsAdmin::Config::Actions::DeleteSchema,
 RailsAdmin::Config::Actions::DeleteLibrary,
 RailsAdmin::Config::Actions::ShareCollection,
 RailsAdmin::Config::Actions::PullCollection,
 RailsAdmin::Config::Actions::RetryNotification].each { |a| RailsAdmin::Config::Actions.register(a) }

RailsAdmin::Config::Actions.register(:export, RailsAdmin::Config::Actions::EdiExport)

RailsAdmin.config do |config|

  ## == PaperTrail ==
  # config.audit_with :paper_trail, 'User', 'PaperTrail::Version' # PaperTrail >= 3.0.0

  config.excluded_models << "Account"

  ### More at https://github.com/sferik/rails_admin/wiki/Base-configuration
  config.authenticate_with do
    warden.authenticate! scope: :user
  end
  config.current_user_method { current_user }
  config.audit_with :mongoid_audit
  config.authorize_with :cancan

  config.actions do
    dashboard # mandatory
    memory_usage
    disk_usage
    index # mandatory
    new { except [Setup::Event, Role] }
    import
    import_schema
    update
    convert
    #import do
    #  only 'Setup::DataType'
    #end
    export
    bulk_delete { except [Role] }
    show
    edit { except [Role] }
    share_collection
    pull_collection
    delete { except [Role] }
    delete_schema
    delete_library
    #show_in_app
    send_to_flow
    test_transformation
    load_model
    shutdown_model
    switch_navigation
    delete_all { except [Role] }
    data_type
    retry_notification

    history_index do
      only [Setup::DataType, Setup::Webhook, Setup::Flow, Setup::Schema, Setup::Event, Setup::Connection, Setup::ConnectionRole, Setup::Library]
    end
    history_show do
      only [Setup::DataType, Setup::Webhook, Setup::Flow, Setup::Schema, Setup::Event, Setup::Connection, Setup::ConnectionRole, Setup::Notification, Setup::Library]
    end
  end

  config.model Role.name do
    weight -20
    navigation_label 'Account'
    show do
      field :name
      field :_id
    end
    fields :name
  end

  config.model Setup::Library.name do
    navigation_label 'Data Definitions'
    weight -16

    configure :name do
      read_only { !bindings[:object].new_record? }
      help ''
    end

    edit do
      field :name
    end

    show do
      field :name
      field :schemas

      field :_id
      field :created_at
      #field :creator
      field :updated_at
      #field :updater
    end

    fields :name, :schemas
  end

  config.model Setup::Schema.name do
    navigation_label 'Data Definitions'
    register_instance_option(:after_form_partials) do
      %w(shutdown_and_reload)
    end
    weight -18

    object_label_method { :uri }

    edit do
      field :library do
        read_only { !bindings[:object].new_record? }
        inline_edit false
      end

      field :uri do
        read_only { !bindings[:object].new_record? }
        html_attributes do
          {cols: '74', rows: '1'}
        end
      end
<<<<<<< HEAD

      field :schema, :text do
        html_attributes do
          reload = Setup::DataType.shutdown(bindings[:object].data_types, report_only: true)[:destroyed].collect(&:data_type).uniq #.select(&:activated)
          bindings[:object].instance_variable_set(:@_to_reload, reload)
          {cols: '74', rows: '15'}
        end
        pretty_value do
          pretty_value =
            if json = JSON.parse(value) rescue nil
              JSON.pretty_generate(json)
            elsif xml = Nokogiri::XML(value) rescue nil
              xml.to_xml
            else
              value
            end
          "<pre>#{pretty_value}</pre>".html_safe
        end
      end
=======
>>>>>>> f7ab8975
    end

    show do
      field :library
      field :uri
      field :schema do 
        pretty_value do
          pretty_value =
            if json = JSON.parse(value) rescue nil
              JSON.pretty_generate(json)
            elsif xml = Nokogiri::XML(value) rescue nil
              xml.to_xml
            else
              value
            end
          "<pre>#{pretty_value}</pre>".html_safe
        end
      end  
      field :data_types

      field :_id
      field :created_at
      #field :creator
      field :updated_at
      #field :updater
      
    end
    fields :library, :uri, :schema #, :data_types
  end

  config.model Setup::DataType.name do
    navigation_label 'Data Definitions'
    weight -17

    group :model_definition do
      label 'Model definition'
      active true
    end

    configure :schema do
      group :model_definition
      read_only true
      help ''
    end

    configure :name do
      group :model_definition
      read_only true
      help ''
    end

    configure :model_schema, :text do
      group :model_definition
      read_only true
      help ''
      html_attributes do
        {cols: '50', rows: '15'}
      end
      pretty_value do
        "<pre>#{JSON.pretty_generate(JSON.parse(value))}</pre>".html_safe
      end
    end

    configure :collection_size, :decimal do
      pretty_value do
        unless max = bindings[:controller].instance_variable_get(:@max_collection_size)
          bindings[:controller].instance_variable_set(:@max_collection_size, max = bindings[:controller].instance_variable_get(:@objects).collect { |data_type| data_type.records_model.collection_size }.max)
        end
        (bindings[:view].render partial: 'used_memory_bar', locals: {max: max, value: bindings[:object].records_model.collection_size}).html_safe
      end
      read_only true
    end

    list do
      field :schema
      field :name
      field :used_memory do
        pretty_value do
          unless max = bindings[:controller].instance_variable_get(:@max_used_memory)
            bindings[:controller].instance_variable_set(:@max_used_memory, max = Setup::DataType.fields[:used_memory.to_s].type.new(Setup::DataType.max(:used_memory)))
          end
          (bindings[:view].render partial: 'used_memory_bar', locals: {max: max, value: Setup::DataType.fields[:used_memory.to_s].type.new(value)}).html_safe
        end
      end
      field :collection_size
    end

    show do
      field :schema
      field :name
      field :activated
      field :model_schema

      field :_id
      field :created_at
      #field :creator
      field :updated_at
      #field :updater
    end
    fields :schema, :name, :used_memory
  end

  config.model Setup::Connection.name do
    weight -15
    configure :name, :string do
      help 'Requiered.'
      html_attributes do
        {maxlength: 30, size: 30}
      end
    end
    configure :url, :string do
      help 'Requiered.'
      html_attributes do
        {maxlength: 50, size: 50}
      end
    end
    group :credentials do
      label "Credentials"
    end
    configure :key, :string do
      visible { bindings[:view]._current_user.has_role? :admin }
      html_attributes do
        {maxlength: 30, size: 30}
      end
      group :credentials
    end
    configure :token, :text do
      visible { bindings[:view]._current_user.has_role? :admin }
      html_attributes do
        {cols: '50', rows: '1'}
      end
      group :credentials
    end

    group :parameters do
      label "Parameters & Headers"
    end
    configure :parameters do
      group :parameters
      visible { bindings[:view]._current_user.has_role? :admin }
    end
    configure :headers do
      group :parameters
      visible { bindings[:view]._current_user.has_role? :admin }
    end
    configure :template_parameters do
      group :parameters
      visible { bindings[:view]._current_user.has_role? :admin }
    end

    show do
      field :name
      field :url

      field :key
      field :token

      field :parameters
      field :headers
      field :template_parameters

      field :_id
      field :created_at
      #field :creator
      field :updated_at
      #field :updater
    end

    fields :name, :url, :parameters, :headers, :template_parameters, :key, :token
  end

  config.model Setup::Parameter.name do
    object_label_method { :to_s }
    edit do
      field :key
      field :value
    end
  end

  config.model Setup::ConnectionRole.name do
    weight -14
    configure :name, :string do
      help 'Requiered.'
      html_attributes do
        {maxlength: 50, size: 50}
      end
    end
    configure :webhooks do
      nested_form false
    end
    configure :connections do
      nested_form false
    end
    modal do
      field :name
      field :webhooks
      field :connections
    end
    show do
      field :name
      field :webhooks
      field :connections

      field :_id
      field :created_at
      #field :creator
      field :updated_at
      #field :updater
    end
    fields :name, :webhooks, :connections
  end

  config.model Setup::Webhook.name do
    weight -13

    configure :path, :string do
      help "Requiered. Path of the webhook relative to connection URL."
      html_attributes do
        {maxlength: 50, size: 50}
      end
    end
    group :parameters do
      label "Add Parameters"
    end
    configure :parameters do
      group :parameters
    end
    configure :headers do
      group :parameters
    end

    show do
      field :name
      field :purpose
      field :path
      field :method

      field :parameters
      field :headers

      field :_id
      field :created_at
      #field :creator
      field :updated_at
      #field :updater
    end
    fields :name, :purpose, :path, :method, :parameters, :headers
  end

  config.model Setup::Notification.name do
    weight -10
    navigation_label 'Notifications'
    configure :exception_message do
      pretty_value do
        "<label style='color:red'>#{value}</label>".html_safe
      end
    end
    show do
      field :flow
      field :retries
      field :response
      field :exception_message

      field :_id
      field :created_at
      #field :creator
      field :updated_at
      #field :updater
    end
    fields :flow, :retries, :response, :exception_message
  end

  config.model Setup::Flow.name do
    register_instance_option(:form_synchronized) do
      [:custom_data_type, :data_type_scope, :lot_size, :connection_role, :webhook, :response_translator, :response_data_type]
    end
    edit do
      field :name
      field :event do
        inline_edit false
        inline_add false
      end
      field :translator
      field :custom_data_type do
        inline_edit false
        inline_add false
        visible do
          if (f = bindings[:object]).event && f.translator && f.translator.data_type.nil?
            f.instance_variable_set(:@selecting_data_type, f.custom_data_type = f.event && f.event.try(:data_type)) unless f.data_type
            true
          else
            false
          end
        end
        label do
          if (translator = bindings[:object].translator)
            if [:Export, :Conversion].include?(translator.type)
              'Source data type'
            else
              'Target data type'
            end
          else
            'Data type'
          end
        end
        help 'Required'
      end
      field :data_type_scope do
        visible { (f = bindings[:object]).event && f.translator && f.translator.type != :Import && f.data_type && !f.instance_variable_get(:@selecting_data_type) }
        label do
          if (translator = bindings[:object].translator)
            if [:Export, :Conversion].include?(translator.type)
              'Source scope'
            else
              'Target scope'
            end
          else
            'Data type scope'
          end
        end
        help 'Required'
      end
      field :lot_size do
        visible { (f = bindings[:object]).event && f.translator && f.translator.type == :Export && f.data_type_scope && f.scope_symbol != :event_source }
      end
      field :webhook do
        visible { (translator = bindings[:object].translator) && (translator.type == :Import || (translator.type == :Export && bindings[:object].data_type_scope.present?)) }
        help 'Required'
      end
      field :connection_role do
        visible { (translator = bindings[:object].translator) && (translator.type == :Import || (translator.type == :Export && bindings[:object].data_type_scope.present?)) }
        help 'Required'
      end
      field :response_translator do
        visible { (translator = bindings[:object].translator) && translator.type == :Export && bindings[:object].ready_to_save? }
        associated_collection_scope do
          Proc.new { |scope|
            scope.where(type: :Import)
          }
        end
      end
      field :response_data_type do
        inline_edit false
        inline_add false
        visible { (response_translator = bindings[:object].response_translator) && response_translator.type == :Import && response_translator.data_type.nil? }
        help ''
      end
      field :discard_events do
        visible { bindings[:object].ready_to_save? }
        help "Events won't be fired for created or updated records if checked"
      end
      field :active do
        visible { bindings[:object].ready_to_save? }
      end
    end

    show do
      field :name
      field :event
      field :translator

      field :_id
      field :created_at
      #field :creator
      field :updated_at
      #field :updater
    end

    fields :name, :event, :translator
  end

  config.model Setup::Event do
    edit do
      field :name
    end

    show do
      field :name
      field :last_trigger_timestamps

      field :_id
      field :created_at
      #field :creator
      field :updated_at
      #field :updater
    end

    fields :name, :last_trigger_timestamps
  end

  config.model Setup::Observer do
    edit do
      field :name
      field :data_type do
        help do
          if (obj = bindings[:object]).new_record? || obj.data_type.loaded?
            false
          else
            "<label style='color:red;float:left'>WARNING:</label><label style='float:left;margin-left:5px'>Triggers for non loaded data type <strong>#{obj.data_type.title}</strong> will be overridden.</label>".html_safe
          end
        end
        associated_collection_scope do
          Proc.new { |scope|
            scope.where(model_loaded: true)
          }
        end
      end
      field :triggers do
        partial 'form_triggers'
        help false
      end
    end

    show do
      field :name
      field :data_type
      field :triggers
      field :last_trigger_timestamps

      field :_id
      field :created_at
      #field :creator
      field :updated_at
      #field :updater
    end

    fields :name, :data_type, :triggers, :last_trigger_timestamps
  end

  config.model Setup::Scheduler do
    edit do
      field :name
      field :scheduling_method
      field :expression do
        visible { bindings[:object].scheduling_method.present? }
        label do
          case bindings[:object].scheduling_method
          when :Once
            'Date and time'
          when :Periodic
            'Duration'
          when :CRON
            'CRON Expression'
          else
            'Expression'
          end
        end
        help do
          case bindings[:object].scheduling_method
          when :Once
            'Select a date and a time'
          when :Periodic
            'Type a time duration'
          when :CRON
            'Type a CRON Expression'
          else
            'Expression'
          end
        end
        partial { bindings[:object].scheduling_method == :Once ? 'form_datetime_wrapper' : 'form_text' }
        html_attributes do
          {rows: '1'}
        end
      end
    end

    show do
      field :name
      field :expression
      field :last_trigger_timestamps

      field :_id
      field :created_at
      #field :creator
      field :updated_at
      #field :updater
    end

    fields :name, :scheduling_method, :expression, :last_trigger_timestamps
  end

  config.model Setup::Translator do
    register_instance_option(:form_synchronized) do
      [:source_data_type, :target_data_type, :transformation, :target_importer, :source_exporter, :discard_chained_records]
    end
    edit do
      field :name

      field :type

      field :source_data_type do
        inline_edit false
        inline_add false
        visible { [:Export, :Conversion].include?(bindings[:object].type) }
        help { bindings[:object].type == :Conversion ? 'Required' : 'Optional' }
      end

      field :target_data_type do
        inline_edit false
        inline_add false
        visible { [:Import, :Update, :Conversion].include?(bindings[:object].type) }
        help { bindings[:object].type == :Conversion ? 'Required' : 'Optional' }
      end

      field :discard_events do
        visible { [:Import, :Update, :Conversion].include?(bindings[:object].type) }
        help "Events won't be fired for created or updated records if checked"
      end

      field :style do
        visible { bindings[:object].type.present? }
      end

      field :bulk_source do
        visible { bindings[:object].type == :Export && bindings[:object].style.present? && bindings[:object].source_bulkable? }
      end

      field :mime_type do
        label 'MIME type'
        visible { bindings[:object].type == :Export && bindings[:object].style.present? }
      end

      field :file_extension do
        visible { bindings[:object].type == :Export && !bindings[:object].file_extension_enum.empty? }
        help { "Extensions for #{bindings[:object].mime_type}" }
      end

      field :transformation do
        visible { bindings[:object].style.present? && bindings[:object].style != 'chain' }
        html_attributes do
          {cols: '74', rows: '15'}
        end
      end

      field :source_exporter do
        inline_add { bindings[:object].source_exporter.nil? }
        visible { bindings[:object].style == 'chain' && bindings[:object].source_data_type && bindings[:object].target_data_type }
        help 'Required'
        associated_collection_scope do
          data_type = bindings[:object].source_data_type
          Proc.new { |scope|
            scope.all(type: :Conversion, source_data_type: data_type)
          }
        end
      end

      field :target_importer do
        inline_add { bindings[:object].target_importer.nil? }
        visible { bindings[:object].style == 'chain' && bindings[:object].source_data_type && bindings[:object].target_data_type && bindings[:object].source_exporter }
        help 'Required'
        associated_collection_scope do
          translator = bindings[:object]
          source_data_type =
            if translator.source_exporter
              translator.source_exporter.target_data_type
            else
              translator.source_data_type
            end
          target_data_type = bindings[:object].target_data_type
          Proc.new { |scope|
            scope = scope.all(type: :Conversion,
                              source_data_type: source_data_type,
                              target_data_type: target_data_type)
          }
        end
      end

      field :discard_chained_records do
        visible { bindings[:object].style == 'chain' && bindings[:object].source_data_type && bindings[:object].target_data_type && bindings[:object].source_exporter }
        help "Chained records won't be saved if checked"
      end
    end

    show do
      field :name
      field :type
      field :source_data_type
      field :bulk_source
      field :target_data_type
      field :discard_events
      field :style
      field :mime_type
      field :file_extension
      field :transformation
      field :source_exporter
      field :target_importer
      field :discard_chained_records

      field :_id
      field :created_at
      #field :creator
      field :updated_at
      #field :updater
    end

    fields :name, :type, :style, :transformation
  end

  config.model Setup::SharedCollection do
    register_instance_option(:discard_submit_buttons) do
      !(a = bindings[:action]) || a.key != :edit
    end
    navigation_label 'Collections'
    weight -19
    edit do
      field :image do
        visible { !bindings[:object].new_record? }
      end
      field :name
      field :description
      field :source_collection do
        inline_edit false
        inline_add false
        associated_collection_scope do
          source_collection = (obj = bindings[:object]).source_collection
          Proc.new { |scope|
            if obj.new_record?
              scope.where(id: source_collection ? source_collection.id : nil)
            else
              scope
            end
          }
        end
      end
      field :connections do
        inline_add false
        read_only do
          !bindings[:object].instance_variable_get(:@_selecting_connections)
        end
        help do
          nil
        end
        pretty_value do
          if bindings[:object].connections.present?
            v = bindings[:view]
            ids = ''
            [value].flatten.select(&:present?).collect do |associated|
              ids += "<option value=#{associated.id} selected=true/>"
              amc = polymorphic? ? RailsAdmin.config(associated) : associated_model_config # perf optimization for non-polymorphic associations
              am = amc.abstract_model
              wording = associated.send(amc.object_label_method)
              can_see = !am.embedded? && (show_action = v.action(:show, am, associated))
              can_see ? v.link_to(wording, v.url_for(action: show_action.action_name, model_name: am.to_param, id: associated.id), class: 'pjax') : wording
            end.to_sentence.html_safe +
              v.select_tag("#{bindings[:controller].instance_variable_get(:@model_config).abstract_model.param_key}[connection_ids][]", ids.html_safe, multiple: true, style: 'display:none').html_safe
          else
            'No connection selected'.html_safe
          end
        end
        visible do
          !(obj = bindings[:object]).instance_variable_get(:@_selecting_collection) && obj.source_collection && obj.source_collection.connections.present?
        end
        associated_collection_scope do
          source_collection = bindings[:object].source_collection
          connections = (source_collection && source_collection.connections) || []
          Proc.new { |scope|
            scope.any_in(id: connections.collect { |connection| connection.id })
          }
        end
      end
      field :pull_parameters do
        visible do
          !(obj = bindings[:object]).instance_variable_get(:@_selecting_collection) &&
            !obj.instance_variable_get(:@_selecting_connections) &&
            obj.enum_for_pull_parameters.present?
        end
      end
    end
    show do
      field :image
      field :name
      field :description

      field :created_at
      field :creator
      field :updated_at
    end
    fields :image, :name, :creator, :description
  end

  config.model Setup::CollectionPullParameter do
    field :label
    field :parameter, :enum do
      enum do
        bindings[:controller].instance_variable_get(:@shared_parameter_enum) || [bindings[:object].parameter]
      end
    end
    edit do
      field :label
      field :parameter
    end
    show do
      field :label
      field :parameter

      field :created_at
      #field :creator
      field :updated_at
    end
    fields :label, :parameter
  end

  config.model Setup::Collection do
    navigation_label 'Collections'
    weight -19
    show do
      field :image
      field :name
      field :flows
      field :connection_roles
      field :translators
      field :events
      field :libraries
      field :webhooks
      field :connections

      field :_id
      field :created_at
      #field :creator
      field :updated_at
      #field :updater
    end
    fields :image, :name, :flows, :connection_roles, :translators, :events, :libraries, :webhooks, :connections
  end
<<<<<<< HEAD
=======

>>>>>>> f7ab8975
end<|MERGE_RESOLUTION|>--- conflicted
+++ resolved
@@ -133,7 +133,6 @@
           {cols: '74', rows: '1'}
         end
       end
-<<<<<<< HEAD
 
       field :schema, :text do
         html_attributes do
@@ -153,26 +152,12 @@
           "<pre>#{pretty_value}</pre>".html_safe
         end
       end
-=======
->>>>>>> f7ab8975
     end
 
     show do
       field :library
       field :uri
-      field :schema do 
-        pretty_value do
-          pretty_value =
-            if json = JSON.parse(value) rescue nil
-              JSON.pretty_generate(json)
-            elsif xml = Nokogiri::XML(value) rescue nil
-              xml.to_xml
-            else
-              value
-            end
-          "<pre>#{pretty_value}</pre>".html_safe
-        end
-      end  
+      field :schema
       field :data_types
 
       field :_id
@@ -879,8 +864,6 @@
     end
     fields :image, :name, :flows, :connection_roles, :translators, :events, :libraries, :webhooks, :connections
   end
-<<<<<<< HEAD
-=======
-
->>>>>>> f7ab8975
+
+  end
 end