[RailsAdmin::Config::Actions::MemoryUsage,
 RailsAdmin::Config::Actions::DiskUsage,
 RailsAdmin::Config::Actions::SendToFlow,
 RailsAdmin::Config::Actions::LoadModel,
 RailsAdmin::Config::Actions::ShutdownModel,
 RailsAdmin::Config::Actions::SwitchNavigation,
 RailsAdmin::Config::Actions::DataType,
 RailsAdmin::Config::Actions::Import,
 #RailsAdmin::Config::Actions::EdiExport,
 RailsAdmin::Config::Actions::ImportSchema,
 RailsAdmin::Config::Actions::DeleteAll,
 RailsAdmin::Config::Actions::TranslatorUpdate,
 RailsAdmin::Config::Actions::Convert,
 RailsAdmin::Config::Actions::DeleteLibrary,
 RailsAdmin::Config::Actions::SimpleShare,
 RailsAdmin::Config::Actions::BulkShare,
 RailsAdmin::Config::Actions::Pull,
 RailsAdmin::Config::Actions::RetryTask,
 RailsAdmin::Config::Actions::DownloadFile,
 RailsAdmin::Config::Actions::ProcessFlow,
 RailsAdmin::Config::Actions::BuildGem,
 RailsAdmin::Config::Actions::Run,
 RailsAdmin::Config::Actions::Authorize,
 RailsAdmin::Config::Actions::SimpleDeleteDataType,
 RailsAdmin::Config::Actions::BulkDeleteDataType,
 RailsAdmin::Config::Actions::SimpleGenerate,
 RailsAdmin::Config::Actions::BulkGenerate,
 RailsAdmin::Config::Actions::SimpleExpand,
 RailsAdmin::Config::Actions::BulkExpand,
 RailsAdmin::Config::Actions::Records,
 RailsAdmin::Config::Actions::SwitchScheduler,
 RailsAdmin::Config::Actions::SimpleExport,
 RailsAdmin::Config::Actions::Schedule,
 RailsAdmin::Config::Actions::Submit,
 RailsAdmin::Config::Actions::DeleteCollection].each { |a| RailsAdmin::Config::Actions.register(a) }

RailsAdmin::Config::Actions.register(:export, RailsAdmin::Config::Actions::BulkExport)
RailsAdmin::Config::Fields::Types.register(RailsAdmin::Config::Fields::Types::JsonValue)
RailsAdmin::Config::Fields::Types.register(RailsAdmin::Config::Fields::Types::JsonSchema)
RailsAdmin::Config::Fields::Types.register(RailsAdmin::Config::Fields::Types::StorageFile)
{
  config: {
    mode: 'css',
    theme: 'neo',
  },
  assets: {
    mode: '/assets/codemirror/modes/css.js',
    theme: '/assets/codemirror/themes/neo.css',
  }
}.each { |option, configuration| RailsAdmin::Config::Fields::Types::CodeMirror.register_instance_option(option) { configuration } }

RailsAdmin.config do |config|

  config.total_columns_width = 900

  ## == PaperTrail ==
  # config.audit_with :paper_trail, 'User', 'PaperTrail::Version' # PaperTrail >= 3.0.0

  ### More at https://github.com/sferik/rails_admin/wiki/Base-configuration
  config.authenticate_with do
    warden.authenticate! scope: :user
  end
  config.current_user_method { current_user }
  config.audit_with :mongoid_audit
  config.authorize_with :cancan

  config.excluded_models += [Setup::BaseOauthAuthorization, Setup::AwsAuthorization]

  config.actions do
    dashboard # mandatory
    # memory_usage
    # disk_usage
    index # mandatory
    new { except [Setup::Event, Setup::DataType, Setup::Authorization, Setup::BaseOauthProvider] }
    import
    import_schema
    translator_update
    convert
    export
    bulk_delete
    show
    run
    edit
    simple_share
    bulk_share
    build_gem
    pull
    download_file
    load_model
    shutdown_model
    process_flow
    authorize
    simple_generate
    bulk_generate
    simple_expand
    bulk_expand
    records
    switch_navigation
    switch_scheduler
    simple_export
    schedule
    retry_task
    submit
    simple_delete_data_type
    bulk_delete_data_type
    delete
    delete_library
    delete_collection
    #show_in_app
    send_to_flow
    delete_all
    data_type

    # history_index do
    #   only [Setup::DataType, Setup::Webhook, Setup::Flow, Setup::Schema, Setup::Event, Setup::Connection, Setup::ConnectionRole, Setup::Library]
    # end
    # history_show do
    #   only [Setup::DataType, Setup::Webhook, Setup::Flow, Setup::Schema, Setup::Event, Setup::Connection, Setup::ConnectionRole, Setup::Notification, Setup::Library]
    # end
  end

  config.model Setup::Validator do
    visible false
    fields :namespace, :name
  end

  config.model Setup::Library do
    navigation_label 'Data Definitions'
    weight -16

    configure :name do
      read_only { !bindings[:object].new_record? }
      help ''
    end

    edit do
      field :name
      field :slug
    end

    show do
      field :name
      field :slug
      field :schemas
      field :data_types

      field :_id
      field :created_at
      #field :creator
      field :updated_at
      #field :updater
    end

    fields :name, :slug, :schemas, :data_types
  end

  config.model Setup::Schema do
    object_label_method { :custom_title }
    navigation_label 'Data Definitions'
    weight -18

    edit do
      field :library do
        read_only { !bindings[:object].new_record? }
        inline_edit false
      end

      field :uri do
        read_only { !bindings[:object].new_record? }
        html_attributes do
          { cols: '74', rows: '1' }
        end
      end

      field :schema, :code_mirror do
        html_attributes do
          { cols: '74', rows: '15' }
        end
      end

      field :schema_data_type do
        inline_edit false
        inline_add false
      end
    end

    show do
      field :library
      field :uri
      field :schema do
        pretty_value do
          pretty_value =
            if json = JSON.parse(value) rescue nil
              "<code class='json'>#{JSON.pretty_generate(json)}</code>"
            elsif xml = Nokogiri::XML(value) rescue nil
              "<code class='xml'>#{xml.to_xml}</code>"
            else
              value
            end
          "<pre>#{pretty_value}</pre>".html_safe
        end
      end
      field :schema_data_type

      field :_id
      field :created_at
      #field :creator
      field :updated_at
      #field :updater

    end
    fields :library, :uri, :schema_data_type
  end

  config.model Setup::DataType do
    label 'Data type'
    label_plural 'Data types'
    object_label_method { :custom_title }
    navigation_label 'Data Definitions'
    weight -17

    group :behavior do
      label 'Behavior'
      active false
    end

    configure :title do
      pretty_value do
        bindings[:object].custom_title
      end
    end

    configure :slug

    configure :storage_size, :decimal do
      pretty_value do
        if objects = bindings[:controller].instance_variable_get(:@objects)
          unless max = bindings[:controller].instance_variable_get(:@max_storage_size)
            bindings[:controller].instance_variable_set(:@max_storage_size, max = objects.collect { |data_type| data_type.storage_size }.max)
          end
          (bindings[:view].render partial: 'used_memory_bar', locals: { max: max, value: bindings[:object].records_model.storage_size }).html_safe
        else
          bindings[:view].number_to_human_size(value)
        end
      end
      read_only true
    end

    configure :before_save_callbacks do
      group :behavior
      inline_add false
      associated_collection_scope do
        Proc.new { |scope|
          scope.where(:parameters.with_size => 1)
        }
      end
    end

    configure :records_methods do
      group :behavior
      inline_add false
    end

    configure :data_type_methods do
      group :behavior
      inline_add false
    end

    edit do
      field :title
      field :before_save_callbacks
      field :records_methods
      field :data_type_methods
    end

    list do
      field :title
      field :name
      field :slug
      field :used_memory do
        visible { Cenit.dynamic_model_loading? }
        pretty_value do
          unless max = bindings[:controller].instance_variable_get(:@max_used_memory)
            bindings[:controller].instance_variable_set(:@max_used_memory, max = Setup::DataType.fields[:used_memory.to_s].type.new(Setup::DataType.max(:used_memory)))
          end
          (bindings[:view].render partial: 'used_memory_bar', locals: { max: max, value: Setup::DataType.fields[:used_memory.to_s].type.new(value) }).html_safe
        end
      end
      field :storage_size
    end

    show do
      field :title
      field :name
      field :slug
      field :storage_size
      field :activated
      field :schema do
        pretty_value do
          pretty_value =
            if json = JSON.pretty_generate(value) rescue nil
              "<code class='json'>#{json}</code>"
            else
              value
            end
          "<pre>#{pretty_value}</pre>".html_safe
        end
      end

      field :_id
      field :created_at
      #field :creator
      field :updated_at
      #field :updater
    end
    fields :title, :name, :used_memory
  end

  config.model Setup::EdiValidator do
    object_label_method { :custom_title }
    label 'EDI Validators'
    navigation_label 'Data Definitions'

    fields :namespace, :name, :schema_data_type, :content_type
  end

  config.model Setup::AlgorithmValidator do
    object_label_method { :custom_title }
    navigation_label 'Data Definitions'

    fields :namespace, :name, :algorithm
  end

  config.model Setup::FileDataType do
    object_label_method { :custom_title }
    group :content do
      label 'Content'
    end

    group :behavior do
      label 'Behavior'
      active false
    end

    configure :title do
      pretty_value do
        bindings[:object].custom_title
      end
    end

    configure :library do
      associated_collection_scope do
        library = (obj = bindings[:object]).library
        Proc.new { |scope|
          if library
            scope.where(id: library.id)
          else
            scope
          end
        }
      end
    end
    configure :used_memory do
      pretty_value do
        unless max = bindings[:controller].instance_variable_get(:@max_used_memory)
          bindings[:controller].instance_variable_set(:@max_used_memory, max = Setup::SchemaDataType.fields[:used_memory.to_s].type.new(Setup::SchemaDataType.max(:used_memory)))
        end
        (bindings[:view].render partial: 'used_memory_bar', locals: { max: max, value: Setup::SchemaDataType.fields[:used_memory.to_s].type.new(value) }).html_safe
      end
    end

    configure :storage_size, :decimal do
      pretty_value do
        if objects = bindings[:controller].instance_variable_get(:@objects)
          unless max = bindings[:controller].instance_variable_get(:@max_storage_size)
            bindings[:controller].instance_variable_set(:@max_storage_size, max = objects.collect { |data_type| data_type.records_model.storage_size }.max)
          end
          (bindings[:view].render partial: 'used_memory_bar', locals: { max: max, value: bindings[:object].records_model.storage_size }).html_safe
        else
          bindings[:view].number_to_human_size(value)
        end
      end
      read_only true
    end

    configure :validators do
      group :content
      inline_add false
    end

    configure :schema_data_type do
      group :content
      inline_add false
      inline_edit false
    end

    configure :before_save_callbacks do
      group :behavior
      inline_add false
      associated_collection_scope do
        Proc.new { |scope|
          scope.where(:parameters.with_size => 1)
        }
      end
    end

    configure :records_methods do
      group :behavior
      inline_add false
    end

    configure :data_type_methods do
      group :behavior
      inline_add false
    end

    edit do
      field :library
      field :title
      field :name
      field :slug
      field :validators
      field :schema_data_type
      field :before_save_callbacks
      field :records_methods
      field :data_type_methods
    end

    list do
      field :title
      field :name
      field :slug
      field :validators
      field :schema_data_type
      field :used_memory do
        visible { Cenit.dynamic_model_loading? }
        pretty_value do
          unless max = bindings[:controller].instance_variable_get(:@max_used_memory)
            bindings[:controller].instance_variable_set(:@max_used_memory, max = Setup::SchemaDataType.fields[:used_memory.to_s].type.new(Setup::SchemaDataType.max(:used_memory)))
          end
          (bindings[:view].render partial: 'used_memory_bar', locals: { max: max, value: Setup::SchemaDataType.fields[:used_memory.to_s].type.new(value) }).html_safe
        end
      end
      field :storage_size
    end

    show do
      field :title
      field :name
      field :slug
      field :activated
      field :validators
      field :storage_size
      field :schema_data_type

      field :_id
      field :created_at
      #field :creator
      field :updated_at
      #field :updater
    end
  end

  config.model Setup::SchemaDataType do
    group :behavior do
      label 'Behavior'
      active false
    end

    object_label_method { :custom_title }
    navigation_label 'Data Definitions'
    weight -17
    register_instance_option(:after_form_partials) do
      %w(shutdown_and_reload)
    end

    configure :title

    configure :name do
      read_only { !bindings[:object].new_record? }
    end

    configure :schema, :code_mirror do
      html_attributes do
        report = bindings[:object].shutdown(report_only: true)
        reload = (report[:reloaded].collect(&:data_type) + report[:destroyed].collect(&:data_type)).uniq
        bindings[:object].instance_variable_set(:@_to_reload, reload)
        { cols: '74', rows: '15' }
      end
      # pretty_value do
      #   "<pre><code class='json'>#{JSON.pretty_generate(value)}</code></pre>".html_safe
      # end
    end

    configure :storage_size, :decimal do
      pretty_value do
        if objects = bindings[:controller].instance_variable_get(:@objects)
          unless max = bindings[:controller].instance_variable_get(:@max_storage_size)
            bindings[:controller].instance_variable_set(:@max_storage_size, max = objects.collect { |data_type| data_type.storage_size }.max)
          end
          (bindings[:view].render partial: 'used_memory_bar', locals: { max: max, value: bindings[:object].records_model.storage_size }).html_safe
        else
          bindings[:view].number_to_human_size(value)
        end
      end
      read_only true
    end

    configure :before_save_callbacks do
      group :behavior
      inline_add false
      associated_collection_scope do
        Proc.new { |scope|
          scope.where(:parameters.with_size => 1)
        }
      end
    end

    configure :records_methods do
      group :behavior
      inline_add false
    end

    configure :data_type_methods do
      group :behavior
      inline_add false
    end

    edit do
      field :library
      field :title
      field :name
      field :slug
      field :schema, :json_schema do
        help { 'Required' }
      end
      field :before_save_callbacks
      field :records_methods
      field :data_type_methods
    end

    list do
      field :library
      field :title
      field :name
      field :slug
      field :used_memory do
        visible { Cenit.dynamic_model_loading? }
        pretty_value do
          unless max = bindings[:controller].instance_variable_get(:@max_used_memory)
            bindings[:controller].instance_variable_set(:@max_used_memory, max = Setup::SchemaDataType.fields[:used_memory.to_s].type.new(Setup::SchemaDataType.max(:used_memory)))
          end
          (bindings[:view].render partial: 'used_memory_bar', locals: { max: max, value: Setup::SchemaDataType.fields[:used_memory.to_s].type.new(value) }).html_safe
        end
      end
      field :storage_size
    end

    show do
      field :library
      field :title
      field :name
      field :slug
      field :storage_size
      field :activated
      field :schema do
        pretty_value do
          "<pre><code class='ruby'>#{JSON.pretty_generate(value)}</code></pre>".html_safe
        end
      end
      field :before_save_callbacks
      field :records_methods
      field :data_type_methods

      field :_id
      field :created_at
      #field :creator
      field :updated_at
      #field :updater
    end
  end

  config.model Setup::Connection do
    object_label_method { :custom_title }
    weight -15

    group :credentials do
      label 'Credentials'
    end

    configure :key, :string do
      visible { User.current.admin? }
      html_attributes do
        { maxlength: 30, size: 30 }
      end
      group :credentials
    end

    configure :token, :text do
      visible { User.current.admin? }
      html_attributes do
        { cols: '50', rows: '1' }
      end
      group :credentials
    end

    configure :authorization do
      group :credentials
      inline_edit false
      visible { User.current.admin? }
    end

    configure :authorization_handler do
      group :credentials
      visible { User.current.admin? }
    end

    group :parameters do
      label 'Parameters & Headers'
    end
    configure :parameters do
      group :parameters
      visible { User.current.admin? }
    end
    configure :headers do
      group :parameters
      visible { User.current.admin? }
    end
    configure :template_parameters do
      group :parameters
      visible { User.current.admin? }
    end

    show do
      field :namespace
      field :name
      field :url

      field :key
      field :token
      field :authorization
      field :authorization_handler

      field :parameters
      field :headers
      field :template_parameters

      field :_id
      field :created_at
      #field :creator
      field :updated_at
      #field :updater
    end

    fields :namespace, :name, :url, :key, :token, :authorization
  end

  config.model Setup::Parameter do
    object_label_method { :to_s }
    configure :metadata, :json_value
    edit do
      field :key
      field :value
      field :description
      field :metadata
    end
    list do
      field :key
      field :value
      field :description
      field :metadata
    end
  end

  config.model Setup::ConnectionRole do
    object_label_method { :custom_title }
    weight -14
    configure :name, :string do
      help 'Requiered.'
      html_attributes do
        { maxlength: 50, size: 50 }
      end
    end
    configure :webhooks do
      nested_form false
    end
    configure :connections do
      nested_form false
    end
    modal do
      field :namespace
      field :name
      field :webhooks
      field :connections
    end
    show do
      field :namespace
      field :name
      field :webhooks
      field :connections

      field :_id
      field :created_at
      #field :creator
      field :updated_at
      #field :updater
    end
    fields :namespace, :name, :webhooks, :connections
  end

  config.model Setup::Webhook do
    object_label_method { :custom_title }
    weight -13

    configure :metadata, :json_value

    group :credentials do
      label 'Credentials'
    end

    configure :authorization do
      group :credentials
      inline_edit false
      visible { User.current.admin? }
    end

    configure :authorization_handler do
      group :credentials
      visible { User.current.admin? }
    end

    group :parameters do
      label 'Parameters & Headers'
    end

    configure :path, :string do
      help 'Requiered. Path of the webhook relative to connection URL.'
      html_attributes do
        { maxlength: 255, size: 100 }
      end
    end

    configure :parameters do
      group :parameters
    end

    configure :headers do
      group :parameters
    end

    configure :template_parameters do
      group :parameters
    end

    show do
      field :namespace
      field :name
      field :path
      field :method
      field :description
      field :metadata, :json_value

      field :authorization
      field :authorization_handler

      field :parameters
      field :headers
      field :template_parameters

      field :_id
      field :created_at
      #field :creator
      field :updated_at
      #field :updater
    end
    fields :namespace, :name, :path, :method, :description, :authorization
  end

  config.model Setup::Task do
    navigation_label 'Monitor'
    object_label_method { :to_s }
    configure :attempts_succeded, :text do
      label 'Attempts/Succedded'
    end
    edit do
      field :description
    end
    fields :description, :scheduler, :attempts_succeded, :retries, :progress, :status, :notifications
  end

  config.model Setup::FlowExecution do
    navigation_label 'Monitor'
    object_label_method { :to_s }
    configure :attempts_succeded, :text do
      label 'Attempts/Succedded'
    end
    edit do
      field :description
    end
    fields :flow, :description, :scheduler, :attempts_succeded, :retries, :progress, :status, :notifications
  end

  config.model Setup::DataTypeGeneration do
    navigation_label 'Monitor'
    object_label_method { :to_s }
    configure :attempts_succeded, :text do
      label 'Attempts/Succedded'
    end
    edit do
      field :description
    end
    fields :description, :scheduler, :attempts_succeded, :retries, :progress, :status, :notifications
  end

  config.model Setup::DataTypeExpansion do
    navigation_label 'Monitor'
    object_label_method { :to_s }
    configure :attempts_succeded, :text do
      label 'Attempts/Succedded'
    end
    edit do
      field :description
    end
    fields :description, :scheduler, :attempts_succeded, :retries, :progress, :status, :notifications
  end

  config.model Setup::Translation do
    navigation_label 'Monitor'
    object_label_method { :to_s }
    configure :attempts_succeded, :text do
      label 'Attempts/Succedded'
    end
    edit do
      field :description
    end
    fields :translator, :description, :scheduler, :attempts_succeded, :retries, :progress, :status, :notifications
  end

  config.model Setup::DataImport do
    navigation_label 'Monitor'
    object_label_method { :to_s }
    configure :attempts_succeded, :text do
      label 'Attempts/Succedded'
    end
    fields :translator, :data, :description, :scheduler, :attempts_succeded, :retries, :progress, :status, :notifications
  end

  config.model Setup::SchemasImport do
    navigation_label 'Monitor'
    object_label_method { :to_s }
    configure :attempts_succeded, :text do
      label 'Attempts/Succedded'
    end
    edit do
      field :description
    end
    fields :library, :base_uri, :data, :description, :scheduler, :attempts_succeded, :retries, :progress, :status, :notifications
  end

  config.model Setup::Deletion do
    navigation_label 'Monitor'
    object_label_method { :to_s }
    configure :attempts_succeded, :text do
      label 'Attempts/Succedded'
    end
    configure :deletion_model do
      label 'Model'
      pretty_value do
        if value
          v = bindings[:view]
          amc = RailsAdmin.config(value)
          am = amc.abstract_model
          wording = amc.navigation_label + ' > ' + amc.label
          can_see = !am.embedded? && (index_action = v.action(:index, am))
          (can_see ? v.link_to(amc.contextualized_label(:menu), v.url_for(action: index_action.action_name, model_name: am.to_param), class: 'pjax') : wording).html_safe
        end
      end
    end
    edit do
      field :description
    end
    fields :deletion_model, :description, :scheduler, :attempts_succeded, :retries, :progress, :status, :notifications
  end

  config.model Setup::AlgorithmExecution do
    navigation_label 'Monitor'
    object_label_method { :to_s }
    configure :attempts_succeded, :text do
      label 'Attempts/Succedded'
    end
    edit do
      field :description
    end
    fields :algorithm, :description, :scheduler, :attempts_succeded, :retries, :progress, :status, :notifications
  end

  config.model Setup::Submission do
    navigation_label 'Monitor'
    object_label_method { :to_s }
    configure :attempts_succeded, :text do
      label 'Attempts/Succedded'
    end
    edit do
      field :description
    end
    fields :webhook, :connection, :description, :scheduler, :attempts_succeded, :retries, :progress, :status, :notifications
  end

  config.model Setup::Notification do
    navigation_label 'Monitor'
    object_label_method { :label }

    configure :created_at

    configure :type do
      pretty_value do
        "<label style='color:#{bindings[:object].color}'>#{value.to_s.capitalize}</label>".html_safe
      end
    end

    configure :message do
      pretty_value do
        "<label style='color:#{bindings[:object].color}'>#{value}</label>".html_safe
      end
    end

    configure :attachment, :storage_file

    list do
      field :created_at do
        visible do
          if account = Account.current
            account.notifications_listed_at = Time.now
          end
          true
        end
      end
      field :type
      field :message
      field :attachment
      field :task
    end
  end

  config.model Setup::Flow do
    object_label_method { :custom_title }
    register_instance_option(:form_synchronized) do
      [:custom_data_type, :data_type_scope, :scope_filter, :scope_evaluator, :lot_size, :connection_role, :webhook, :response_translator, :response_data_type]
    end
    edit do
      field :namespace
      field :name
      field :event do
        inline_edit false
        inline_add false
      end
      field :translator do
        help 'Required'
      end
      field :custom_data_type do
        inline_edit false
        inline_add false
        visible do
          if (f = bindings[:object]).custom_data_type.present?
            f.nil_data_type = false
          end
          if f.translator.present? && f.translator.data_type.nil? && !f.nil_data_type
            f.instance_variable_set(:@selecting_data_type, f.custom_data_type = f.event && f.event.try(:data_type)) unless f.data_type
            f.nil_data_type = f.translator.type == :Export && (params = (controller = bindings[:controller]).params) && (params = params[controller.abstract_model.param_key]) && params[:custom_data_type_id].blank? && params.keys.include?(:custom_data_type_id.to_s)
            true
          else
            false
          end
        end
        label do
          if (translator = bindings[:object].translator)
            if [:Export, :Conversion].include?(translator.type)
              'Source data type'
            else
              'Target data type'
            end
          else
            'Data type'
          end
        end
        help do
          if bindings[:object].nil_data_type
            ''
          elsif (translator = bindings[:object].translator) && [:Export, :Conversion].include?(translator.type)
            'Optional'
          else
            'Required'
          end
        end
      end
      field :nil_data_type do
        visible { bindings[:object].nil_data_type }
        label do
          if (translator = bindings[:object].translator)
            if [:Export, :Conversion].include?(translator.type)
              'No source data type'
            else
              'No target data type'
            end
          else
            'No data type'
          end
        end
      end
      field :data_type_scope do
        visible do
          bindings[:controller].instance_variable_set(:@_data_type, bindings[:object].data_type)
          bindings[:controller].instance_variable_set(:@_update_field, 'translator_id')
          (f = bindings[:object]).translator.present? && f.translator.type != :Import && f.data_type && !f.instance_variable_get(:@selecting_data_type)
        end
        label do
          if (translator = bindings[:object].translator)
            if [:Export, :Conversion].include?(translator.type)
              'Source scope'
            else
              'Target scope'
            end
          else
            'Data type scope'
          end
        end
        help 'Required'
      end
      field :scope_filter do
        visible { bindings[:object].scope_symbol == :filtered }
        partial 'form_triggers'
        help false
      end
      field :scope_evaluator do
        inline_add false
        inline_edit false
        visible { bindings[:object].scope_symbol == :evaluation }
        associated_collection_scope do
          Proc.new { |scope|
            scope.where(:parameters.with_size => 1)
          }
        end
        help 'Required'
      end
      field :lot_size do
        visible { (f = bindings[:object]).translator.present? && f.translator.type == :Export && !f.nil_data_type && f.data_type_scope && f.scope_symbol != :event_source }
      end
      field :webhook do
        visible { (translator = (f = bindings[:object]).translator) && (translator.type == :Import || (translator.type == :Export && (bindings[:object].data_type_scope.present? || f.nil_data_type))) }
        help 'Required'
      end
      field :connection_role do
        visible { (translator = (f = bindings[:object]).translator) && (translator.type == :Import || (translator.type == :Export && (bindings[:object].data_type_scope.present? || f.nil_data_type))) }
        help 'Optional'
      end
      field :response_translator do
        visible { (translator = (f = bindings[:object]).translator) && (translator.type == :Export && (bindings[:object].data_type_scope.present? || f.nil_data_type)) && f.ready_to_save? }
        associated_collection_scope do
          Proc.new { |scope|
            scope.where(type: :Import)
          }
        end
      end
      field :response_data_type do
        inline_edit false
        inline_add false
        visible { (response_translator = bindings[:object].response_translator) && response_translator.type == :Import && response_translator.data_type.nil? }
        help ''
      end
      field :discard_events do
        visible { (((obj = bindings[:object]).translator && obj.translator.type == :Import) || obj.response_translator.present?) && obj.ready_to_save? }
        help "Events won't be fired for created or updated records if checked"
      end
      field :active do
        visible { bindings[:object].ready_to_save? }
      end
      field :notify_request do
        visible { (obj = bindings[:object]).translator && [:Import, :Export].include?(obj.translator.type) && obj.ready_to_save? }
        help 'Track request via notifications if checked'
      end
      field :notify_response do
        visible { (obj = bindings[:object]).translator && [:Import, :Export].include?(obj.translator.type) && obj.ready_to_save? }
        help 'Track responses via notification if checked'
      end
      field :after_process_callbacks do
        visible { bindings[:object].ready_to_save? }
        help 'Algorithms executed after flow processing, execution state is supplied as argument'
      end
    end

    show do
      field :namespace
      field :name
      field :active
      field :event
      field :translator
      field :custom_data_type
      field :data_type_scope
      field :scope_filter
      field :scope_evaluator
      field :lot_size

      field :webhook
      field :connection_role
      field :response_translator
      field :response_data_type

      field :discard_events
      field :notify_request
      field :notify_response
      field :after_process_callbacks

      field :_id
      field :created_at
      #field :creator
      field :updated_at
      #field :updater
    end

    fields :namespace, :name, :active, :event, :translator
  end

  config.model Setup::Event do
    object_label_method { :custom_title }
    edit do
      field :namespace
      field :name
    end

    show do
      field :namespace
      field :name

      field :_id
      field :created_at
      #field :creator
      field :updated_at
      #field :updater
    end

    fields :namespace, :name
  end

  config.model Setup::Observer do
    object_label_method { :custom_title }
    edit do
      field :namespace
      field :name
      field :data_type do
        inline_add false
        inline_edit false
        associated_collection_scope do
          data_type = bindings[:object].data_type
          Proc.new { |scope|
            if data_type
              scope.where(id: data_type.id)
            else
              scope
            end
          }
        end
        help 'Required'
      end
      field :trigger_evaluator do
        visible { (obj = bindings[:object]).data_type.blank? || obj.trigger_evaluator.present? || obj.triggers.nil? }
        associated_collection_scope do
          Proc.new { |scope|
            scope.all.or(:parameters.with_size => 1).or(:parameters.with_size => 2)
          }
        end
      end
      field :triggers do
        visible do
          bindings[:controller].instance_variable_set(:@_data_type, data_type = bindings[:object].data_type)
          bindings[:controller].instance_variable_set(:@_update_field, 'data_type_id')
          data_type.present? && !bindings[:object].trigger_evaluator.present?
        end
        partial 'form_triggers'
        help false
      end
    end

    show do
      field :namespace
      field :name
      field :data_type
      field :triggers
      field :trigger_evaluator

      field :_id
      field :created_at
      #field :creator
      field :updated_at
      #field :updater
    end

    fields :namespace, :name, :data_type, :triggers, :trigger_evaluator
  end

  config.model Setup::Scheduler do
    object_label_method { :custom_title }
    edit do
      field :namespace
      field :name
      field :scheduling_method
      field :expression do
        visible { bindings[:object].scheduling_method.present? }
        label do
          case bindings[:object].scheduling_method
          when :Once
            'Date and time'
          when :Periodic
            'Duration'
          when :CRON
            'CRON Expression'
          else
            'Expression'
          end
        end
        help do
          case bindings[:object].scheduling_method
          when :Once
            'Select a date and a time'
          when :Periodic
            'Type a time duration'
          when :CRON
            'Type a CRON Expression'
          else
            'Expression'
          end
        end
        partial { bindings[:object].scheduling_method == :Once ? 'form_datetime_wrapper' : 'form_text' }
        html_attributes do
          { rows: '1' }
        end
      end
    end

    show do
      field :namespace
      field :name
      field :expression

      field :_id
      field :created_at
      #field :creator
      field :updated_at
      #field :updater
    end

    fields :namespace, :name, :scheduling_method, :expression, :activated
  end

  config.model Setup::Translator do
    object_label_method { :custom_title }
    register_instance_option(:form_synchronized) do
      [:source_data_type, :target_data_type, :transformation, :target_importer, :source_exporter, :discard_chained_records]
    end
    edit do
      field :namespace
      field :name

      field :type

      field :source_data_type do
        inline_edit false
        inline_add false
        visible { [:Export, :Conversion].include?(bindings[:object].type) }
        help { bindings[:object].type == :Conversion ? 'Required' : 'Optional' }
      end

      field :target_data_type do
        inline_edit false
        inline_add false
        visible { [:Import, :Update, :Conversion].include?(bindings[:object].type) }
        help { bindings[:object].type == :Conversion ? 'Required' : 'Optional' }
      end

      field :discard_events do
        visible { [:Import, :Update, :Conversion].include?(bindings[:object].type) }
        help "Events won't be fired for created or updated records if checked"
      end

      field :style do
        visible { bindings[:object].type.present? }
        help 'Required'
      end

      field :bulk_source do
        visible { bindings[:object].type == :Export && bindings[:object].style.present? && bindings[:object].source_bulkable? }
      end

      field :mime_type do
        label 'MIME type'
        visible { bindings[:object].type == :Export && bindings[:object].style.present? }
      end

      field :file_extension do
        visible { bindings[:object].type == :Export && !bindings[:object].file_extension_enum.empty? }
        help { "Extensions for #{bindings[:object].mime_type}" }
      end

      field :source_handler do
        visible { (t = bindings[:object]).style.present? && (t.type == :Update || (t.type == :Conversion && t.style == 'ruby')) }
        help { 'Handle sources on transformation' }
      end

      field :transformation, :code_mirror do
        visible { bindings[:object].style.present? && bindings[:object].style != 'chain' }
        help { 'Required' }
        html_attributes do
          { cols: '74', rows: '15' }
        end
      end

      field :source_exporter do
        inline_add { bindings[:object].source_exporter.nil? }
        visible { bindings[:object].style == 'chain' && bindings[:object].source_data_type && bindings[:object].target_data_type }
        help 'Required'
        associated_collection_scope do
          data_type = bindings[:object].source_data_type
          Proc.new { |scope|
            scope.all(type: :Conversion, source_data_type: data_type)
          }
        end
      end

      field :target_importer do
        inline_add { bindings[:object].target_importer.nil? }
        visible { bindings[:object].style == 'chain' && bindings[:object].source_data_type && bindings[:object].target_data_type && bindings[:object].source_exporter }
        help 'Required'
        associated_collection_scope do
          translator = bindings[:object]
          source_data_type =
            if translator.source_exporter
              translator.source_exporter.target_data_type
            else
              translator.source_data_type
            end
          target_data_type = bindings[:object].target_data_type
          Proc.new { |scope|
            scope = scope.all(type: :Conversion,
                              source_data_type: source_data_type,
                              target_data_type: target_data_type)
          }
        end
      end

      field :discard_chained_records do
        visible { bindings[:object].style == 'chain' && bindings[:object].source_data_type && bindings[:object].target_data_type && bindings[:object].source_exporter }
        help "Chained records won't be saved if checked"
      end
    end

    show do
      field :namespace
      field :name
      field :type
      field :source_data_type
      field :bulk_source
      field :target_data_type
      field :discard_events
      field :style
      field :mime_type
      field :file_extension
      field :transformation do
        pretty_value do
          "<pre><code class='ruby'>#{value}</code></pre>".html_safe
        end
      end
      field :source_exporter
      field :target_importer
      field :discard_chained_records

      field :_id
      field :created_at
      #field :creator
      field :updated_at
      #field :updater
    end

    fields :namespace, :name, :type, :style, :transformation
  end

  config.model Setup::SharedName do
    visible { false }
    navigation_label 'Collections'
    fields :name, :owners
  end

  config.model Script do
    navigation_label 'Administration'

    configure :code, :code_mirror do
      help { 'Required' }
      pretty_value do
        "<pre><code class='ruby'>#{value}</code></pre>".html_safe
      end
    end

    fields :name, :description, :code
  end

  config.model Setup::SharedCollection do
    register_instance_option(:discard_submit_buttons) do
      !(a = bindings[:action]) || a.key != :edit
    end
    navigation_label 'Collections'
    object_label_method { :versioned_name }
    weight -19
    edit do
      field :image do
        visible { !bindings[:object].new_record? }
      end
      field :name do
        required { true }
      end
      field :shared_version do
        required { true }
      end
      field :authors
      field :summary
      field :description, :wysihtml5 do
        config_options toolbar: { fa: true },
                       html: true,
                       parserRules: { tags: { p: 1 } }
      end
      field :source_collection do
        visible { !((source_collection = bindings[:object].source_collection) && source_collection.new_record?) }
        inline_edit false
        inline_add false
        associated_collection_scope do
          source_collection = (obj = bindings[:object]).source_collection
          Proc.new { |scope|
            if obj.new_record?
              scope.where(id: source_collection ? source_collection.id : nil)
            else
              scope
            end
          }
        end
      end
      field :connections do
        inline_add false
        read_only do
          !bindings[:object].instance_variable_get(:@_selecting_connections)
        end
        help do
          nil
        end
        pretty_value do
          if bindings[:object].connections.present?
            v = bindings[:view]
            ids = ''
            [value].flatten.select(&:present?).collect do |associated|
              ids += "<option value=#{associated.id} selected=true/>"
              amc = polymorphic? ? RailsAdmin.config(associated) : associated_model_config
              am = amc.abstract_model
              wording = associated.send(amc.object_label_method)
              can_see = !am.embedded? && (show_action = v.action(:show, am, associated))
              can_see ? v.link_to(wording, v.url_for(action: show_action.action_name, model_name: am.to_param, id: associated.id), class: 'pjax') : wording
            end.to_sentence.html_safe +
              v.select_tag("#{bindings[:controller].instance_variable_get(:@model_config).abstract_model.param_key}[connection_ids][]", ids.html_safe, multiple: true, style: 'display:none').html_safe
          else
            'No connection selected'.html_safe
          end
        end
        visible do
          !(obj = bindings[:object]).instance_variable_get(:@_selecting_collection) && obj.source_collection && obj.source_collection.connections.present?
        end
        associated_collection_scope do
          source_collection = bindings[:object].source_collection
          connections = (source_collection && source_collection.connections) || []
          Proc.new { |scope|
            scope.any_in(id: connections.collect { |connection| connection.id })
          }
        end
      end
      field :dependencies do
        inline_add false
        read_only do
          !bindings[:object].instance_variable_get(:@_selecting_dependencies)
        end
        help do
          nil
        end
        pretty_value do
          if bindings[:object].dependencies.present?
            v = bindings[:view]
            ids = ''
            [value].flatten.select(&:present?).collect do |associated|
              ids += "<option value=#{associated.id} selected=true/>"
              amc = polymorphic? ? RailsAdmin.config(associated) : associated_model_config
              am = amc.abstract_model
              wording = associated.send(amc.object_label_method)
              can_see = !am.embedded? && (show_action = v.action(:show, am, associated))
              can_see ? v.link_to(wording, v.url_for(action: show_action.action_name, model_name: am.to_param, id: associated.id), class: 'pjax') : wording
            end.to_sentence.html_safe +
              v.select_tag("#{bindings[:controller].instance_variable_get(:@model_config).abstract_model.param_key}[dependency_ids][]", ids.html_safe, multiple: true, style: 'display:none').html_safe
          else
            'No dependencies selected'.html_safe
          end
        end
        visible do
          !(obj = bindings[:object]).instance_variable_get(:@_selecting_collection)
        end
      end
      field :pull_parameters do
        visible do
          if !(obj = bindings[:object]).instance_variable_get(:@_selecting_collection) &&
            !obj.instance_variable_get(:@_selecting_connections) &&
            (pull_parameters_enum = obj.enum_for_pull_parameters).present?
            bindings[:controller].instance_variable_set(:@shared_parameter_enum, pull_parameters_enum)
            true
          else
            false
          end
        end
      end
      field :pull_count do
        visible { Account.current.super_admin? }
      end
    end
    show do
      field :image
      field :name do
        pretty_value do
          bindings[:object].versioned_name
        end
      end
      field :category
      field :summary
      field :description do
        pretty_value do
          value.html_safe
        end
      end
      field :authors
      field :dependencies
      field :pull_count

      field :_id
      field :created_at
      field :updated_at
    end
    list do
      field :image do
        thumb_method :icon
      end
      field :name do
        pretty_value do
          bindings[:object].versioned_name
        end
      end
      field :category
      field :authors
      field :summary
      field :pull_count
      field :dependencies
    end
  end

  config.model Setup::CollectionAuthor do
    object_label_method { :label }
    fields :name, :email
  end

  config.model Setup::CollectionPullParameter do
    object_label_method { :label }
    field :label
    field :parameter, :enum do
      enum do
        bindings[:controller].instance_variable_get(:@shared_parameter_enum) || [bindings[:object].parameter]
      end
    end
    edit do
      field :label
      field :parameter
    end
    show do
      field :label
      field :parameter

      field :created_at
      #field :creator
      field :updated_at
    end
    fields :label, :parameter
  end

  config.model Setup::CollectionData do
    object_label_method { :label }
  end

  config.model Setup::Collection do
    navigation_label 'Collections'
    weight -19

    group :setup do
      label 'Setup objects'
      active true
    end

    group :data do
      label 'Data'
      active false
    end

    configure :flows do
      group :setup
    end

    configure :connection_roles do
      group :setup
    end

    configure :translators do
      group :setup
    end

    configure :events do
      group :setup
    end

    configure :libraries do
      group :setup
    end

    configure :custom_validators do
      group :setup
    end

    configure :algorithms do
      group :setup
    end

    configure :webhooks do
      group :setup
    end

    configure :connections do
      group :setup
    end

    configure :authorizations do
      group :setup
    end

    configure :oauth_providers do
      group :setup
    end

    configure :oauth_clients do
      group :setup
    end

    configure :oauth2_scopes do
      group :setup
    end

    configure :data do
      group :data
    end

    show do
      field :image
      field :name
      field :flows
      field :connection_roles
      field :translators
      field :events
      field :libraries
      field :custom_validators
      field :algorithms
      field :webhooks
      field :connections
      field :authorizations
      field :oauth_providers
      field :oauth_clients
      field :oauth2_scopes
      field :data

      field :_id
      field :created_at
      #field :creator
      field :updated_at
      #field :updater
    end

    list do
      field :image do
        thumb_method :icon
      end
      field :name
      field :flows
      field :connection_roles
      field :translators
      field :events
      field :libraries
      field :custom_validators
      field :algorithms
      field :webhooks
      field :connections
      field :authorizations
      field :oauth_providers
      field :oauth_clients
      field :oauth2_scopes
      field :data
    end
  end

  config.model Setup::CustomValidator do
    visible false
  end

  config.model Setup::Integration do
    edit do
      field :name
      field :pull_connection
      field :pull_event do
        inline_add { false }
        inline_edit { false }
      end
      field :data_type
      field :receiver_connection
    end
    show do
      field :name
      field :pull_connection
      field :pull_flow
      field :pull_event
      field :pull_translator
      field :data_type
      field :send_translator
      field :send_flow
      field :receiver_connection
    end
    fields :name, :pull_connection, :pull_flow, :pull_event, :pull_translator, :data_type, :send_translator, :send_flow, :receiver_connection
  end

  config.model Setup::AlgorithmParameter do
    fields :name, :description
  end

  config.model Setup::Algorithm do
    object_label_method { :custom_title }
    edit do
      field :namespace
      field :name
      field :description
      field :parameters
      field :code, :code_mirror do
        help { 'Required' }
      end
      field :call_links do
        visible { bindings[:object].call_links.present? }
      end
    end
    show do
      field :namespace
      field :name
      field :description
      field :parameters
      field :code do
        pretty_value do
          "<pre><code class='ruby'>#{value}</code></pre>".html_safe
        end
      end
      field :call_links
      field :_id
    end
    fields :namespace, :name, :description, :parameters, :call_links
  end

  config.model Setup::CallLink do
    edit do
      field :name do
        read_only true
        help { nil }
        label 'Call name'
      end
      field :link do
        inline_add false
        inline_edit false
        help { nil }
      end
    end
    fields :name, :link
  end

  config.model Role do
    navigation_label 'Administration'
    configure :users do
      visible { Account.current.super_admin? }
    end
    fields :name, :users
  end

  config.model User do
    navigation_label 'Administration'
    object_label_method { :label }

    group :credentials do
      label 'Credentials'
      active true
    end

    group :activity do
      label 'Activity'
      active true
    end

    configure :name
    configure :email
    configure :roles
    configure :account do
      read_only { true }
    end
    configure :password do
      group :credentials
    end
    configure :password_confirmation do
      group :credentials
    end
    configure :key do
      group :credentials
    end
    configure :authentication_token do
      group :credentials
    end
    configure :confirmed_at do
      group :activity
    end
    configure :sign_in_count do
      group :activity
    end
    configure :current_sign_in_at do
      group :activity
    end
    configure :last_sign_in_at do
      group :activity
    end
    configure :current_sign_in_ip do
      group :activity
    end
    configure :last_sign_in_ip do
      group :activity
    end

    edit do
      field :picture
      field :name
      field :email do
        visible { Account.current.super_admin? }
      end
      field :roles do
        visible { Account.current.super_admin? }
      end
      field :account do
        label { Account.current.super_admin? ? 'Account' : 'Account settings' }
        help { nil }
      end
      field :password do
        visible { Account.current.super_admin? }
      end
      field :password_confirmation do
        visible { Account.current.super_admin? }
      end
      field :key do
        visible { !bindings[:object].new_record? && Account.current.super_admin? }
      end
      field :authentication_token do
        visible { !bindings[:object].new_record? && Account.current.super_admin? }
      end
      field :confirmed_at do
        visible { !bindings[:object].new_record? && Account.current.super_admin? }
      end
      field :sign_in_count do
        visible { !bindings[:object].new_record? && Account.current.super_admin? }
      end
      field :current_sign_in_at do
        visible { !bindings[:object].new_record? && Account.current.super_admin? }
      end
      field :last_sign_in_at do
        visible { !bindings[:object].new_record? && Account.current.super_admin? }
      end
      field :current_sign_in_ip do
        visible { !bindings[:object].new_record? && Account.current.super_admin? }
      end
      field :last_sign_in_ip do
        visible { !bindings[:object].new_record? && Account.current.super_admin? }
      end
    end

    show do
      field :picture
      field :name
      field :email
      field :account
      field :roles
      field :key
      field :authentication_token
      field :sign_in_count
      field :current_sign_in_at
      field :last_sign_in_at
      field :current_sign_in_ip
      field :last_sign_in_ip
    end

    list do
      field :picture do
        thumb_method :icon
      end
      field :name
      field :email
      field :account
      field :roles
      field :key
      field :authentication_token
      field :sign_in_count
      field :current_sign_in_at
      field :last_sign_in_at
      field :current_sign_in_ip
      field :last_sign_in_ip
    end
  end

  config.model Account do
    navigation_label 'Administration'
    object_label_method { :label }

    configure :_id do
      visible { Account.current.super_admin? }
    end
    configure :name do
      visible { Account.current.super_admin? }
    end
    configure :owner do
      read_only { !Account.current.super_admin? }
      help { nil }
    end
    configure :tenant_account do
      visible { Account.current.super_admin? }
    end
    configure :number do
      visible { Account.current.super_admin? }
    end
    configure :users do
      visible { Account.current.super_admin? }
    end
    configure :notification_level


    fields :_id, :name, :owner, :tenant_account, :number, :users, :notification_level
  end

  config.model Setup::SharedName do
    navigation_label 'Administration'

    fields :name, :owners
  end

  config.model Script do
    navigation_label 'Administration'

    edit do
      field :name
      field :description
      field :code, :code_mirror
    end

    show do
      field :name
      field :description
      field :code do
        pretty_value do
          "<pre><code class='ruby'>#{value}</code></pre>".html_safe
        end
      end
    end

    fields :name, :description, :code
  end

  config.model CenitToken do
    navigation_label 'Administration'
  end

  config.model Setup::BaseOauthProvider do
    object_label_method { :custom_title }
    label 'Provider'
    navigation_label 'OAuth'

    configure :tenant do
      visible { Account.current.super_admin? }
      read_only { true }
      help ''
    end

    configure :shared do
      visible { Account.current.super_admin? }
    end

    fields :namespace, :name, :response_type, :authorization_endpoint, :token_endpoint, :token_method, :parameters, :clients, :tenant, :shared
  end

  config.model Setup::OauthProvider do
    object_label_method { :custom_title }

    configure :tenant do
      visible { Account.current.super_admin? }
      read_only { true }
      help ''
    end

    configure :shared do
      visible { Account.current.super_admin? }
    end

    fields :namespace, :name, :response_type, :authorization_endpoint, :token_endpoint, :token_method, :request_token_endpoint, :parameters, :tenant, :shared
  end

  config.model Setup::Oauth2Provider do
    object_label_method { :custom_title }

    configure :tenant do
      visible { Account.current.super_admin? }
      read_only { true }
      help ''
    end

    configure :shared do
      visible { Account.current.super_admin? }
    end

    configure :refresh_token_algorithm do
      visible { bindings[:object].refresh_token_strategy == :custom.to_s }
    end

    fields :namespace, :name, :response_type, :authorization_endpoint, :token_endpoint, :token_method, :parameters, :scope_separator, :refresh_token_strategy, :refresh_token_algorithm, :tenant, :shared
  end

  config.model Setup::OauthParameter do
    navigation_label 'OAuth'
    object_label_method { :to_s }
    fields :key, :value
  end

  config.model Setup::OauthClient do
    object_label_method { :custom_title }
    navigation_label 'OAuth'

    configure :tenant do
      visible { Account.current.super_admin? }
      read_only { true }
      help ''
    end

    configure :shared do
      visible { Account.current.super_admin? }
    end

    configure :identifier do
      pretty_value do
        if Account.current.super_admin? || Account.current.users.collect(&:id).include?(bindings[:object].creator_id)
          value
        else
          '<i class="icon-lock"/>'.html_safe
        end
      end
    end

    configure :secret do
      pretty_value do
        if Account.current.super_admin? || Account.current.users.collect(&:id).include?(bindings[:object].creator_id)
          value
        else
          '<i class="icon-lock"/>'.html_safe
        end
      end
    end

    fields :provider, :name, :identifier, :secret, :tenant, :shared
  end

  config.model Setup::Oauth2Scope do
    object_label_method { :custom_title }
    navigation_label 'OAuth'

    configure :tenant do
      visible { Account.current.super_admin? }
      read_only { true }
      help ''
    end

    configure :shared do
      visible { Account.current.super_admin? }
    end

    fields :provider, :name, :description, :tenant, :shared
  end

  config.model Setup::Authorization do
    object_label_method { :custom_title }
    fields :namespace, :name
  end

  config.model Setup::OauthAuthorization do
    object_label_method { :custom_title }
    parent Setup::Authorization

    edit do
      field :namespace
      field :name
      field :client
    end

    group :credentials do
      label 'Credentials'
    end

    configure :access_token do
      group :credentials
    end

    configure :token_span do
      group :credentials
    end

    configure :authorized_at do
      group :credentials
    end

    configure :access_token_secret do
      group :credentials
    end

    configure :realm do
      group :credentials
    end

    show do
      field :namespace
      field :name
      field :client

      field :access_token
      field :access_token_secret
      field :realm
      field :token_span
      field :authorized_at
    end

    fields :namespace, :name, :client
  end

  config.model Setup::Oauth2Authorization do
    object_label_method { :custom_title }
    parent Setup::Authorization

    edit do
      field :namespace
      field :name
      field :client
      field :scopes do
        visible { ((obj = bindings[:object]) && obj.provider).present? }
        associated_collection_scope do
          provider = ((obj = bindings[:object]) && obj.provider) || nil
          Proc.new { |scope|
            if provider
              scope.where(provider_id: provider.id)
            else
              scope
            end
          }
        end
      end
    end

    group :credentials do
      label 'Credentials'
    end

    configure :access_token do
      group :credentials
    end

    configure :token_span do
      group :credentials
    end

    configure :authorized_at do
      group :credentials
    end

    configure :refresh_token do
      group :credentials
    end

    configure :token_type do
      group :credentials
    end

    show do
      field :namespace
      field :name
      field :client
      field :scopes

      field :token_type
      field :access_token
      field :token_span
      field :authorized_at
      field :refresh_token
    end

    fields :namespace, :name, :client, :scopes
  end

  config.model Setup::AwsAuthorization do
    object_label_method { :custom_title }
    edit do
      field :namespace
      field :name
      field :aws_access_key
      field :aws_secret_key
      field :seller
      field :merchant
      field :markets
      field :signature_method
      field :signature_version
    end

    group :credentials do
      label 'Credentials'
    end

    configure :aws_access_key do
      group :credentials
    end

    configure :aws_secret_key do
      group :credentials
    end

    show do
      field :namespace
      field :name
      field :aws_access_key
      field :aws_secret_key
      field :seller
      field :merchant
      field :markets
      field :signature_method
      field :signature_version

    end

    fields :namespace, :name, :aws_access_key, :aws_secret_key, :seller, :merchant, :markets, :signature_method, :signature_version
  end

  config.model Setup::BasicAuthorization do
    object_label_method { :custom_title }
    edit do
      field :namespace
      field :name
      field :username
      field :password
    end

    group :credentials do
      label 'Credentials'
    end

    configure :username do
      group :credentials
    end

    configure :password do
      group :credentials
    end

    show do
      field :namespace
      field :name
      field :username
      field :password
    end

    fields :namespace, :name, :username, :password
  end

<<<<<<< HEAD
=======
  config.model Setup::Raml do
    configure :raml_references do
      visible { User.current.admin? }
    end

    show do
      field :api_name
      field :api_version
      field :repo
      field :raml_doc
      field :raml_references
    end

    edit do
      field :api_name
      field :api_version
      field :repo
      field :raml_doc
      field :raml_references
    end

    fields :api_name, :api_version, :repo, :raml_doc, :raml_references
  end

  config.model Setup::RamlReference do
    object_label_method { :to_s }
    edit do
      field :path
      field :content
    end
    fields :path, :content
  end

>>>>>>> e396ec7c
  config.model Setup::Storage do
    object_label_method { :label }

    configure :filename do
      label 'File name'
      pretty_value { bindings[:object].storage_name }
    end

    configure :length do
      label 'Size'
      pretty_value do
        if objects = bindings[:controller].instance_variable_get(:@objects)
          unless max = bindings[:controller].instance_variable_get(:@max_length)
            bindings[:controller].instance_variable_set(:@max_length, max = objects.collect { |storage| storage.length }.reject(&:nil?).max)
          end
          (bindings[:view].render partial: 'used_memory_bar', locals: { max: max, value: bindings[:object].length }).html_safe
        else
          bindings[:view].number_to_human_size(value)
        end
      end
    end

    configure :storer_model do
      label 'Model'
      pretty_value do
        if value
          v = bindings[:view]
          amc = RailsAdmin.config(value)
          am = amc.abstract_model
          wording = amc.navigation_label + ' > ' + amc.label
          can_see = !am.embedded? && (index_action = v.action(:index, am))
          (can_see ? v.link_to(amc.label, v.url_for(action: index_action.action_name, model_name: am.to_param), class: 'pjax') : wording).html_safe
        end
      end
    end

    configure :storer_object do
      label 'Object'
      pretty_value do
        if value
          v = bindings[:view]
          amc = RailsAdmin.config(value.class)
          am = amc.abstract_model
          wording = value.send(amc.object_label_method)
          can_see = !am.embedded? && (show_action = v.action(:show, am, value))
          (can_see ? v.link_to(wording, v.url_for(action: show_action.action_name, model_name: am.to_param, id: value.id), class: 'pjax') : wording).html_safe
        end
      end
    end

    configure :storer_property do
      label 'Property'
    end

    fields :storer_model, :storer_object, :storer_property, :filename, :contentType, :length
  end

  config.model Setup::DelayedMessage do
    navigation_label 'Administration'
  end

  config.model Setup::SystemNotification do
    navigation_label 'Administration'
  end

end<|MERGE_RESOLUTION|>--- conflicted
+++ resolved
@@ -2290,8 +2290,6 @@
     fields :namespace, :name, :username, :password
   end
 
-<<<<<<< HEAD
-=======
   config.model Setup::Raml do
     configure :raml_references do
       visible { User.current.admin? }
@@ -2325,7 +2323,6 @@
     fields :path, :content
   end
 
->>>>>>> e396ec7c
   config.model Setup::Storage do
     object_label_method { :label }
 
