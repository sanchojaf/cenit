[RailsAdmin::Config::Actions::SendToFlow,
 RailsAdmin::Config::Actions::TestTransformation,
 RailsAdmin::Config::Actions::LoadModel,
 RailsAdmin::Config::Actions::ShutdownModel,
 RailsAdmin::Config::Actions::SwitchNavigation,
 RailsAdmin::Config::Actions::DataType,
 RailsAdmin::Config::Actions::Import,
 RailsAdmin::Config::Actions::EdiExport,
 RailsAdmin::Config::Actions::ImportSchema,
 RailsAdmin::Config::Actions::DeleteAll].each { |a| RailsAdmin::Config::Actions.register(a) }

RailsAdmin.config do |config|

  ## == PaperTrail ==
  # config.audit_with :paper_trail, 'User', 'PaperTrail::Version' # PaperTrail >= 3.0.0

<<<<<<< HEAD
  config.excluded_models << 'Account'
=======
  config.excluded_models << ["Account", "Setup::Parameter"].flatten
>>>>>>> dd0832e5

  ### More at https://github.com/sferik/rails_admin/wiki/Base-configuration
  config.authenticate_with do
    warden.authenticate! scope: :user
  end
  config.current_user_method { current_user }
  config.audit_with :mongoid_audit
  config.authorize_with :cancan
  
  config.actions do
    dashboard # mandatory
    index # mandatory
    new { except Setup::DataType,Role  }
    import
    import_schema
    #import do
    #  only 'Setup::DataType'
    #end
    export
    bulk_delete { except Setup::DataType,Role  }
    show
    edit { except Setup::Library,Role  }
    edi_export
    delete { except Setup::DataType,Role  }
    #show_in_app
    send_to_flow
    test_transformation
    load_model
    shutdown_model
    switch_navigation
    data_type

    history_index do 
      only [Setup::DataType,Setup::Webhook, Setup::Flow, Setup::Schema, Setup::Event, Setup::Connection,Setup::ConnectionRole, Setup::Library]
    end  
    history_show do 
      only [Setup::DataType,Setup::Webhook, Setup::Flow, Setup::Schema, Setup::Event, Setup::Connection,Setup::ConnectionRole, Setup::Notification, Setup::Library]
    end
    delete_all { except Setup::DataType,Role  }
  end
  
  config.model Role.name  do
    weight -20
    navigation_label 'Account'
    show do
      field :name
      field :user
      
      field :_id
    end
    fields :name, :users
  end
  
  config.model Setup::Library.name do
    navigation_label 'Data Definitions'
    weight -19
    
    configure :name do
      read_only { !bindings[:object].new_record? }
      help ''
    end

    edit do
      field :name
    end
  
    show do
      field :name
      field :slug
      field :schemas
    
      field :_id
      field :created_at
      field :creator
      field :updated_at
      field :updater 
    end
  
    fields :name,:slug,:schemas
  end

  config.model Setup::Schema.name do
    navigation_label 'Data Definitions'
    weight -18
      
    object_label_method {:uri}
  
    configure :library do
      read_only { !bindings[:object].new_record? }
      inline_edit false
    end
  
    configure :uri do
      read_only { !bindings[:object].new_record? }
    end
  
    configure :schema, :text do
      html_attributes do
        { cols: '74', rows: '15' }
      end
    end
  
    show do
      field :library
      field :uri
      field :schema
      field :data_types
    
      field :_id
      field :created_at
      field :creator
      field :updated_at
      field :updater 
    end
    fields :library, :uri, :schema
  end

  config.model Setup::DataType.name do
    navigation_label 'Data Definitions'
    weight -17
          
    group :model_definition do
      label 'Model definition'
      active true
    end
  
    group :sample_data do
      label 'Sample data'
      active do
        !bindings[:object].errors.get(:sample_data).blank?
      end
      visible do
        bindings[:object].is_object
      end
    end
  
    configure :uri do
      group :model_definition
      read_only true
      help ''
    end

    configure :name do
      group :model_definition
      read_only true
      help ''
    end

    configure :schema, :text do
      group :model_definition
      read_only true
      help ''
      html_attributes do
        { cols: '50', rows: '15' }
      end
    end

    configure :sample_data, :text do
      group :sample_data
      html_attributes do
        { cols: '70', rows: '15' }
      end
    end
  
    list do
      fields :uri, :name, :activated
    end    
  
    show do
      field :uri
      field :name
      field :activated
      field :schema
      field :sample_data
    
      field :_id
      field :created_at
      field :creator
      field :updated_at
      field :updater
    end
    fields :uri, :name, :activated, :schema, :sample_data
  end
  
  config.model Setup::Template.name do
    navigation_label 'Setup'
    weight -16
  
    show do
      field :name
      field :library
      field :connection_role
      field :webhooks
      field :flows
    
      field :_id
      field :created_at
      field :creator
      field :updated_at
      field :updater 
    end
    fields :name, :library, :connection_role, :webhooks, :flows
  end
  
  config.model Setup::Connection.name do
    weight -15
    group :credentials do
      label "Credentials"
    end
    
    configure :connection_roles do
      inverse_of :connections
    end
    configure :name, :string do
      help 'Requiered.'
      html_attributes do
        { maxlength: 30, size: 30 } 
      end
    end 
    configure :url, :string do
      help 'Requiered.'
      html_attributes do
        { maxlength: 50, size: 50 } 
      end
    end
    configure :key, :string do
      visible { bindings[:view]._current_user.has_role? :admin }
      html_attributes do
        { maxlength: 30, size: 30 } 
      end
      group :credentials
    end
    configure :token, :text do
      visible { bindings[:view]._current_user.has_role? :admin }
      html_attributes do
        { cols: '50', rows: '1' }
      end
      group :credentials
    end
    configure :url_parameters do
      visible { bindings[:view]._current_user.has_role? :admin }
    end
    configure :headers do
      visible { bindings[:view]._current_user.has_role? :admin }
    end
    
    group :parameters do
      label "Add Parameters"
    end
    configure :url_parameters do
      group :parameters
    end  
    configure :headers do
      group :parameters
    end  
    
    show do
      field :name
      field :slug
      field :url
      field :connection_roles

      field :key
      field :token
      
      field :url_parameters
      field :headers
      
      field :_id
      field :created_at
      field :creator
      field :updated_at
      field :updater
    end
    
      fields :name, :slug, :url, :connection_roles, :url_parameters, :headers, :key, :token
  end
  
  config.model Setup::Parameter.name do
    visible false
  end

  config.model Setup::UrlParameter.name do
    object_label_method do
      :to_s
    end
    configure :key, :string do
      help 'Requiered.'
      html_attributes do
       { maxlength: 50,size: 50 } 
      end
    end
    
    configure :value, :string do
      help 'Requiered.'
      html_attributes do
       { maxlength: 50,size: 50 }
      end
    end
    
    show do
      field :key
      field :value
      field :parameterizable
      
      field :_id
      field :created_at
      field :updated_at
    end
    
    list do
      field :key
      field :value
      field :parameterizable
    end

    fields :key, :value
  end
  
  config.model Setup::Header.name do
    object_label_method do
      :to_s
    end
    configure :key, :string do
      help 'Requiered.'
      html_attributes do
       { maxlength: 50,size: 50 } 
      end
    end
    
    configure :value, :string do
      help 'Requiered.'
      html_attributes do
       { maxlength: 50,size: 50 }
      end
    end
    
    show do
      field :key
      field :value
      field :parameterizable
      
      field :_id
      field :created_at
      field :updated_at
    end
    
    list do
      field :key
      field :value
      field :parameterizable
    end

    fields :key, :value
  end
  
  config.model Setup::ConnectionRole.name do
    weight -14
    configure :name, :string do
      help 'Requiered.'
      html_attributes do
       { maxlength: 50,size: 50 } 
      end
    end
    
    modal do
      field :name
      #field :connections
      field :webhooks
    end
    show do
      field :name
      field :connections
      field :webhooks
      
      field :_id
      field :created_at
      field :creator
      field :updated_at
      field :updater
    end
    fields :name, :connections, :webhooks
  end 
  
  config.model Setup::Webhook.name do
    weight -13
    
    group :request do
      label 'Resquest'
    end
    
    group :response do
      label 'Response'
    end
    
    configure :path, :string do
      help "Requiered. Path of the webhook relative to connection URL."
      html_attributes do
       { maxlength: 50, size: 50 }
      end
    end
    
    configure :schema_validation do
      help "Optional. Validate transformed flow document using this schema."
      group :request
    end
    configure :data_type do
      help "Optional. Save document as an object of this 'data-type'."
      group :request
    end
    configure :trigger_event do
      help "Optional. Trigger events after save the object."
      group :request
    end
    
    configure :schema_validation_response do
      help "Optional. Validate response document using this schema."
      group :response
    end
    configure :data_type_response do
      help "Optional. Save document as an object of this 'data-type'."
      group :response
    end
    configure :trigger_event_response do
      help "Optional. Trigger events after save the object."
      group :response
    end
    
    group :parameters do
      label "Add Parameters"
    end
    configure :url_parameters do
      group :parameters
    end  
    configure  :headers do
      group :parameters
    end

    show do
      field :name
      field :purpose
      field :path
      field :method
      field :connection_roles
      
      field :url_parameters
      field :headers
      
      #request
      field :schema_validation
      field :data_type
      field :trigger_event
      
      #response
      field :schema_validation_response
      field :data_type_response
      field :trigger_event_response
      
      field :_id
      field :created_at
      field :creator
      field :updated_at
      field :updater
    end
    fields :name, :purpose, :path, :method,:connection_roles, :url_parameters, :headers, :schema_validation, :data_type, :trigger_event,  :schema_validation_response, 
    :data_type_response, :trigger_event_response
  end
  
  
  config.model Setup::Event.name do
    weight -12
    configure :name, :string do
      help 'Requiered.'
      html_attributes do
       { maxlength: 50,size: 50 }
      end
    end
    
    configure :data_type do
      help false
      inline_add false
      inline_edit false
      associated_collection_cache_all false
      associated_collection_scope do
        Proc.new { |scope|
          scope = scope.where(activated: true)
        }
      end
    end
    
    configure :triggers do
      partial 'form_triggers'
      help false
    end

    show do
      field :name
      field :data_type

      field :_id
      field :created_at
      field :creator
      field :updated_at
      field :updater
    end
    
    edit do
      fields :name, :data_type, :triggers
    end
    
    fields :name, :data_type
  end
  
  config.model Setup::Flow.name do
    weight -11
    configure :name, :string do
      help 'Requiered.'
      html_attributes do
       { maxlength: 50,size: 50 }
      end
    end
    
    group :batching do
      label 'Schedule & Batch'
    end
    
    group :transformation do
      label 'Data transformation'
      active true
    end
    
    configure :schedule do
      group :batching
    end
    
    configure :batch do
      group :batching
    end
    
    configure :transformation do
      group :transformation
      partial 'form_transformation'
    end
    
    edit do
      fields :name, :active, :purpose, :data_type, :connection_role, :webhook, :event, :schedule, :batch, :transformation
    end
    
    show do
      field :name
      field :purpose
      field :data_type
      field :connection_role
      field :webhook
      field :event
      field :schedule
      
      field :_id
      field :created_at
      field :creator
      field :updated_at
      field :updater     
    end
    
    fields :name, :active, :purpose, :event, :connection_role, :webhook, :schedule
  end
  
  config.model Setup::Schedule.name do
    parent Setup::Flow
    configure :period, :enum do 
      default_value 'minutes'
    end
    
    object_label_method do
      :frequency
    end
    
    show do
      field :flow
      field :value
      field :period
      field :active
      
      field :_id
      field :created_at
      field :creator
      field :updated_at
      field :updater
    end
    fields :flow, :value, :period, :active
  end
  
  config.model Setup::Batch.name do
    parent Setup::Flow
    show do
      field :flow
      field :size
      field :schedule
      field :batch
      
      field :_id
      field :created_at
      field :creator
      field :updated_at
      field :updater
    end
    
    fields :flow, :size
  end
  
  config.model Setup::Notification.name do
    weight -10
    navigation_label 'Notifications'
    show do
      field :flow
      field :http_status_code
      field :count
      field :http_status_message
      field :json_data
      
      field :_id
      field :created_at
      field :creator
      field :updated_at
      field :updater 
    end
    fields :flow, :http_status_code, :count, :http_status_message, :json_data
  end

  config.model Setup::Translator.name do
    weight -9
    show do
      field :name
      field :purpose
      field :script

      field :_id
      field :created_at
      field :creator
      field :updated_at
      field :updater
    end
    fields :name, :purpose, :script
  end

end<|MERGE_RESOLUTION|>--- conflicted
+++ resolved
@@ -14,11 +14,7 @@
   ## == PaperTrail ==
   # config.audit_with :paper_trail, 'User', 'PaperTrail::Version' # PaperTrail >= 3.0.0
 
-<<<<<<< HEAD
-  config.excluded_models << 'Account'
-=======
   config.excluded_models << ["Account", "Setup::Parameter"].flatten
->>>>>>> dd0832e5
 
   ### More at https://github.com/sferik/rails_admin/wiki/Base-configuration
   config.authenticate_with do
