--- conflicted
+++ resolved
@@ -3046,8 +3046,6 @@
     configure :code, :code
     navigation_label 'Transformations'
 
-<<<<<<< HEAD
-=======
     wizard_steps do
       steps =
         {
@@ -3073,7 +3071,6 @@
       end
     end
 
->>>>>>> d54e86d8
     edit do
       field :namespace, :enum_edit, &shared_non_editable
       field :name, &shared_non_editable
