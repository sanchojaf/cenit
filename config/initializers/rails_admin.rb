require 'account'

require 'rails_admin/config'
require 'rails_admin/config_decorator'

[
  RailsAdmin::Config::Actions::DiskUsage,
  RailsAdmin::Config::Actions::SendToFlow,
  RailsAdmin::Config::Actions::SwitchNavigation,
  RailsAdmin::Config::Actions::RenderChart,
  RailsAdmin::Config::Actions::DataType,
  RailsAdmin::Config::Actions::Chart,
  RailsAdmin::Config::Actions::Filters,
  RailsAdmin::Config::Actions::DataEvents,
  RailsAdmin::Config::Actions::Flows,
  RailsAdmin::Config::Actions::Import,
  #RailsAdmin::Config::Actions::EdiExport,
  RailsAdmin::Config::Actions::ImportSchema,
  RailsAdmin::Config::Actions::DeleteAll,
  RailsAdmin::Config::Actions::TranslatorUpdate,
  RailsAdmin::Config::Actions::Convert,
  RailsAdmin::Config::Actions::Pull,
  RailsAdmin::Config::Actions::RetryTask,
  RailsAdmin::Config::Actions::DownloadFile,
  RailsAdmin::Config::Actions::ProcessFlow,
  RailsAdmin::Config::Actions::BuildGem,
  RailsAdmin::Config::Actions::Run,
  RailsAdmin::Config::Actions::Authorize,
  RailsAdmin::Config::Actions::SimpleDeleteDataType,
  RailsAdmin::Config::Actions::BulkDeleteDataType,
  RailsAdmin::Config::Actions::SimpleGenerate,
  RailsAdmin::Config::Actions::BulkGenerate,
  RailsAdmin::Config::Actions::SimpleExpand,
  RailsAdmin::Config::Actions::BulkExpand,
  RailsAdmin::Config::Actions::Records,
  RailsAdmin::Config::Actions::FilterDataType,
  RailsAdmin::Config::Actions::SwitchScheduler,
  RailsAdmin::Config::Actions::SimpleExport,
  RailsAdmin::Config::Actions::Schedule,
  RailsAdmin::Config::Actions::Submit,
  RailsAdmin::Config::Actions::Trash,
  RailsAdmin::Config::Actions::Inspect,
  RailsAdmin::Config::Actions::Copy,
  RailsAdmin::Config::Actions::Cancel,
  RailsAdmin::Config::Actions::Configure,
  RailsAdmin::Config::Actions::SimpleCross,
  RailsAdmin::Config::Actions::BulkCross,
  RailsAdmin::Config::Actions::Regist,
  RailsAdmin::Config::Actions::SharedCollectionIndex,
  RailsAdmin::Config::Actions::EcommerceIndex,
  RailsAdmin::Config::Actions::CleanUp,
  RailsAdmin::Config::Actions::ShowRecords,
  RailsAdmin::Config::Actions::RunScript,
  RailsAdmin::Config::Actions::Play,
  RailsAdmin::Config::Actions::PullImport,
  RailsAdmin::Config::Actions::State,
  RailsAdmin::Config::Actions::Documentation,
  RailsAdmin::Config::Actions::Push,
  RailsAdmin::Config::Actions::Share,
  RailsAdmin::Config::Actions::Reinstall,
  RailsAdmin::Config::Actions::Swagger,
  RailsAdmin::Config::Actions::AlgorithmDependencies,
  RailsAdmin::Config::Actions::RestApi1,
  RailsAdmin::Config::Actions::RestApi2,
  RailsAdmin::Config::Actions::Notifications,
  RailsAdmin::Config::Actions::LinkDataType,
  RailsAdmin::Config::Actions::ImportApiSpec,
  RailsAdmin::Config::Actions::RemoteSharedCollection,
  RailsAdmin::Config::Actions::OpenApiDirectory,
  RailsAdmin::Config::Actions::Collect,
  RailsAdmin::Config::Actions::TraceShow,
  RailsAdmin::Config::Actions::TraceIndex
].each { |a| RailsAdmin::Config::Actions.register(a) }

[
  RailsAdmin::Config::Actions::Notebooks,
  RailsAdmin::Config::Actions::NotebooksRoot
].each { |a| RailsAdmin::Config::Actions.register(a) } if Cenit.jupyter_notebooks

RailsAdmin::Config::Actions.register(:export, RailsAdmin::Config::Actions::BulkExport)

[
  RailsAdmin::Config::Fields::Types::JsonValue,
  RailsAdmin::Config::Fields::Types::JsonSchema,
  RailsAdmin::Config::Fields::Types::StorageFile,
  RailsAdmin::Config::Fields::Types::EnumEdit,
  RailsAdmin::Config::Fields::Types::Model,
  RailsAdmin::Config::Fields::Types::Record,
  RailsAdmin::Config::Fields::Types::HtmlErb,
  RailsAdmin::Config::Fields::Types::OptionalBelongsTo,
  RailsAdmin::Config::Fields::Types::Code,
  RailsAdmin::Config::Fields::Types::Tag,
  RailsAdmin::Config::Fields::Types::TimeSpan,
  RailsAdmin::Config::Fields::Types::NonEmptyString,
  RailsAdmin::Config::Fields::Types::NonEmptyText,
  RailsAdmin::Config::Fields::Types::MongoffFileUpload,
  RailsAdmin::Config::Fields::Types::Url,
  RailsAdmin::Config::Fields::Types::CenitOauthScope,
  RailsAdmin::Config::Fields::Types::Scheduler,
  RailsAdmin::Config::Fields::Types::CenitAccessScope,
  RailsAdmin::Config::Fields::Types::ContextualBelongsTo,
  RailsAdmin::Config::Fields::Types::SortReverseString,
  RailsAdmin::Config::Fields::Types::AutoComplete,
  RailsAdmin::Config::Fields::Types::ToggleBoolean
].each { |f| RailsAdmin::Config::Fields::Types.register(f) }

require 'rails_admin/config/fields/factories/tag'

module RailsAdmin

  module Config

    class << self

      def navigation(label, options)
        navigation_options[label.to_s] = options
      end

      def navigation_options
        @nav_options ||= {}
      end

      def dashboard_options
        @dashboard_options ||= {}
      end

      def dashboard_groups
        unless @dashboard_groups
          @dashboard_groups = [
            {
              param: 'data',
              label: 'Data',
              icon: 'fa fa-cube',
              sublinks: [
                {
                  param: 'definitions',
                  label: 'Definitions'
                },
                {
                  param: 'files',
                  label: 'Files'
                },
                {
                  param: 'objects',
                  label: 'Objects'
                }
              ]
            },
            {
              param: 'workflows',
              label: 'Workflows',
              icon: 'fa fa-cogs',
              sublinks: %w(Setup::Notification Setup::Flow Setup::EmailChannel Setup::Observer)
            },
            {
              param: 'transforms',
              label: 'Transforms',
              icon: 'fa fa-random',
              sublinks: %w(Setup::Renderer Setup::Parser Setup::Converter Setup::Updater)
            },
            {
              param: 'gateway',
              label: 'Gateway',
              icon: 'fa fa-hdd-o',
              externals: ['open_api_directory'],
              sublinks: [
                'Setup::ApiSpec',
                {
                  param: 'open_api_directory',
                  label: 'OpenAPI Directory',
                  link: { rel: 'open_api_directory' } # use for example {external: 'http://www.jslint.com/'} in case of external url
                },
                {
                  param: 'connectors',
                  label: 'Connectors'
                },
                {
                  param: 'security',
                  label: 'Security'
                }
              ]
            },
            {
              param: 'compute',
              label: 'Compute',
              icon: 'fa fa-cog',
              externals: ['Setup::Notebook'],
              sublinks: %w(Setup::Algorithm Setup::Application Setup::Snippet Setup::Filter Setup::Notebook)
            },
            {
              param: 'integrations',
              label: 'Integrations',
              icon: 'fa fa-puzzle-piece',
              externals: ['Setup::CrossSharedCollection'],
              sublinks: %w(Setup::Collection Setup::CrossSharedCollection)
            },
            {
              param: 'security',
              label: 'Security',
              icon: 'fa fa-shield',
              externals: [],
              sublinks: %w(Setup::RemoteOauthClient Setup::OauthProvider Setup::Oauth2Provider)
            }
          ]
          ecommerce_models = []
          Cenit.ecommerce_data_types.each do |ns, names|
            names.each do |name|
              if (data_type = Setup::DataType.where(namespace: ns, name: name).first)
                ecommerce_models << data_type.data_type_name
              end
            end
          end
          if ecommerce_models.present?
            @dashboard_groups << {
              param: 'ecommerce',
              label: 'Ecommerce',
              icon: 'fa fa-shopping-cart',
              sublinks: ecommerce_models
            }
          end
        end

        @dashboard_groups
      end
    end
  end
end

RailsAdmin.config do |config|

  config.parent_controller = '::ApplicationController'

  config.total_columns_width = 900

  ## == PaperTrail ==
  # config.audit_with :paper_trail, 'User', 'PaperTrail::Version' # PaperTrail >= 3.0.0

  ### More at https://github.com/sferik/rails_admin/wiki/Base-configuration
  config.authenticate_with do
    warden.authenticate! scope: :user unless %w(dashboard shared_collection_index ecommerce_index index show notebooks_root open_api_directory).include?(action_name)
  end
  config.current_user_method { current_user }
  config.audit_with :mongoid_audit
  config.authorize_with :cancan

  config.excluded_models += [Setup::BaseOauthAuthorization, Setup::AwsAuthorization]

<<<<<<< HEAD
=======
  config.actions do
    dashboard # mandatory
    # disk_usage
    shared_collection_index
    remote_shared_collection
    open_api_directory
    ecommerce_index
    link_data_type
    index # mandatory
    swagger { only [Setup::ApiSpec] }
    new
    filters
    data_events
    notifications
    flows
    import
    import_schema
    import_api_spec
    pull_import
    translator_update
    convert
    export
    bulk_delete
    show
    show_records
    run
    run_script
    edit
    configure
    play
    copy
    share
    simple_cross
    bulk_cross
    build_gem
    pull
    push
    download_file
    process_flow
    authorize
    simple_generate
    bulk_generate
    simple_expand
    bulk_expand
    records
    filter_data_type
    switch_navigation
    render_chart
    switch_scheduler
    chart
    simple_export
    schedule
    state
    retry_task
    submit
    inspect
    cancel
    regist
    reinstall
    simple_delete_data_type
    bulk_delete_data_type
    collect
    delete
    trash
    notebooks_root if Cenit.jupyter_notebooks
    clean_up
    #show_in_app
    send_to_flow
    delete_all
    data_type
    history_index do
      only do
        [
          Setup::Algorithm,
          Setup::Connection,
          Setup::PlainWebhook,
          Setup::Operation,
          Setup::Resource,
          Setup::Translator,
          Setup::Flow,
          Setup::OauthClient,
          Setup::Oauth2Scope,
          Setup::Snippet
        ] +
          Setup::DataType.class_hierarchy +
          Setup::Validator.class_hierarchy +
          Setup::BaseOauthProvider.class_hierarchy
      end
    end
    history_show do
      only do
        [
          Setup::Algorithm,
          Setup::Connection,
          Setup::PlainWebhook,
          Setup::Operation,
          Setup::Resource,
          Setup::Translator,
          Setup::Flow,
          Setup::OauthClient,
          Setup::Oauth2Scope,
          Setup::Snippet
        ] +
          Setup::DataType.class_hierarchy +
          Setup::Validator.class_hierarchy +
          Setup::BaseOauthProvider.class_hierarchy
      end
      visible { only.include?((obj = bindings[:object]).class) && obj.try(:track_history?) }
    end
    algorithm_dependencies do
      only do
        Setup::Algorithm
      end
    end
    rest_api1
    rest_api2
    documentation
    notebooks if Cenit.jupyter_notebooks
  end

>>>>>>> 284bb1eb
  config.navigation 'Collections', icon: 'fa fa-cubes'

  Setup::Tag

  Setup::CrossCollectionAuthor

  Setup::CrossCollectionPullParameter

  Setup::CrossSharedCollection

  Setup::CollectionData

  Setup::Collection

  #Definitions

  config.navigation 'Definitions', icon: 'fa fa-puzzle-piece'

  Setup::Validator

  Setup::CustomValidator

  Setup::Schema

  Setup::XsltValidator

  Setup::EdiValidator

  Setup::AlgorithmValidator

  Setup::DataType

  Setup::JsonDataType

  Setup::FileDataType

  Setup::CenitDataType

  #Gateway

  config.navigation 'Gateway', icon: 'fa fa-hdd-o'

  Setup::ApiSpec

  #Connectors

  config.navigation 'Connectors', icon: 'fa fa-plug'

  Setup::Connection

  Setup::ConnectionRole

  Setup::Section

  Setup::Resource

  Setup::Webhook

  Setup::Operation

  Setup::Representation

  Setup::PlainWebhook

  #Security

  config.navigation 'Security', icon: 'fa fa-shield'

  Setup::OauthClient

  Setup::RemoteOauthClient

  Setup::BaseOauthProvider

  Setup::OauthProvider

  Setup::Oauth2Provider

  Setup::SmtpProvider

  Setup::Oauth2Scope

  Setup::Authorization

  Setup::BasicAuthorization

  Setup::OauthAuthorization

  Setup::Oauth2Authorization

  Setup::AwsAuthorization

  Cenit::OauthAccessGrant

  Setup::SmtpAccount

  #Compute

  config.navigation 'Compute', icon: 'fa fa-cog'


  Setup::AlgorithmParameter

  Setup::CallLink

  Setup::Algorithm

  Setup::AlgorithmOutput

  Setup::Action

  Setup::Application

  Cenit::ApplicationParameter

  Setup::Filter

  Setup::Notebook if Cenit.jupyter_notebooks

  #Transformations

  config.navigation 'Transforms', icon: 'fa fa-random'

  Setup::Translator

  Setup::Renderer

  Setup::Parser

  Setup::Converter

  Setup::Updater

  Setup::AlgorithmOutput

  Setup::Action

  Setup::Application

  Cenit::ApplicationParameter

  Setup::Snippet

  #Channels

  config.navigation 'Channels', icon: 'fa fa-exchange'

  Setup::EmailChannel

  Setup::SmtpAccount

  Setup::EmailFlow

  #Workflows

  config.navigation 'Workflows', icon: 'fa fa-cogs'

  Setup::Flow

  Setup::Notification

  Setup::EmailNotification

  Setup::WebHookNotification

  Setup::Event

  Setup::Observer

  Setup::Scheduler

  #Monitors

  config.navigation 'Monitors', icon: 'fa fa-heartbeat', break_line: true

  Setup::SystemNotification

  Setup::Task

  Setup::Execution

  Setup::FlowExecution

  Setup::DataTypeGeneration

  Setup::DataTypeExpansion

  Setup::Translation

  Setup::DataImport

  Setup::Push

  Setup::BasePull

  Setup::PullImport

  Setup::SharedCollectionPull

  Setup::ApiPull

  Setup::SchemasImport

  Setup::ApiSpecImport

  Setup::Deletion

  Setup::AlgorithmExecution

  Setup::Submission

  Setup::Crossing

  Setup::FileStoreMigration

  Setup::Storage

  #Configuration

  config.navigation 'Configuration', icon: 'fa fa-sliders'

  Setup::Namespace

  Setup::DataTypeConfig

  Setup::FileStoreConfig

  Setup::FlowConfig

  Setup::ConnectionConfig

  Setup::Pin

  Setup::Binding

  Setup::Parameter

  #Administration

  config.navigation 'Administration', icon: 'fa fa-user-secret'

  User

  Account

  Role

  Setup::CrossSharedName

  Script

  Cenit::BasicToken

  Cenit::BasicTenantToken

  Setup::TaskToken

  Setup::DelayedMessage

  Setup::SystemReport

  RabbitConsumer

  Cenit::ApplicationId

  Setup::ScriptExecution

  Setup::Category

  # Tracing
  Mongoid::Tracer::Trace

  traceable_models = [
    Setup::Algorithm,
    Setup::Connection,
    Setup::PlainWebhook,
    Setup::Resource,
    Setup::Translator,
    Setup::Flow,
    Setup::Oauth2Scope,
    Setup::Snippet
  ] +
    Setup::DataType.class_hierarchy +
    Setup::Validator.class_hierarchy +
    Setup::BaseOauthProvider.class_hierarchy +
    Setup::OauthClient.class_hierarchy

  config.actions do
    dashboard # mandatory
    # disk_usage
    shared_collection_index
    remote_shared_collection
    open_api_directory
    ecommerce_index
    link_data_type
    index # mandatory
    swagger { only [Setup::ApiSpec] }
    new
    filters
    data_events
    notifications
    flows
    import
    import_schema
    import_api_spec
    pull_import
    translator_update
    convert
    export
    bulk_delete
    show
    show_records
    run
    run_script
    edit
    configure
    play
    copy
    share
    simple_cross
    bulk_cross
    build_gem
    pull
    push
    download_file
    process_flow
    authorize
    simple_generate
    bulk_generate
    simple_expand
    bulk_expand
    records
    filter_data_type
    switch_navigation
    render_chart
    switch_scheduler
    chart
    simple_export
    schedule
    state
    retry_task
    submit
    inspect
    cancel
    regist
    reinstall
    simple_delete_data_type
    bulk_delete_data_type
    collect
    delete
    trash
    notebooks_root if Cenit.jupyter_notebooks
    clean_up
    #show_in_app
    send_to_flow
    delete_all
    data_type
    trace_index do
      only { traceable_models }
    end
    trace_show do
      only do
        @traceable_models ||= traceable_models + [Mongoid::Tracer::Trace]
      end
      visible { only.include?((obj = bindings[:object]).class) && (obj.class == Mongoid::Tracer::Trace || obj.try(:tracing?)) }
    end
    algorithm_dependencies do
      only { Setup::Algorithm }
    end
    rest_api1
    rest_api2
    documentation
    notebooks if Cenit.jupyter_notebooks
  end
end<|MERGE_RESOLUTION|>--- conflicted
+++ resolved
@@ -245,129 +245,6 @@
 
   config.excluded_models += [Setup::BaseOauthAuthorization, Setup::AwsAuthorization]
 
-<<<<<<< HEAD
-=======
-  config.actions do
-    dashboard # mandatory
-    # disk_usage
-    shared_collection_index
-    remote_shared_collection
-    open_api_directory
-    ecommerce_index
-    link_data_type
-    index # mandatory
-    swagger { only [Setup::ApiSpec] }
-    new
-    filters
-    data_events
-    notifications
-    flows
-    import
-    import_schema
-    import_api_spec
-    pull_import
-    translator_update
-    convert
-    export
-    bulk_delete
-    show
-    show_records
-    run
-    run_script
-    edit
-    configure
-    play
-    copy
-    share
-    simple_cross
-    bulk_cross
-    build_gem
-    pull
-    push
-    download_file
-    process_flow
-    authorize
-    simple_generate
-    bulk_generate
-    simple_expand
-    bulk_expand
-    records
-    filter_data_type
-    switch_navigation
-    render_chart
-    switch_scheduler
-    chart
-    simple_export
-    schedule
-    state
-    retry_task
-    submit
-    inspect
-    cancel
-    regist
-    reinstall
-    simple_delete_data_type
-    bulk_delete_data_type
-    collect
-    delete
-    trash
-    notebooks_root if Cenit.jupyter_notebooks
-    clean_up
-    #show_in_app
-    send_to_flow
-    delete_all
-    data_type
-    history_index do
-      only do
-        [
-          Setup::Algorithm,
-          Setup::Connection,
-          Setup::PlainWebhook,
-          Setup::Operation,
-          Setup::Resource,
-          Setup::Translator,
-          Setup::Flow,
-          Setup::OauthClient,
-          Setup::Oauth2Scope,
-          Setup::Snippet
-        ] +
-          Setup::DataType.class_hierarchy +
-          Setup::Validator.class_hierarchy +
-          Setup::BaseOauthProvider.class_hierarchy
-      end
-    end
-    history_show do
-      only do
-        [
-          Setup::Algorithm,
-          Setup::Connection,
-          Setup::PlainWebhook,
-          Setup::Operation,
-          Setup::Resource,
-          Setup::Translator,
-          Setup::Flow,
-          Setup::OauthClient,
-          Setup::Oauth2Scope,
-          Setup::Snippet
-        ] +
-          Setup::DataType.class_hierarchy +
-          Setup::Validator.class_hierarchy +
-          Setup::BaseOauthProvider.class_hierarchy
-      end
-      visible { only.include?((obj = bindings[:object]).class) && obj.try(:track_history?) }
-    end
-    algorithm_dependencies do
-      only do
-        Setup::Algorithm
-      end
-    end
-    rest_api1
-    rest_api2
-    documentation
-    notebooks if Cenit.jupyter_notebooks
-  end
-
->>>>>>> 284bb1eb
   config.navigation 'Collections', icon: 'fa fa-cubes'
 
   Setup::Tag
