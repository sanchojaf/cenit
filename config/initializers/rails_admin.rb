[RailsAdmin::Config::Actions::MemoryUsage,
 RailsAdmin::Config::Actions::DiskUsage,
 RailsAdmin::Config::Actions::SendToFlow,
 RailsAdmin::Config::Actions::TestTransformation,
 RailsAdmin::Config::Actions::LoadModel,
 RailsAdmin::Config::Actions::ShutdownModel,
 RailsAdmin::Config::Actions::SwitchNavigation,
 RailsAdmin::Config::Actions::DataType,
 RailsAdmin::Config::Actions::Import,
 RailsAdmin::Config::Actions::EdiExport,
 RailsAdmin::Config::Actions::ImportSchema,
 RailsAdmin::Config::Actions::DeleteAll,
 RailsAdmin::Config::Actions::TranslatorUpdate,
 RailsAdmin::Config::Actions::Convert,
 RailsAdmin::Config::Actions::DeleteLibrary,
 RailsAdmin::Config::Actions::SimpleShare,
 RailsAdmin::Config::Actions::BulkShare,
 RailsAdmin::Config::Actions::Pull,
 RailsAdmin::Config::Actions::RetryTask,
 RailsAdmin::Config::Actions::UploadFile,
 RailsAdmin::Config::Actions::DownloadFile,
 RailsAdmin::Config::Actions::ProcessFlow,
 RailsAdmin::Config::Actions::BuildGem,
 RailsAdmin::Config::Actions::Run,
 RailsAdmin::Config::Actions::Authorize,
 RailsAdmin::Config::Actions::SimpleDeleteDataType,
 RailsAdmin::Config::Actions::BulkDeleteDataType,
 RailsAdmin::Config::Actions::SimpleGenerate,
 RailsAdmin::Config::Actions::BulkGenerate,
 RailsAdmin::Config::Actions::SimpleExpand,
 RailsAdmin::Config::Actions::BulkExpand,
 RailsAdmin::Config::Actions::Records].each { |a| RailsAdmin::Config::Actions.register(a) }

RailsAdmin::Config::Actions.register(:export, RailsAdmin::Config::Actions::EdiExport)
RailsAdmin::Config::Fields::Types.register(RailsAdmin::Config::Fields::Types::JsonValue)
RailsAdmin::Config::Fields::Types.register(RailsAdmin::Config::Fields::Types::JsonSchema)
{
    config: {
        mode: 'css',
        theme: 'neo',
    },
    assets: {
        mode: '/assets/codemirror/modes/css.js',
        theme: '/assets/codemirror/themes/neo.css',
    }
}.each { |option, configuration| RailsAdmin::Config::Fields::Types::CodeMirror.register_instance_option(option) { configuration } }

RailsAdmin.config do |config|

  ## == PaperTrail ==
  # config.audit_with :paper_trail, 'User', 'PaperTrail::Version' # PaperTrail >= 3.0.0

  ### More at https://github.com/sferik/rails_admin/wiki/Base-configuration
  config.authenticate_with do
    warden.authenticate! scope: :user
  end
  config.current_user_method { current_user }
  config.audit_with :mongoid_audit
  config.authorize_with :cancan

  config.actions do
    dashboard # mandatory
    # memory_usage
    # disk_usage
    index # mandatory
    new { except [Setup::Event, Setup::DataType, Setup::BaseOauthAuthorization, Setup::BaseOauthProvider] }
    import
    import_schema
    translator_update
    convert
    export
    bulk_delete
    show
    run
    edit
    simple_share
    bulk_share
    build_gem
    pull
    upload_file
    download_file
    load_model
    shutdown_model
    process_flow
    authorize
    simple_generate
    bulk_generate
    simple_expand
    bulk_expand
    records
    simple_delete_data_type
    bulk_delete_data_type
    delete
    delete_library
    #show_in_app
    send_to_flow
    test_transformation
    switch_navigation
    delete_all
    data_type
    retry_task

    # history_index do
    #   only [Setup::DataType, Setup::Webhook, Setup::Flow, Setup::Schema, Setup::Event, Setup::Connection, Setup::ConnectionRole, Setup::Library]
    # end
    # history_show do
    #   only [Setup::DataType, Setup::Webhook, Setup::Flow, Setup::Schema, Setup::Event, Setup::Connection, Setup::ConnectionRole, Setup::Notification, Setup::Library]
    # end
  end

  config.model Setup::Validator do
    visible false
  end

  config.model Setup::Library do
    navigation_label 'Data Definitions'
    weight -16

    configure :name do
      read_only { !bindings[:object].new_record? }
      help ''
    end

    edit do
      field :name
      field :slug
    end

    show do
      field :name
      field :slug
      field :schemas
      field :data_types

      field :_id
      field :created_at
      #field :creator
      field :updated_at
      #field :updater
    end

    fields :name, :slug, :schemas, :data_types
  end

  config.model Setup::Schema do
    object_label_method { :custom_title }
    navigation_label 'Data Definitions'
    weight -18

    edit do
      field :library do
        read_only { !bindings[:object].new_record? }
        inline_edit false
      end

      field :uri do
        read_only { !bindings[:object].new_record? }
        html_attributes do
          {cols: '74', rows: '1'}
        end
      end

      field :schema, :code_mirror do
        html_attributes do
          {cols: '74', rows: '15'}
        end
      end

      field :schema_data_type do
        inline_edit false
        inline_add false
      end
    end

    show do
      field :library
      field :uri
      field :schema do
        pretty_value do
          pretty_value =
              if json = JSON.parse(value) rescue nil
                "<code class='json'>#{JSON.pretty_generate(json)}</code>"
              elsif xml = Nokogiri::XML(value) rescue nil
                "<code class='xml'>#{xml.to_xml}</code>"
              else
                value
              end
          "<pre>#{pretty_value}</pre>".html_safe
        end
      end
      field :data_type

      field :_id
      field :created_at
      #field :creator
      field :updated_at
      #field :updater

    end
    fields :library, :uri, :schema_data_type
  end

  config.model Setup::DataType do
    label 'Data type'
    label_plural 'Data types'
    object_label_method { :custom_title }
    navigation_label 'Data Definitions'
    weight -17

    group :behavior do
      label 'Behavior'
      active false
    end

    configure :title do
      pretty_value do
        bindings[:object].custom_title
      end
    end

    configure :slug

    configure :storage_size, :decimal do
      pretty_value do
        unless max = bindings[:controller].instance_variable_get(:@max_storage_size)
          bindings[:controller].instance_variable_set(:@max_storage_size, max = bindings[:controller].instance_variable_get(:@objects).collect { |data_type| data_type.storage_size }.max)
        end
        (bindings[:view].render partial: 'used_memory_bar', locals: {max: max, value: bindings[:object].records_model.storage_size}).html_safe
      end
      read_only true
    end

    configure :records_methods do
      group :behavior
      inline_add false
    end

    configure :data_type_methods do
      group :behavior
      inline_add false
    end

    edit do
      field :title
      field :records_methods
      field :data_type_methods
    end

    list do
      field :title
      field :name
      field :slug
      field :used_memory do
        pretty_value do
          unless max = bindings[:controller].instance_variable_get(:@max_used_memory)
            bindings[:controller].instance_variable_set(:@max_used_memory, max = Setup::DataType.fields[:used_memory.to_s].type.new(Setup::DataType.max(:used_memory)))
          end
          (bindings[:view].render partial: 'used_memory_bar', locals: {max: max, value: Setup::DataType.fields[:used_memory.to_s].type.new(value)}).html_safe
        end
      end
      field :storage_size
    end

    show do
      field :title
      field :name
      field :slug
      field :activated
      field :schema do
        pretty_value do
          pretty_value =
              if json = JSON.pretty_generate(value) rescue nil
                "<code class='json'>#{json}</code>"
              else
                value
              end
          "<pre>#{pretty_value}</pre>".html_safe
        end
      end

      field :_id
      field :created_at
      #field :creator
      field :updated_at
      #field :updater
    end
    fields :title, :name, :used_memory
  end

  config.model Setup::EdiValidator do
    object_label_method { :custom_title }
    label 'EDI Validators'
    navigation_label 'Data Definitions'

    fields :namespace, :name, :schema_data_type, :content_type
  end

  config.model Setup::AlgorithmValidator do
    object_label_method { :custom_title }
    navigation_label 'Data Definitions'

    fields :namespace, :name, :algorithm
  end

  config.model Setup::FileDataType do
    object_label_method { :custom_title }
    group :content do
      label 'Content'
    end

    group :behavior do
      label 'Behavior'
      active false
    end

    configure :title do
      pretty_value do
        bindings[:object].custom_title
      end
    end

    configure :library do
      associated_collection_scope do
        library = (obj = bindings[:object]).library
        Proc.new { |scope|
          if library
            scope.where(id: library.id)
          else
            scope
          end
        }
      end
    end
    configure :used_memory do
      pretty_value do
        unless max = bindings[:controller].instance_variable_get(:@max_used_memory)
          bindings[:controller].instance_variable_set(:@max_used_memory, max = Setup::SchemaDataType.fields[:used_memory.to_s].type.new(Setup::SchemaDataType.max(:used_memory)))
        end
        (bindings[:view].render partial: 'used_memory_bar', locals: {max: max, value: Setup::SchemaDataType.fields[:used_memory.to_s].type.new(value)}).html_safe
      end
    end

    configure :storage_size, :decimal do
      pretty_value do
        unless max = bindings[:controller].instance_variable_get(:@max_storage_size)
          bindings[:controller].instance_variable_set(:@max_storage_size, max = bindings[:controller].instance_variable_get(:@objects).collect { |data_type| data_type.records_model.storage_size }.max)
        end
        (bindings[:view].render partial: 'used_memory_bar', locals: {max: max, value: bindings[:object].records_model.storage_size}).html_safe
      end
      read_only true
    end

    configure :validators do
      group :content
      inline_add false
    end

    configure :schema_data_type do
      group :content
      inline_add false
      inline_edit false
    end

    configure :records_methods do
      group :behavior
      inline_add false
    end

    configure :data_type_methods do
      group :behavior
      inline_add false
    end

    edit do
      field :library
      field :title
      field :name
      field :slug
      field :validators
      field :schema_data_type
      field :records_methods
      field :data_type_methods
    end

    list do
      field :title
      field :name
      field :slug
      field :validators
      field :schema_data_type
      field :used_memory do
        pretty_value do
          unless max = bindings[:controller].instance_variable_get(:@max_used_memory)
            bindings[:controller].instance_variable_set(:@max_used_memory, max = Setup::SchemaDataType.fields[:used_memory.to_s].type.new(Setup::SchemaDataType.max(:used_memory)))
          end
          (bindings[:view].render partial: 'used_memory_bar', locals: {max: max, value: Setup::SchemaDataType.fields[:used_memory.to_s].type.new(value)}).html_safe
        end
      end
      field :storage_size
    end

    show do
      field :title
      field :name
      field :slug
      field :activated
      field :validators
      field :schema_data_type

      field :_id
      field :created_at
      #field :creator
      field :updated_at
      #field :updater
    end
  end

  config.model Setup::SchemaDataType do
    group :behavior do
      label 'Behavior'
      active false
    end

    object_label_method { :custom_title }
    navigation_label 'Data Definitions'
    weight -17
    register_instance_option(:after_form_partials) do
      %w(shutdown_and_reload)
    end

    configure :title do
      pretty_value do
        bindings[:object].custom_title
      end
    end

    configure :name do
      read_only { !bindings[:object].new_record? }
    end

    configure :schema, :code_mirror do
      html_attributes do
        report = bindings[:object].shutdown(report_only: true)
        reload = (report[:reloaded].collect(&:data_type) + report[:destroyed].collect(&:data_type)).uniq
        bindings[:object].instance_variable_set(:@_to_reload, reload)
        {cols: '74', rows: '15'}
      end
      pretty_value do
        "<pre><code class='json'>#{JSON.pretty_generate(value)}</code></pre>".html_safe
      end
    end

    configure :storage_size, :decimal do
      pretty_value do
        unless max = bindings[:controller].instance_variable_get(:@max_storage_size)
          bindings[:controller].instance_variable_set(:@max_storage_size, max = bindings[:controller].instance_variable_get(:@objects).collect { |data_type| data_type.records_model.storage_size }.max)
        end
        (bindings[:view].render partial: 'used_memory_bar', locals: {max: max, value: bindings[:object].records_model.storage_size}).html_safe
      end
    end

    configure :records_methods do
      group :behavior
      inline_add false
    end

    configure :data_type_methods do
      group :behavior
      inline_add false
    end

    edit do
      field :library
      field :title
      field :name
      field :slug
      field :schema, :json_schema
      field :records_methods
      field :data_type_methods
    end

    list do
      field :title
      field :name
      field :slug
      field :used_memory do
        pretty_value do
          unless max = bindings[:controller].instance_variable_get(:@max_used_memory)
            bindings[:controller].instance_variable_set(:@max_used_memory, max = Setup::SchemaDataType.fields[:used_memory.to_s].type.new(Setup::SchemaDataType.max(:used_memory)))
          end
          (bindings[:view].render partial: 'used_memory_bar', locals: {max: max, value: Setup::SchemaDataType.fields[:used_memory.to_s].type.new(value)}).html_safe
        end
      end
      field :storage_size
    end

    show do
      field :title
      field :name
      field :slug
      field :activated
      field :schema do
        pretty_value do
          "<pre><code class='ruby'>#{JSON.pretty_generate(value)}</code></pre>".html_safe
        end
      end

      field :_id
      field :created_at
      #field :creator
      field :updated_at
      #field :updater
    end
  end

  config.model Setup::Connection do
    object_label_method { :custom_title }
    weight -15
    configure :name, :string do
      help 'Requiered.'
      html_attributes do
        {maxlength: 30, size: 30}
      end
    end
    configure :url do
      html_attributes do
        {cols: '50', rows: '1'}
      end
    end
    group :credentials do
      label "Credentials"
    end
    configure :key, :string do
      visible { bindings[:view]._current_user.has_role? :admin }
      html_attributes do
        {maxlength: 30, size: 30}
      end
      group :credentials
    end
    configure :token, :text do
      visible { bindings[:view]._current_user.has_role? :admin }
      html_attributes do
        {cols: '50', rows: '1'}
      end
      group :credentials
    end

    group :parameters do
      label "Parameters & Headers"
    end
    configure :parameters do
      group :parameters
      visible { bindings[:view]._current_user.has_role? :admin }
    end
    configure :headers do
      group :parameters
      visible { bindings[:view]._current_user.has_role? :admin }
    end
    configure :template_parameters do
      group :parameters
      visible { bindings[:view]._current_user.has_role? :admin }
    end
    configure :oauth2_authorization do
      group :parameters
      inline_edit false
      visible { bindings[:view]._current_user.has_role? :admin }
    end

    show do
      field :namespace
      field :name
      field :url

      field :key
      field :token

      field :parameters
      field :headers
      field :template_parameters
      field :oauth2_authorization

      field :_id
      field :created_at
      #field :creator
      field :updated_at
      #field :updater
    end

    fields :namespace, :name, :url, :parameters, :headers, :template_parameters, :oauth2_authorization, :key, :token
  end

  config.model Setup::Parameter do
    object_label_method { :to_s }
    edit do
      field :key
      field :value
    end
  end

  config.model Setup::ConnectionRole do
    object_label_method { :custom_title }
    weight -14
    configure :name, :string do
      help 'Requiered.'
      html_attributes do
        {maxlength: 50, size: 50}
      end
    end
    configure :webhooks do
      nested_form false
    end
    configure :connections do
      nested_form false
    end
    modal do
      field :namespace
      field :name
      field :webhooks
      field :connections
    end
    show do
      field :namespace
      field :name
      field :webhooks
      field :connections

      field :_id
      field :created_at
      #field :creator
      field :updated_at
      #field :updater
    end
    fields :namespace, :name, :webhooks, :connections
  end

  config.model Setup::Webhook do
    object_label_method { :custom_title }
    weight -13

    configure :path, :string do
      help "Requiered. Path of the webhook relative to connection URL."
      html_attributes do
        {maxlength: 255, size: 100}
      end
    end
    group :parameters do
      label "Add Parameters"
    end
    configure :parameters do
      group :parameters
    end
    configure :headers do
      group :parameters
    end
    configure :template_parameters do
      group :parameters
    end

    show do
      field :namespace
      field :name
      field :purpose
      field :path
      field :method

      field :parameters
      field :headers
      field :template_parameters

      field :_id
      field :created_at
      #field :creator
      field :updated_at
      #field :updater
    end
    fields :namespace, :name, :purpose, :path, :method, :parameters, :headers, :template_parameters
  end

  config.model Setup::Task do
    navigation_label 'Monitor'
    object_label_method { :to_s }
    fields :description, :retries, :progress, :status, :notifications
  end

  config.model Setup::FlowExecution do
    navigation_label 'Monitor'
    object_label_method { :to_s }
    fields :flow, :description, :retries, :progress, :status, :notifications
  end

  config.model Setup::DataTypeGeneration do
    navigation_label 'Monitor'
    object_label_method { :to_s }
    fields :description, :retries, :progress, :status, :notifications
  end

  config.model Setup::DataTypeExpansion do
    navigation_label 'Monitor'
    object_label_method { :to_s }
    fields :description, :retries, :progress, :status, :notifications
  end

  config.model Setup::Notification do
    navigation_label 'Monitor'
    object_label_method { :label }

    configure :type do
      pretty_value do
        color =
            case bindings[:object].type
              when :notice
                'blue'
              when :warning
                'orange'
              else
                'red'
            end
        "<label style='color:#{color}'>#{value.to_s.capitalize}</label>".html_safe
      end
    end

    configure :message do
      pretty_value do
        color =
            case bindings[:object].type
              when :notice
                'blue'
              when :warning
                'orange'
              else
                'red'
            end
        "<label style='color:#{color}'>#{value}</label>".html_safe
      end
    end

    fields :type, :message, :attachment, :task
  end

  config.model Setup::Flow do
    object_label_method { :custom_title }
    register_instance_option(:form_synchronized) do
      [:custom_data_type, :data_type_scope, :lot_size, :connection_role, :webhook, :response_translator, :response_data_type]
    end
    edit do
      field :namespace
      field :name
      field :event do
        inline_edit false
        inline_add false
      end
      field :translator do
        help 'Required'
      end
      field :custom_data_type do
        inline_edit false
        inline_add false
        visible do
          if (f = bindings[:object]).custom_data_type.present?
            f.nil_data_type = false
          end
          if f.translator.present? && f.translator.data_type.nil? && !f.nil_data_type
            f.instance_variable_set(:@selecting_data_type, f.custom_data_type = f.event && f.event.try(:data_type)) unless f.data_type
            f.nil_data_type = f.translator.type == :Export && (params = (controller = bindings[:controller]).params) && (params = params[controller.abstract_model.param_key]) && params[:custom_data_type_id].blank? && params.keys.include?(:custom_data_type_id.to_s)
            true
          else
            false
          end
        end
        label do
          if (translator = bindings[:object].translator)
            if [:Export, :Conversion].include?(translator.type)
              'Source data type'
            else
              'Target data type'
            end
          else
            'Data type'
          end
        end
        help do
          if bindings[:object].nil_data_type
            ''
          elsif (translator = bindings[:object].translator) && [:Export, :Conversion].include?(translator.type)
            'Optional'
          else
            'Required'
          end
        end
      end
      field :nil_data_type do
        visible { bindings[:object].nil_data_type }
        label do
          if (translator = bindings[:object].translator)
            if [:Export, :Conversion].include?(translator.type)
              'No source data type'
            else
              'No target data type'
            end
          else
            'No data type'
          end
        end
      end
      field :data_type_scope do
        visible do
          bindings[:controller].instance_variable_set(:@_data_type, bindings[:object].data_type)
          bindings[:controller].instance_variable_set(:@_update_field, 'translator_id')
          (f = bindings[:object]).translator.present? && f.translator.type != :Import && f.data_type && !f.instance_variable_get(:@selecting_data_type)
        end
        label do
          if (translator = bindings[:object].translator)
            if [:Export, :Conversion].include?(translator.type)
              'Source scope'
            else
              'Target scope'
            end
          else
            'Data type scope'
          end
        end
        help 'Required'
      end
      field :scope_filter do
        visible { bindings[:object].scope_symbol == :filtered }
        partial 'form_triggers'
        help false
      end
      field :lot_size do
        visible { (f = bindings[:object]).translator.present? && f.translator.type == :Export && !f.nil_data_type && f.data_type_scope && f.scope_symbol != :event_source }
      end
      field :webhook do
        visible { (translator = (f = bindings[:object]).translator) && (translator.type == :Import || (translator.type == :Export && (bindings[:object].data_type_scope.present? || f.nil_data_type))) }
        help 'Required'
      end
      field :connection_role do
        visible { (translator = (f = bindings[:object]).translator) && (translator.type == :Import || (translator.type == :Export && (bindings[:object].data_type_scope.present? || f.nil_data_type))) }
        help 'Optional'
      end
      field :response_translator do
        visible { (translator = (f = bindings[:object]).translator) && (translator.type == :Export && (bindings[:object].data_type_scope.present? || f.nil_data_type)) && f.ready_to_save? }
        associated_collection_scope do
          Proc.new { |scope|
            scope.where(type: :Import)
          }
        end
      end
      field :response_data_type do
        inline_edit false
        inline_add false
        visible { (response_translator = bindings[:object].response_translator) && response_translator.type == :Import && response_translator.data_type.nil? }
        help ''
      end
      field :discard_events do
        visible { (((obj = bindings[:object]).translator && obj.translator.type == :Import) || obj.response_translator.present?) && bindings[:object].ready_to_save? }
        help "Events won't be fired for created or updated records if checked"
      end
      field :active do
        visible { bindings[:object].ready_to_save? }
      end
      field :response_attachments do
        visible { bindings[:object].ready_to_save? }
        help 'Attach responses to notification if checked'
      end
    end

    show do
      field :namespace
      field :name
      field :event
      field :translator

      field :_id
      field :created_at
      #field :creator
      field :updated_at
      #field :updater
    end

    fields :namespace, :name, :event, :translator
  end

  config.model Setup::Event do
    object_label_method { :custom_title }
    edit do
      field :namespace
      field :name
    end

    show do
      field :namespace
      field :name
      field :last_trigger_timestamps

      field :_id
      field :created_at
      #field :creator
      field :updated_at
      #field :updater
    end

    fields :namespace, :name, :last_trigger_timestamps
  end

  config.model Setup::Observer do
    object_label_method { :custom_title }
    edit do
      field :namespace
      field :name
      field :data_type do
        associated_collection_scope do
          data_type = bindings[:object].data_type
          Proc.new { |scope|
            if data_type
              scope.where(id: data_type.id)
            else
              scope
            end
          }
        end
      end
      field :triggers do
        visible do
          bindings[:controller].instance_variable_set(:@_data_type, data_type = bindings[:object].data_type)
          bindings[:controller].instance_variable_set(:@_update_field, 'data_type_id')
          data_type.present?
        end
        partial 'form_triggers'
        help false
      end
    end

    show do
      field :namespace
      field :name
      field :data_type
      field :triggers
      field :last_trigger_timestamps

      field :_id
      field :created_at
      #field :creator
      field :updated_at
      #field :updater
    end

    fields :namespace, :name, :data_type, :triggers, :last_trigger_timestamps
  end

  config.model Setup::Scheduler do
    object_label_method { :custom_title }
    edit do
      field :namespace
      field :name
      field :scheduling_method
      field :expression do
        visible { bindings[:object].scheduling_method.present? }
        label do
          case bindings[:object].scheduling_method
            when :Once
              'Date and time'
            when :Periodic
              'Duration'
            when :CRON
              'CRON Expression'
            else
              'Expression'
          end
        end
        help do
          case bindings[:object].scheduling_method
            when :Once
              'Select a date and a time'
            when :Periodic
              'Type a time duration'
            when :CRON
              'Type a CRON Expression'
            else
              'Expression'
          end
        end
        partial { bindings[:object].scheduling_method == :Once ? 'form_datetime_wrapper' : 'form_text' }
        html_attributes do
          {rows: '1'}
        end
      end
    end

    show do
      field :namespace
      field :name
      field :expression
      field :last_trigger_timestamps

      field :_id
      field :created_at
      #field :creator
      field :updated_at
      #field :updater
    end

    fields :namespace, :name, :scheduling_method, :expression, :last_trigger_timestamps
  end

  config.model Setup::Translator do
    object_label_method { :custom_title }
    register_instance_option(:form_synchronized) do
      [:source_data_type, :target_data_type, :transformation, :target_importer, :source_exporter, :discard_chained_records]
    end
    edit do
      field :namespace
      field :name

      field :type

      field :source_data_type do
        inline_edit false
        inline_add false
        visible { [:Export, :Conversion].include?(bindings[:object].type) }
        help { bindings[:object].type == :Conversion ? 'Required' : 'Optional' }
      end

      field :target_data_type do
        inline_edit false
        inline_add false
        visible { [:Import, :Update, :Conversion].include?(bindings[:object].type) }
        help { bindings[:object].type == :Conversion ? 'Required' : 'Optional' }
      end

      field :discard_events do
        visible { [:Import, :Update, :Conversion].include?(bindings[:object].type) }
        help "Events won't be fired for created or updated records if checked"
      end

      field :style do
        visible { bindings[:object].type.present? }
        help 'Required'
      end

      field :bulk_source do
        visible { bindings[:object].type == :Export && bindings[:object].style.present? && bindings[:object].source_bulkable? }
      end

      field :mime_type do
        label 'MIME type'
        visible { bindings[:object].type == :Export && bindings[:object].style.present? }
      end

      field :file_extension do
        visible { bindings[:object].type == :Export && !bindings[:object].file_extension_enum.empty? }
        help { "Extensions for #{bindings[:object].mime_type}" }
      end

      field :transformation, :code_mirror do
        visible { bindings[:object].style.present? && bindings[:object].style != 'chain' }
        html_attributes do
          {cols: '74', rows: '15'}
        end
      end

      field :source_exporter do
        inline_add { bindings[:object].source_exporter.nil? }
        visible { bindings[:object].style == 'chain' && bindings[:object].source_data_type && bindings[:object].target_data_type }
        help 'Required'
        associated_collection_scope do
          data_type = bindings[:object].source_data_type
          Proc.new { |scope|
            scope.all(type: :Conversion, source_data_type: data_type)
          }
        end
      end

      field :target_importer do
        inline_add { bindings[:object].target_importer.nil? }
        visible { bindings[:object].style == 'chain' && bindings[:object].source_data_type && bindings[:object].target_data_type && bindings[:object].source_exporter }
        help 'Required'
        associated_collection_scope do
          translator = bindings[:object]
          source_data_type =
              if translator.source_exporter
                translator.source_exporter.target_data_type
              else
                translator.source_data_type
              end
          target_data_type = bindings[:object].target_data_type
          Proc.new { |scope|
            scope = scope.all(type: :Conversion,
                              source_data_type: source_data_type,
                              target_data_type: target_data_type)
          }
        end
      end

      field :discard_chained_records do
        visible { bindings[:object].style == 'chain' && bindings[:object].source_data_type && bindings[:object].target_data_type && bindings[:object].source_exporter }
        help "Chained records won't be saved if checked"
      end
    end

    show do
      field :namespace
      field :name
      field :type
      field :source_data_type
      field :bulk_source
      field :target_data_type
      field :discard_events
      field :style
      field :mime_type
      field :file_extension
      field :transformation do
        pretty_value do
          "<pre><code class='ruby'>#{value}</code></pre>".html_safe
        end
      end
      field :source_exporter
      field :target_importer
      field :discard_chained_records

      field :_id
      field :created_at
      #field :creator
      field :updated_at
      #field :updater
    end

    fields :namespace, :name, :type, :style, :transformation
  end

  config.model Setup::SharedName do
    visible { false }
    navigation_label 'Collections'
    fields :name, :owners
  end

  config.model Script do
    navigation_label 'Administration'

    edit do
      field :name
      field :description
      field :code, :code_mirror
    end

    show do
      field :name
      field :description
      field :code do
        pretty_value do
          "<pre><code class='ruby'>#{value}</code></pre>".html_safe
        end
      end
    end

    fields :name, :description, :code
  end

  config.model Setup::SharedCollection do
    register_instance_option(:discard_submit_buttons) do
      !(a = bindings[:action]) || a.key != :edit
    end
    navigation_label 'Collections'
    object_label_method { :versioned_name }
    weight -19
    edit do
      field :image do
        visible { !bindings[:object].new_record? }
      end
      field :name
      field :shared_version
      field :authors
      field :summary
      field :description
      field :source_collection do
        visible { !((source_collection = bindings[:object].source_collection) && source_collection.new_record?) }
        inline_edit false
        inline_add false
        associated_collection_scope do
          source_collection = (obj = bindings[:object]).source_collection
          Proc.new { |scope|
            if obj.new_record?
              scope.where(id: source_collection ? source_collection.id : nil)
            else
              scope
            end
          }
        end
      end
      field :connections do
        inline_add false
        read_only do
          !bindings[:object].instance_variable_get(:@_selecting_connections)
        end
        help do
          nil
        end
        pretty_value do
          if bindings[:object].connections.present?
            v = bindings[:view]
            ids = ''
            [value].flatten.select(&:present?).collect do |associated|
              ids += "<option value=#{associated.id} selected=true/>"
              amc = polymorphic? ? RailsAdmin.config(associated) : associated_model_config
              am = amc.abstract_model
              wording = associated.send(amc.object_label_method)
              can_see = !am.embedded? && (show_action = v.action(:show, am, associated))
              can_see ? v.link_to(wording, v.url_for(action: show_action.action_name, model_name: am.to_param, id: associated.id), class: 'pjax') : wording
            end.to_sentence.html_safe +
                v.select_tag("#{bindings[:controller].instance_variable_get(:@model_config).abstract_model.param_key}[connection_ids][]", ids.html_safe, multiple: true, style: 'display:none').html_safe
          else
            'No connection selected'.html_safe
          end
        end
        visible do
          !(obj = bindings[:object]).instance_variable_get(:@_selecting_collection) && obj.source_collection && obj.source_collection.connections.present?
        end
        associated_collection_scope do
          source_collection = bindings[:object].source_collection
          connections = (source_collection && source_collection.connections) || []
          Proc.new { |scope|
            scope.any_in(id: connections.collect { |connection| connection.id })
          }
        end
      end
      field :dependencies do
        inline_add false
        read_only do
          !bindings[:object].instance_variable_get(:@_selecting_connections)
        end
        help do
          nil
        end
        pretty_value do
          if bindings[:object].dependencies.present?
            v = bindings[:view]
            ids = ''
            [value].flatten.select(&:present?).collect do |associated|
              ids += "<option value=#{associated.id} selected=true/>"
              amc = polymorphic? ? RailsAdmin.config(associated) : associated_model_config
              am = amc.abstract_model
              wording = associated.send(amc.object_label_method)
              can_see = !am.embedded? && (show_action = v.action(:show, am, associated))
              can_see ? v.link_to(wording, v.url_for(action: show_action.action_name, model_name: am.to_param, id: associated.id), class: 'pjax') : wording
            end.to_sentence.html_safe +
                v.select_tag("#{bindings[:controller].instance_variable_get(:@model_config).abstract_model.param_key}[dependency_ids][]", ids.html_safe, multiple: true, style: 'display:none').html_safe
          else
            'No dependencies selected'.html_safe
          end
        end
        visible do
          !(obj = bindings[:object]).instance_variable_get(:@_selecting_collection)
        end
      end
      field :pull_parameters do
        visible do
          if !(obj = bindings[:object]).instance_variable_get(:@_selecting_collection) &&
              !obj.instance_variable_get(:@_selecting_connections) &&
              (pull_parameters_enum = obj.enum_for_pull_parameters).present?
            bindings[:controller].instance_variable_set(:@shared_parameter_enum, pull_parameters_enum)
            true
          else
            false
          end
        end
      end
    end
    show do
      field :image
      field :name do
        pretty_value do
          bindings[:object].versioned_name
        end
      end
      field :category
      field :summary
      field :description
      field :authors
      field :dependencies

      field :_id
      field :created_at
      field :updated_at
    end
    list do
      field :image
      field :name do
        pretty_value do
          bindings[:object].versioned_name
        end
      end
      field :category
      field :authors
      field :summary
      field :dependencies
    end
  end

  config.model Setup::CollectionAuthor do
    object_label_method { :label }
  end

  config.model Setup::CollectionPullParameter do
    object_label_method { :label }
    field :label
    field :parameter, :enum do
      enum do
        bindings[:controller].instance_variable_get(:@shared_parameter_enum) || [bindings[:object].parameter]
      end
    end
    edit do
      field :label
      field :parameter
    end
    show do
      field :label
      field :parameter

      field :created_at
      #field :creator
      field :updated_at
    end
    fields :label, :parameter
  end

  config.model Setup::Collection do
    navigation_label 'Collections'
    weight -19
    show do
      field :image
      field :name
      field :flows
      field :connection_roles
      field :translators
      field :events
      field :libraries
      field :custom_validators
      field :algorithms
      field :webhooks
      field :connections

      field :_id
      field :created_at
      #field :creator
      field :updated_at
      #field :updater
    end
    fields :image, :name, :flows, :connection_roles, :translators, :events, :libraries, :custom_validators, :algorithms, :webhooks, :connections
  end

  config.model Setup::CustomValidator do
    visible false
  end

  config.model Setup::Integration do
    edit do
      field :name
      field :pull_connection
      field :pull_event do
        inline_add { false }
        inline_edit { false }
      end
      field :data_type
      field :receiver_connection
    end
    show do
      field :name
      field :pull_connection
      field :pull_flow
      field :pull_event
      field :pull_translator
      field :data_type
      field :send_translator
      field :send_flow
      field :receiver_connection
    end
    fields :name, :pull_connection, :pull_flow, :pull_event, :pull_translator, :data_type, :send_translator, :send_flow, :receiver_connection
  end

  config.model Setup::Algorithm do
    object_label_method { :custom_title }
    edit do
      field :namespace
      field :name
      field :description
      field :parameters
      field :code, :code_mirror
      field :call_links do
        visible { bindings[:object].call_links.present? }
      end
    end
    show do
      field :namespace
      field :name
      field :description
      field :parameters
      field :code do
        pretty_value do
          "<pre><code class='ruby'>#{value}</code></pre>".html_safe
        end
      end
      field :_id
    end
    fields :namespace, :name, :description, :parameters, :call_links
  end

  config.model Setup::CallLink do
    edit do
      field :name do
        read_only true
        help { nil }
        label 'Call name'
      end
      field :link do
        inline_add false
        inline_edit false
        help { nil }
      end
    end
    fields :name, :link
  end

  config.model Role do
    navigation_label 'Administration'
    fields :name, :users
  end

  config.model User do
    navigation_label 'Administration'
    object_label_method { :label }

    group :credentials do
      label 'Credentials'
      active true
    end

    group :activity do
      label 'Activity'
      active true
    end

    configure :name
    configure :email
    configure :roles
    configure :password do
      group :credentials
    end
    configure :password_confirmation do
      group :credentials
    end
    configure :key do
      group :credentials
    end
    configure :authentication_token do
      group :credentials
    end
    configure :confirmed_at do
      group :activity
    end
    configure :sign_in_count do
      group :activity
    end
    configure :current_sign_in_at do
      group :activity
    end
    configure :last_sign_in_at do
      group :activity
    end
    configure :current_sign_in_ip do
      group :activity
    end
    configure :last_sign_in_ip do
      group :activity
    end

    edit do
      field :picture
      field :name
      field :email do
        visible { User.current.super_admin? }
      end
      field :roles do
        visible { User.current.super_admin? }
      end
      field :password do
        visible { User.current.super_admin? }
      end
      field :password_confirmation do
        visible { User.current.super_admin? }
      end
      field :key do
        visible { !bindings[:object].new_record? && User.current.super_admin? }
      end
      field :authentication_token do
        visible { !bindings[:object].new_record? && User.current.super_admin? }
      end
      field :confirmed_at do
        visible { !bindings[:object].new_record? && User.current.super_admin? }
      end
      field :sign_in_count do
        visible { !bindings[:object].new_record? && User.current.super_admin? }
      end
      field :current_sign_in_at do
        visible { !bindings[:object].new_record? && User.current.super_admin? }
      end
      field :last_sign_in_at do
        visible { !bindings[:object].new_record? && User.current.super_admin? }
      end
      field :current_sign_in_ip do
        visible { !bindings[:object].new_record? && User.current.super_admin? }
      end
      field :last_sign_in_ip do
        visible { !bindings[:object].new_record? && User.current.super_admin? }
      end
    end

    show do
      field :picture
      field :name
      field :email
      field :account
      field :roles
      field :key
      field :authentication_token
      field :sign_in_count
      field :current_sign_in_at
      field :last_sign_in_at
      field :current_sign_in_ip
      field :last_sign_in_ip
    end

    fields :picture, :name, :email, :account, :roles, :key, :authentication_token, :authentication_token, :sign_in_count, :current_sign_in_at, :last_sign_in_at, :current_sign_in_ip, :last_sign_in_ip
  end

  config.model Account do
    navigation_label 'Administration'
    object_label_method { :label }

    fields :_id, :name, :owner, :tenant_account, :number, :users
  end

  config.model Setup::SharedName do
    navigation_label 'Administration'

    fields :name, :owners
  end

  config.model Script do
    navigation_label 'Administration'

    edit do
      field :name
      field :description
      field :code, :code_mirror
    end

    show do
      field :name
      field :description
      field :code do
        pretty_value do
          "<pre><code class='ruby'>#{value}</code></pre>".html_safe
        end
      end
    end

    fields :name, :description, :code
  end

  config.model CenitToken do
    navigation_label 'Administration'
  end

  config.model TkAptcha do
    navigation_label 'Administration'
  end

  config.model Setup::BaseOauthProvider do
    object_label_method { :custom_title }
    label 'Provider'
    navigation_label 'OAuth'

    configure :tenant do
      visible { User.current.super_admin?}
    end

    configure :shared do
      visible { User.current.super_admin?}
    end

    fields :namespace, :name, :response_type, :authorization_endpoint, :token_endpoint, :token_method, :parameters, :clients, :tenant, :shared
  end

  config.model Setup::OauthProvider do
    object_label_method { :custom_title }

    configure :tenant do
      visible { User.current.super_admin?}
    end

    configure :shared do
      visible { User.current.super_admin?}
    end

    fields :namespace, :name, :response_type, :authorization_endpoint, :token_endpoint, :token_method, :request_token_endpoint, :parameters, :clients, :tenant, :shared
  end

  config.model Setup::Oauth2Provider do
    object_label_method { :custom_title }

    configure :tenant do
      visible { User.current.super_admin?}
    end

    configure :shared do
      visible { User.current.super_admin?}
    end

    fields :namespace, :name, :response_type, :authorization_endpoint, :token_endpoint, :token_method, :parameters, :clients, :scope_separator, :scopes, :tenant, :shared
  end

  config.model Setup::OauthParameter do
    navigation_label 'OAuth'
    object_label_method { :to_s }
    fields :key, :value
  end

  config.model Setup::OauthClient do
    object_label_method { :custom_title }
    navigation_label 'OAuth'

    configure :tenant do
      visible { User.current.super_admin?}
    end

    configure :shared do
      visible { User.current.super_admin?}
    end
    
    configure :identifier do
      pretty_value do
        if User.current.super_admin? || User.current.eql?(bindings[:object].creator)
          value
        else
          '<i class="icon-ban-circle"/>'.html_safe
        end
      end
    end

    configure :secret do
      pretty_value do
        if User.current.super_admin? || User.current.eql?(bindings[:object].creator)
          value
        else
          '<i class="icon-ban-circle"/>'.html_safe
        end
      end
    end

    fields :namespace, :name, :provider, :identifier, :secret, :tenant, :shared
  end

  config.model Setup::Oauth2Scope do
    object_label_method { :custom_title }
    navigation_label 'OAuth'

    configure :tenant do
      visible { User.current.super_admin?}
    end

    configure :shared do
      visible { User.current.super_admin?}
    end

    fields :provider, :name, :description, :tenant, :shared
  end

  config.model Setup::BaseOauthAuthorization do
    label 'Authorizations'
    fields :name, :provider, :client
  end

  config.model Setup::OauthAuthorization do
    edit do
      field :name
      field :provider do
        inline_add false
        inline_edit false
        associated_collection_scope do
          provider = (obj = bindings[:object]) && obj.provider
          Proc.new { |scope|
            if provider
              scope.any_in(id: provider.id)
            else
              scope.any_in(_type: Setup::OauthProvider.to_s)
            end
          }
        end
      end
      field :client do
        inline_add false
        inline_edit false
        visible do
          if ((obj = bindings[:object]) && obj.provider).present?
            obj.client = obj.provider.clients.first if obj.client.blank?
            true
          else
            false
          end
        end
        associated_collection_scope do
          provider = ((obj = bindings[:object]) && obj.provider) || nil
          Proc.new { |scope|
            if provider
              scope.where(provider_id: provider.id)
            else
              scope
            end
          }
        end
      end
    end

  end

  config.model Setup::Oauth2Authorization do
    edit do
      field :name
      field :provider do
        inline_add false
        inline_edit false
        associated_collection_scope do
          provider = (obj = bindings[:object]) && obj.provider
          Proc.new { |scope|
            if provider
              scope.any_in(id: provider.id)
            else
              scope.any_in(_type: Setup::Oauth2Provider.to_s)
            end
          }
        end
      end
      field :client do
        inline_add false
        inline_edit false
        visible do
          if ((obj = bindings[:object]) && obj.provider).present?
            obj.client = obj.provider.clients.first if obj.client.blank?
            true
          else
            false
          end
        end
        associated_collection_scope do
          provider = ((obj = bindings[:object]) && obj.provider) || nil
          Proc.new { |scope|
            if provider
              scope.where(provider_id: provider.id)
            else
              scope
            end
          }
        end
      end
      field :scopes do
        visible { ((obj = bindings[:object]) && obj.provider).present? }
        associated_collection_scope do
          provider = ((obj = bindings[:object]) && obj.provider) || nil
          Proc.new { |scope|
            if provider
              scope.where(provider_id: provider.id)
            else
              scope
            end
          }
        end
      end
    end

  end

  config.model Setup::Raml do
    configure :raml_references do
      visible { bindings[:view]._current_user.has_role? :admin }
    end

    show do
      field :api_name
      field :api_version
      field :repo
      field :raml_doc
      field :raml_references
    end

<<<<<<< HEAD
    fields :api_name, :api_version, :repo, :raml_doc, :raml_references
=======
    fields :api_name, :api_version
>>>>>>> da560362
  end

  config.model Setup::RamlReference do
    object_label_method { :to_s }
    edit do
      field :path
      field :content
    end
    fields :path, :content
  end

end<|MERGE_RESOLUTION|>--- conflicted
+++ resolved
@@ -7,7 +7,7 @@
  RailsAdmin::Config::Actions::SwitchNavigation,
  RailsAdmin::Config::Actions::DataType,
  RailsAdmin::Config::Actions::Import,
- RailsAdmin::Config::Actions::EdiExport,
+ #RailsAdmin::Config::Actions::EdiExport,
  RailsAdmin::Config::Actions::ImportSchema,
  RailsAdmin::Config::Actions::DeleteAll,
  RailsAdmin::Config::Actions::TranslatorUpdate,
@@ -1791,11 +1791,15 @@
       field :raml_references
     end
 
-<<<<<<< HEAD
-    fields :api_name, :api_version, :repo, :raml_doc, :raml_references
-=======
-    fields :api_name, :api_version
->>>>>>> da560362
+    edit do
+      field :api_name
+      field :api_version
+      field :repo
+      field :raml_doc
+      field :raml_references
+    end
+
+    fields :api_name, :api_version, :repo
   end
 
   config.model Setup::RamlReference do
