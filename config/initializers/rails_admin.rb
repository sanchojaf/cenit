require 'account'

[
  RailsAdmin::Config::Actions::DiskUsage,
  RailsAdmin::Config::Actions::SendToFlow,
  RailsAdmin::Config::Actions::SwitchNavigation,
  RailsAdmin::Config::Actions::DataType,
  RailsAdmin::Config::Actions::Queries,
  RailsAdmin::Config::Actions::Import,
  #RailsAdmin::Config::Actions::EdiExport,
  RailsAdmin::Config::Actions::ImportSchema,
  RailsAdmin::Config::Actions::DeleteAll,
  RailsAdmin::Config::Actions::TranslatorUpdate,
  RailsAdmin::Config::Actions::Convert,
  RailsAdmin::Config::Actions::Pull,
  RailsAdmin::Config::Actions::RetryTask,
  RailsAdmin::Config::Actions::DownloadFile,
  RailsAdmin::Config::Actions::ProcessFlow,
  RailsAdmin::Config::Actions::BuildGem,
  RailsAdmin::Config::Actions::Run,
  RailsAdmin::Config::Actions::Authorize,
  RailsAdmin::Config::Actions::SimpleDeleteDataType,
  RailsAdmin::Config::Actions::BulkDeleteDataType,
  RailsAdmin::Config::Actions::SimpleGenerate,
  RailsAdmin::Config::Actions::BulkGenerate,
  RailsAdmin::Config::Actions::SimpleExpand,
  RailsAdmin::Config::Actions::BulkExpand,
  RailsAdmin::Config::Actions::Records,
  RailsAdmin::Config::Actions::QueryDataType,
  RailsAdmin::Config::Actions::SwitchScheduler,
  RailsAdmin::Config::Actions::SimpleExport,
  RailsAdmin::Config::Actions::Schedule,
  RailsAdmin::Config::Actions::Submit,
  RailsAdmin::Config::Actions::Trash,
  RailsAdmin::Config::Actions::Inspect,
  RailsAdmin::Config::Actions::Copy,
  RailsAdmin::Config::Actions::Cancel,
  RailsAdmin::Config::Actions::Configure,
  RailsAdmin::Config::Actions::SimpleCross,
  RailsAdmin::Config::Actions::BulkCross,
  RailsAdmin::Config::Actions::Regist,
  RailsAdmin::Config::Actions::SharedCollectionIndex,
  RailsAdmin::Config::Actions::StoreIndex,
  RailsAdmin::Config::Actions::BulkPull,
  RailsAdmin::Config::Actions::CleanUp,
  RailsAdmin::Config::Actions::ShowRecords,
  RailsAdmin::Config::Actions::RunScript,
  RailsAdmin::Config::Actions::Play,
  RailsAdmin::Config::Actions::PullImport,
  RailsAdmin::Config::Actions::State,
  RailsAdmin::Config::Actions::Documentation,
  RailsAdmin::Config::Actions::Push,
  RailsAdmin::Config::Actions::Share,
  RailsAdmin::Config::Actions::Reinstall,
  RailsAdmin::Config::Actions::LinkDataType
].each { |a| RailsAdmin::Config::Actions.register(a) }

RailsAdmin::Config::Actions.register(:export, RailsAdmin::Config::Actions::BulkExport)

[
  RailsAdmin::Config::Fields::Types::JsonValue,
  RailsAdmin::Config::Fields::Types::JsonSchema,
  RailsAdmin::Config::Fields::Types::StorageFile,
  RailsAdmin::Config::Fields::Types::EnumEdit,
  RailsAdmin::Config::Fields::Types::Model,
  RailsAdmin::Config::Fields::Types::Record,
  RailsAdmin::Config::Fields::Types::HtmlErb,
  RailsAdmin::Config::Fields::Types::OptionalBelongsTo,
  RailsAdmin::Config::Fields::Types::Code
].each { |f| RailsAdmin::Config::Fields::Types.register(f) }

module RailsAdmin

  module Config

    class << self

      def navigation(label, options)
        navigation_options[label.to_s] = options
      end

      def navigation_options
        @nav_options ||= {}
      end
    end
  end
end

RailsAdmin.config do |config|

  config.total_columns_width = 900

  ## == PaperTrail ==
  # config.audit_with :paper_trail, 'User', 'PaperTrail::Version' # PaperTrail >= 3.0.0

  ### More at https://github.com/sferik/rails_admin/wiki/Base-configuration
  config.authenticate_with do
    warden.authenticate! scope: :user unless %w(dashboard shared_collection_index store_index index show).include?(action_name)
  end
  config.current_user_method { current_user }
  config.audit_with :mongoid_audit
  config.authorize_with :cancan

  config.excluded_models += [Setup::BaseOauthAuthorization, Setup::AwsAuthorization]

  config.actions do
    dashboard # mandatory
    # disk_usage
    shared_collection_index
    store_index
    link_data_type
    index # mandatory
    new { except [Setup::Event, Setup::DataType, Setup::Authorization, Setup::BaseOauthProvider] }
    queries
    import
    import_schema
    pull_import
    translator_update
    convert
    export
    bulk_delete
    show
    show_records
    run
    run_script
    edit
    configure
    play
    copy
    share
    simple_cross
    bulk_cross
    build_gem
    pull
    bulk_pull
    push
    download_file
    process_flow
    authorize
    simple_generate
    bulk_generate
    simple_expand
    bulk_expand
    records
    query_data_type
    switch_navigation
    switch_scheduler
    simple_export
    schedule
    state
    retry_task
    submit
    inspect
    cancel
    regist
    reinstall
    simple_delete_data_type
    bulk_delete_data_type
    delete
    trash
    clean_up
    #show_in_app
    send_to_flow
    delete_all
    data_type
    #history_index
    history_show do
      only do
        [
          Setup::Algorithm,
          Setup::Connection,
          Setup::Webhook,
          Setup::Translator,
          Setup::Flow,
          Setup::OauthClient,
          Setup::Oauth2Scope,
          Setup::Snippet
        ] +
          Setup::DataType.class_hierarchy +
          Setup::Validator.class_hierarchy +
          Setup::BaseOauthProvider.class_hierarchy
      end
      visible { only.include?((obj = bindings[:object]).class) && obj.try(:shared?) }
    end
    documentation
  end

  def shared_read_only
    instance_eval do
      read_only { (obj = bindings[:object]).creator_id != User.current.id && obj.shared? }
    end
  end

  shared_non_editable = Proc.new do
    shared_read_only
  end

  #Collections

  sharing_collection_invisible = Proc.new do
    instance_eval do
      visible { !(obj = bindings[:object]).instance_variable_get(:@sharing) }
    end
  end

  collection_fields_config = Proc.new do

    if abstract_model.model == Setup::CrossSharedCollection
      configure :readme, :html_erb
      configure :pull_data, :json_value
      configure :data, :json_value
      configure :swagger_spec, :json_value
    end

    group :compute do
      active false
    end

    configure :translators do
      group :compute
    end

    configure :algorithms do
      group :compute
    end

    configure :applications do
      group :compute
    end

    configure :snippets do
      group :compute
    end

    group :workflows do
      active false
    end

    configure :flows do
      group :workflows
    end

    configure :events do
      group :workflows
    end

    group :api_connectors do
      label 'Connectors'
      active false
    end

    configure :connections do
      group :api_connectors
    end

    configure :resources do
      group :api_connectors
    end

    configure :webhooks do
      group :api_connectors
    end

    configure :connection_roles do
      group :api_connectors
    end

    group :data do
      active false
    end

    configure :data_types do
      group :data
    end

    configure :schemas do
      group :data
    end

    configure :data do
      group :data
    end

    configure :custom_validators do
      group :data
    end

    group :security do
      active false
    end

    configure :authorizations do
      group :security
    end

    configure :oauth_providers do
      group :security
    end

    configure :oauth_clients do
      group :security
    end

    configure :oauth2_scopes do
      group :security
    end

    group :config do
      active false
    end

    configure :namespaces do
      group :config
    end

    edit do
      field :name
      field :title
      field :image, &sharing_collection_invisible

      if abstract_model.model == Setup::CrossSharedCollection
        field :shared_version, &sharing_collection_invisible
        field :category, &sharing_collection_invisible
        field :authors, &sharing_collection_invisible
        field :summary
      end

      field :readme, :html_erb, &sharing_collection_invisible

      if abstract_model.model == Setup::CrossSharedCollection
        field :pull_parameters
        field :pull_count do
          visible do
            User.current.super_admin? &&
              !(obj = bindings[:object]).instance_variable_get(:@sharing)
          end
        end
      end

      field :flows, &sharing_collection_invisible
      field :connection_roles, &sharing_collection_invisible
      field :events, &sharing_collection_invisible
      field :data_types, &sharing_collection_invisible
      field :schemas, &sharing_collection_invisible
      field :custom_validators, &sharing_collection_invisible
      field :translators, &sharing_collection_invisible
      field :algorithms, &sharing_collection_invisible
      field :applications, &sharing_collection_invisible
      field :snippets, &sharing_collection_invisible
      field :webhooks, &sharing_collection_invisible
      field :connections, &sharing_collection_invisible
      field :resources, &sharing_collection_invisible
      field :authorizations, &sharing_collection_invisible
      field :oauth_providers, &sharing_collection_invisible
      field :oauth_clients, &sharing_collection_invisible
      field :oauth2_scopes, &sharing_collection_invisible
      field :data, &sharing_collection_invisible
    end

    show do
      field :title
      field :image
      field :name

      prefix =
        if abstract_model.model == Setup::CrossSharedCollection
          field :summary
          field :authors
          field :pull_count
          'data_'
        else
          ''
        end

      field :readme, :html_erb

      instance_eval do
        field "#{prefix}schemas".to_sym do
          label 'Schemas'
          group :data
        end
        field "#{prefix}custom_validators".to_sym do
          label 'Validators'
          group :data
        end
        field "#{prefix}data_types".to_sym do
          label 'Data Types'
          group :data
        end

        field "#{prefix}connections".to_sym do
          label 'Connections'
          group :api_connectors
        end

        field "#{prefix}resources".to_sym do
          label 'Resources'
          group :api_connectors
        end

        field "#{prefix}operations".to_sym do
          label 'Operations'
          group :api_connectors
        end

        field "#{prefix}webhooks".to_sym do
          label 'Webhooks'
          group :api_connectors
        end

        field "#{prefix}connection_roles".to_sym do
          label 'Connection Roles'
          group :api_connectors
        end

        field "#{prefix}flows".to_sym do
          label 'Flows'
          group :workflows
        end

        field "#{prefix}events".to_sym do
          label 'Events'
          group :workflows
        end

        field "#{prefix}translators".to_sym do
          label 'Translators'
          group :compute
        end

        field "#{prefix}algorithms".to_sym do
          label 'Algorithms'
          group :compute
        end

        field "#{prefix}applications".to_sym do
          label 'Applications'
          group :compute
        end

        field "#{prefix}snippets".to_sym do
          label 'Snippets'
          group :compute
        end

        field "#{prefix}authorizations".to_sym do
          label 'Authorizations'
          group :security
        end

        field "#{prefix}oauth_clients".to_sym do
          label 'OAuth Clients'
          group :security
        end

        field "#{prefix}oauth_providers".to_sym do
          label 'OAuth Providers'
          group :security
        end

        field "#{prefix}oauth2_scopes".to_sym do
          label 'OAuth 2.0 Scopes'
          group :security
        end

        field "#{prefix}namespaces".to_sym do
          label 'Namespaces'
          group :config
        end
      end

      field :_id
      field :created_at
      field :updated_at
    end

    unless abstract_model.model == Setup::CrossSharedCollection
      list do
        field :title
        field :image do
          thumb_method :icon
        end
        field :name
        field :flows do
          pretty_value do
            value.count > 0 ? value.count : '-'
          end
        end
        field :connection_roles do
          pretty_value do
            value.count > 0 ? value.count : '-'
          end
        end
        field :translators do
          pretty_value do
            value.count > 0 ? value.count : '-'
          end
        end
        field :events do
          pretty_value do
            value.count > 0 ? value.count : '-'
          end
        end
        field :data_types do
          pretty_value do
            value.count > 0 ? value.count : '-'
          end
        end
        field :schemas do
          pretty_value do
            value.count > 0 ? value.count : '-'
          end
        end
        field :custom_validators do
          pretty_value do
            value.count > 0 ? value.count : '-'
          end
        end
        field :algorithms do
          pretty_value do
            value.count > 0 ? value.count : '-'
          end
        end
        field :applications do
          pretty_value do
            value.count > 0 ? value.count : '-'
          end
        end
        field :webhooks do
          pretty_value do
            value.count > 0 ? value.count : '-'
          end
        end
        field :connections do
          pretty_value do
            value.count > 0 ? value.count : '-'
          end
        end
        field :resources do
          pretty_value do
            value.count > 0 ? value.count : '-'
          end
        end
        field :operations do
          pretty_value do
            value.count > 0 ? value.count : '-'
          end
        end
        field :authorizations do
          pretty_value do
            value.count > 0 ? value.count : '-'
          end
        end
        field :oauth_providers do
          pretty_value do
            value.count > 0 ? value.count : '-'
          end
        end
        field :oauth_clients do
          pretty_value do
            value.count > 0 ? value.count : '-'
          end
        end
        field :oauth2_scopes do
          pretty_value do
            value.count > 0 ? value.count : '-'
          end
        end
        field :data
        field :updated_at
      end
    end
  end

  config.navigation 'Collections', icon: 'fa fa-cubes'

  config.model Setup::Tag do
    visible false
    object_label_method { :name }
    fields :namespace, :name
  end

  config.model Setup::CrossCollectionAuthor do
    visible false
    object_label_method { :label }
    fields :name, :email
  end

  config.model Setup::CrossCollectionPullParameter do
    visible false
    object_label_method { :label }
    configure :location, :json_value
    edit do
      field :label
      field :property_name
      field :location
    end
    show do
      field :label
      field :property_name
      field :location

      field :created_at
      #field :creator
      field :updated_at
    end
    fields :label, :property_name, :location
  end

  config.model Setup::CrossSharedCollection do
    weight 000
    label 'Shared Collection'
    navigation_label 'Collections'
    object_label_method :versioned_name

    public_access true
    extra_associations do
      Setup::Collection.reflect_on_all_associations(:has_and_belongs_to_many).collect do |association|
        association = association.dup
        association[:name] = "data_#{association.name}".to_sym
        RailsAdmin::Adapters::Mongoid::Association.new(association, abstract_model.model)
      end
    end

    index_template_name :shared_collection_grid
    index_link_icon 'icon-th-large'

    register_instance_option(:discard_submit_buttons) do
      !(a = bindings[:action]) || a.key != :edit
    end

    instance_eval &collection_fields_config
  end

  config.model Setup::SharedCollection do
    weight 010
    label 'Legacy Shared Collection'
    register_instance_option(:discard_submit_buttons) do
      !(a = bindings[:action]) || a.key != :edit
    end
    navigation_label 'Collections'
    object_label_method { :versioned_name }

    visible { Account.current_super_admin? }

    public_access true
    extra_associations do
      Setup::Collection.reflect_on_all_associations(:has_and_belongs_to_many).collect do |association|
        association = association.dup
        association[:name] = "data_#{association.name}".to_sym
        RailsAdmin::Adapters::Mongoid::Association.new(association, abstract_model.model)
      end
    end

    index_template_name :shared_collection_grid
    index_link_icon 'icon-th-large'

    group :collections
    group :workflows
    group :api_connectors do
      label 'Connectors'
      active true
    end
    group :data
    group :security


    edit do
      field :image do
        visible { !bindings[:object].instance_variable_get(:@sharing) }
      end
      field :logo_background
      field :name do
        required { true }
      end
      field :shared_version do
        required { true }
      end
      field :authors
      field :summary
      field :source_collection do
        visible { !((source_collection = bindings[:object].source_collection) && source_collection.new_record?) }
        inline_edit false
        inline_add false
        associated_collection_scope do
          source_collection = (obj = bindings[:object]).source_collection
          Proc.new { |scope|
            if obj.new_record?
              scope.where(id: source_collection ? source_collection.id : nil)
            else
              scope
            end
          }
        end
      end
      field :connections do
        inline_add false
        read_only do
          !((v = bindings[:object].instance_variable_get(:@_selecting_connections)).nil? || v)
        end
        help do
          nil
        end
        pretty_value do
          if bindings[:object].connections.present?
            v = bindings[:view]
            ids = ''
            [value].flatten.select(&:present?).collect do |associated|
              ids += "<option value=#{associated.id} selected=true/>"
              amc = polymorphic? ? RailsAdmin.config(associated) : associated_model_config
              am = amc.abstract_model
              wording = associated.send(amc.object_label_method)
              can_see = !am.embedded? && (show_action = v.action(:show, am, associated))
              can_see ? v.link_to(wording, v.url_for(action: show_action.action_name, model_name: am.to_param, id: associated.id), class: 'pjax') : wording
            end.to_sentence.html_safe +
              v.select_tag("#{bindings[:controller].instance_variable_get(:@model_config).abstract_model.param_key}[connection_ids][]", ids.html_safe, multiple: true, style: 'display:none').html_safe
          else
            'No connection selected'.html_safe
          end
        end
        visible do
          !(obj = bindings[:object]).instance_variable_get(:@_selecting_collection) && obj.source_collection && obj.source_collection.connections.present?
        end
        associated_collection_scope do
          source_collection = bindings[:object].source_collection
          connections = (source_collection && source_collection.connections) || []
          Proc.new { |scope|
            scope.any_in(id: connections.collect { |connection| connection.id })
          }
        end
      end
      field :dependencies do
        inline_add false
        read_only do
          !((v = bindings[:object].instance_variable_get(:@_selecting_dependencies)).nil? || v)
        end
        help do
          nil
        end
        pretty_value do
          if bindings[:object].dependencies.present?
            v = bindings[:view]
            ids = ''
            [value].flatten.select(&:present?).collect do |associated|
              ids += "<option value=#{associated.id} selected=true/>"
              amc = polymorphic? ? RailsAdmin.config(associated) : associated_model_config
              am = amc.abstract_model
              wording = associated.send(amc.object_label_method)
              can_see = !am.embedded? && (show_action = v.action(:show, am, associated))
              can_see ? v.link_to(wording, v.url_for(action: show_action.action_name, model_name: am.to_param, id: associated.id), class: 'pjax') : wording
            end.to_sentence.html_safe +
              v.select_tag("#{bindings[:controller].instance_variable_get(:@model_config).abstract_model.param_key}[dependency_ids][]", ids.html_safe, multiple: true, style: 'display:none').html_safe
          else
            'No dependencies selected'.html_safe
          end
        end
        visible do
          !(obj = bindings[:object]).instance_variable_get(:@_selecting_collection)
        end
      end
      field :pull_parameters
      field :pull_count do
        visible { Account.current_super_admin? }
      end
      field :readme do
        visible do
          !(obj = bindings[:object]).instance_variable_get(:@_selecting_collection) &&
            !obj.instance_variable_get(:@_selecting_connections)
        end
      end
    end
    show do
      field :image
      field :name do
        pretty_value do
          bindings[:object].versioned_name
        end
      end
      field :summary do
        pretty_value do
          value.html_safe
        end
      end
      field :readme, :html_erb
      field :authors
      field :dependencies
      field :pull_count

      field :data_namespaces do
        group :collections
        label 'Namespaces'
        list_fields do
          %w(name slug)
        end
      end

      field :data_flows do
        group :workflows
        label 'Flows'
        list_fields do
          %w(namespace name) #TODO Inlude a description field on Flow model
        end
      end

      field :data_translators do
        group :workflows
        label 'Transformations'
        list_fields do
          %w(namespace name type style)
        end
      end

      field :data_snippets do
        label 'Snippets'
      end

      field :data_events do
        group :workflows
        label 'Events'
        list_fields do
          %w(namespace name _type)
        end
      end

      field :data_algorithms do
        group :workflows
        label 'Algorithms'
        list_fields do
          %w(namespace name description)
        end
      end

      field :data_connection_roles do
        group :api_connectors
        label 'Connection roles'
        list_fields do
          %w(namespace name)
        end
      end

      field :data_webhooks do
        group :api_connectors
        label 'Webhooks'
        list_fields do
          %w(namespace name path method description)
        end
      end

      field :data_connections do
        group :api_connectors
        label 'Connections'
        list_fields do
          %w(namespace name url)
        end
      end

      field :data_data_types do
        group :data
        label 'Data types'
        list_fields do
          %w(title name slug _type)
        end
      end

      field :data_schemas do
        group :data
        label 'Schemas'
        list_fields do
          %w(namespace uri)
        end
      end

      field :data_custom_validators do
        group :data
        label 'Custom validators'
        list_fields do
          %w(namespace name _type) #TODO Include a description field for Custom Validator model
        end
      end

      # field :data_data TODO Include collection data field

      field :data_authorizations do
        group :security
        label 'Authorizations'
        list_fields do
          %w(namespace name _type)
        end
      end

      field :data_oauth_providers do
        group :security
        label 'OAuth providers'
        list_fields do
          %w(namespace name response_type authorization_endpoint token_endpoint token_method _type)
        end
      end

      field :data_oauth_clients do
        group :security
        label 'OAuth clients'
        list_fields do
          %w(provider name)
        end
      end

      field :data_oauth2_scopes do
        group :security
        label 'OAuth 2.0 scopes'
        list_fields do
          %w(provider name description)
        end
      end

      field :_id
      field :updated_at
    end
    list do
      field :image do
        thumb_method :icon
      end
      field :name do
        pretty_value do
          bindings[:object].versioned_name
        end
      end
      field :authors
      field :summary
      field :pull_count
      field :dependencies
    end
  end

  config.model Setup::CollectionAuthor do
    visible false
    object_label_method { :label }
    fields :name, :email
  end

  config.model Setup::CollectionPullParameter do
    visible false
    object_label_method { :label }
    field :label
    field :parameter, :enum do
      enum do
        bindings[:controller].instance_variable_get(:@shared_parameter_enum) || [bindings[:object].parameter]
      end
    end
    edit do
      field :label
      field :parameter
      field :property_name
      field :location, :json_value
    end
    show do
      field :label
      field :parameter

      field :created_at
      #field :creator
      field :updated_at
    end
    list do
      field :label
      field :parameter
      field :updated_at
    end
    fields :label, :parameter
  end

  config.model Setup::CollectionData do
    visible false
    object_label_method { :label }
  end

  config.model Setup::Collection do
    weight 020
    navigation_label 'Collections'
    register_instance_option :label_navigation do
      'My Collections'
    end

    instance_eval &collection_fields_config
  end

  #Definitions

  config.navigation 'Definitions', icon: 'fa fa-puzzle-piece'

  config.model Setup::Validator do
    navigation_label 'Definitions'
    label 'Validators'
    weight 100
    fields :namespace, :name

    fields :namespace, :name, :updated_at

    show_in_dashboard false
  end

  config.model Setup::CustomValidator do
    visible false

    configure :_type do
      pretty_value do
        value.split('::').last.to_title
      end
    end

    list do
      field :namespace
      field :name
      field :_type
      field :updated_at
    end

    fields :namespace, :name, :_type, :updated_at
  end

  config.model Setup::Schema do
    weight 101
    object_label_method { :custom_title }

    configure :schema

    edit do
      field :namespace, :enum_edit do
        read_only { !bindings[:object].new_record? }
      end

      field :uri do
        read_only { !bindings[:object].new_record? }
        html_attributes do
          { cols: '74', rows: '1' }
        end
      end

      field :schema, :code do
        html_attributes do
          { cols: '74', rows: '15' }
        end
        code_config do
          if bindings[:object].schema_type == :json_schema
            {
              mode: 'application/json'
            }
          else
            {
              mode: 'application/xml'
            }
          end
        end
      end

      field :schema_data_type do
        shared_read_only
        inline_edit false
        inline_add false
      end
    end

    show do
      field :namespace
      field :uri
      field :schema do
        pretty_value do
          v =
            if json = JSON.parse(value) rescue nil
              "<code class='json'>#{JSON.pretty_generate(json).gsub('<', '&lt;').gsub('>', '&gt;')}</code>"
            elsif (xml = Nokogiri::XML(value)).errors.blank?
              "<code class='xml'>#{xml.to_xml.gsub('<', '&lt;').gsub('>', '&gt;')}</code>"
            else
              "<code>#{value}</code>"
            end
          "<pre>#{v}</pre>".html_safe
        end
      end
      field :schema_data_type

      field :_id
      field :created_at
      #field :creator
      field :updated_at
      #field :updater

    end

    fields :namespace, :uri, :schema_data_type, :updated_at
  end

  config.model Setup::XsltValidator do
    parent Setup::Validator
    weight 102
    label 'XSLT Validator'
    object_label_method { :custom_title }

    configure :code, :code do
      html_attributes do
        { cols: '74', rows: '15' }
      end
      code_config do
        {
          mode: 'application/xml'
        }
      end
    end

    list do
      field :namespace
      field :name
      field :updated_at
    end

    edit do
      field :namespace, &shared_non_editable
      field :name, &shared_non_editable
      field :code
    end

    fields :namespace, :name, :code, :updated_at
  end

  config.model Setup::EdiValidator do
    parent Setup::Validator
    weight 103
    object_label_method { :custom_title }
    label 'EDI Validator'

    edit do
      field :namespace, :enum_edit
      field :name
      field :schema_data_type
      field :content_type
    end

    fields :namespace, :name, :schema_data_type, :content_type, :updated_at
  end

  config.model Setup::AlgorithmValidator do
    parent Setup::Validator
    weight 104
    label 'Algorithm Validator'
    object_label_method { :custom_title }
    edit do
      field :namespace, :enum_edit
      field :name
      field :algorithm
    end

    fields :namespace, :name, :algorithm, :updated_at
  end

  config.model Setup::DataType do
    navigation_label 'Definitions'
    weight 110
    label 'Data Type'
    object_label_method { :custom_title }
    visible true

    show_in_dashboard false

    configure :_type do
      pretty_value do
        value.split('::').last.to_title
      end
    end

    group :behavior do
      label 'Behavior'
      active false
    end

    configure :title do
      pretty_value do
        bindings[:object].custom_title
      end
    end

    configure :slug

    configure :storage_size, :decimal do
      pretty_value do
        if objects = bindings[:controller].instance_variable_get(:@objects)
          unless max = bindings[:controller].instance_variable_get(:@max_storage_size)
            bindings[:controller].instance_variable_set(:@max_storage_size, max = objects.collect { |data_type| data_type.storage_size }.max)
          end
          (bindings[:view].render partial: 'size_bar', locals: { max: max, value: bindings[:object].records_model.storage_size }).html_safe
        else
          bindings[:view].number_to_human_size(value)
        end
      end
      read_only true
    end

    configure :before_save_callbacks do
      group :behavior
      inline_add false
      associated_collection_scope do
        Proc.new { |scope|
          scope.where(:parameters.with_size => 1)
        }
      end
    end

    configure :records_methods do
      group :behavior
      inline_add false
    end

    configure :data_type_methods do
      group :behavior
      inline_add false
    end

    edit do
      field :title, :enum_edit, &shared_non_editable
      field :slug
      field :before_save_callbacks, &shared_non_editable
      field :records_methods, &shared_non_editable
      field :data_type_methods, &shared_non_editable
    end

    list do
      field :namespace
      field :name
      field :slug
      field :_type
      field :used_memory do
        visible { Cenit.dynamic_model_loading? }
        pretty_value do
          unless max = bindings[:controller].instance_variable_get(:@max_used_memory)
            bindings[:controller].instance_variable_set(:@max_used_memory, max = Setup::DataType.fields[:used_memory.to_s].type.new(Setup::DataType.max(:used_memory)))
          end
          (bindings[:view].render partial: 'used_memory_bar', locals: { max: max, value: Setup::DataType.fields[:used_memory.to_s].type.new(value) }).html_safe
        end
      end
      field :storage_size
      field :updated_at
    end

    show do
      field :namespace
      field :name
      field :title
      field :slug
      field :_type
      field :storage_size
      field :schema do
        pretty_value do
          v =
            if json = JSON.pretty_generate(value) rescue nil
              "<code class='json'>#{json.gsub('<', '&lt;').gsub('>', '&gt;')}</code>"
            else
              value
            end

          "<pre>#{v}</pre>".html_safe
        end
      end

      field :_id
      field :created_at
      #field :creator
      field :updated_at
      #field :updater
    end
    fields :namespace, :name, :slug, :_type, :storage_size, :updated_at
  end

  config.model Setup::JsonDataType do
    navigation_label 'Definitions'
    weight 111
    label 'Object Type'
    object_label_method { :custom_title }

    group :behavior do
      label 'Behavior'
      active false
    end

    configure :title

    configure :name do
      read_only { !bindings[:object].new_record? }
    end

    configure :schema, :json_schema do
      html_attributes do
        { cols: '74', rows: '15' }
      end
    end

    configure :storage_size, :decimal do
      pretty_value do
        if (objects = bindings[:controller].instance_variable_get(:@objects))
          unless (max = bindings[:controller].instance_variable_get(:@max_storage_size))
            bindings[:controller].instance_variable_set(:@max_storage_size, max = objects.collect { |data_type| data_type.storage_size }.max)
          end
          (bindings[:view].render partial: 'size_bar', locals: { max: max, value: bindings[:object].records_model.storage_size }).html_safe
        else
          bindings[:view].number_to_human_size(value)
        end
      end
      read_only true
    end

    configure :before_save_callbacks do
      group :behavior
      inline_add false
      associated_collection_scope do
        Proc.new { |scope|
          scope.where(:parameters.with_size => 1)
        }
      end
    end

    configure :records_methods do
      group :behavior
      inline_add false
    end

    configure :data_type_methods do
      group :behavior
      inline_add false
    end

    configure :slug

    edit do
      field :namespace, :enum_edit, &shared_non_editable
      field :name, &shared_non_editable
      field :schema, :json_schema do
        help { 'Required' }
      end
      field :title, &shared_non_editable
      field :slug
      field :before_save_callbacks, &shared_non_editable
      field :records_methods, &shared_non_editable
      field :data_type_methods, &shared_non_editable
    end

    list do
      field :namespace
      field :name
      field :slug
      field :used_memory do
        visible { Cenit.dynamic_model_loading? }
        pretty_value do
          unless (max = bindings[:controller].instance_variable_get(:@max_used_memory))
            bindings[:controller].instance_variable_set(:@max_used_memory, max = Setup::JsonDataType.fields[:used_memory.to_s].type.new(Setup::JsonDataType.max(:used_memory)))
          end
          (bindings[:view].render partial: 'used_memory_bar', locals: { max: max, value: Setup::JsonDataType.fields[:used_memory.to_s].type.new(value) }).html_safe
        end
      end
      field :storage_size
      field :updated_at
    end

    show do
      field :namespace
      field :title
      field :name
      field :slug
      field :storage_size
      field :schema do
        pretty_value do
          "<pre><code class='ruby'>#{JSON.pretty_generate(value)}</code></pre>".html_safe
        end
      end
      field :before_save_callbacks
      field :records_methods
      field :data_type_methods

      field :_id
      field :created_at
      #field :creator
      field :updated_at
      #field :updater
    end

    fields :namespace, :name, :slug, :storage_size, :updated_at
  end

  config.model Setup::FileDataType do
    navigation_label 'Definitions'
    weight 112
    label 'File Type'
    object_label_method { :custom_title }

    group :content do
      label 'Content'
    end

    group :behavior do
      label 'Behavior'
      active false
    end

    configure :storage_size, :decimal do
      pretty_value do
        if objects = bindings[:controller].instance_variable_get(:@objects)
          unless max = bindings[:controller].instance_variable_get(:@max_storage_size)
            bindings[:controller].instance_variable_set(:@max_storage_size, max = objects.collect { |data_type| data_type.records_model.storage_size }.max)
          end
          (bindings[:view].render partial: 'size_bar', locals: { max: max, value: bindings[:object].records_model.storage_size }).html_safe
        else
          bindings[:view].number_to_human_size(value)
        end
      end
      read_only true
    end

    configure :validators do
      group :content
      inline_add false
    end

    configure :schema_data_type do
      group :content
      inline_add false
      inline_edit false
    end

    configure :before_save_callbacks do
      group :behavior
      inline_add false
      associated_collection_scope do
        Proc.new { |scope|
          scope.where(:parameters.with_size => 1)
        }
      end
    end

    configure :records_methods do
      group :behavior
      inline_add false
    end

    configure :data_type_methods do
      group :behavior
      inline_add false
    end

    configure :slug

    edit do
      field :namespace, :enum_edit, &shared_non_editable
      field :name, &shared_non_editable
      field :title, &shared_non_editable
      field :slug
      field :validators, &shared_non_editable
      field :schema_data_type, &shared_non_editable
      field :before_save_callbacks, &shared_non_editable
      field :records_methods, &shared_non_editable
      field :data_type_methods, &shared_non_editable
    end

    list do
      field :namespace
      field :name
      field :slug
      field :validators
      field :schema_data_type
      field :used_memory do
        visible { Cenit.dynamic_model_loading? }
        pretty_value do
          unless max = bindings[:controller].instance_variable_get(:@max_used_memory)
            bindings[:controller].instance_variable_set(:@max_used_memory, max = Setup::JsonDataType.fields[:used_memory.to_s].type.new(Setup::JsonDataType.max(:used_memory)))
          end
          (bindings[:view].render partial: 'used_memory_bar', locals: { max: max, value: Setup::JsonDataType.fields[:used_memory.to_s].type.new(value) }).html_safe
        end
      end
      field :storage_size
      field :updated_at
    end

    show do
      field :title
      field :name
      field :slug
      field :validators
      field :storage_size
      field :schema_data_type

      field :_id
      field :created_at
      #field :creator
      field :updated_at
      #field :updater
    end

    fields :namespace, :name, :slug, :storage_size, :updated_at
  end

  config.model Setup::CenitDataType do
    navigation_label 'Definitions'
    weight 113
    label 'Cenit Type'
    object_label_method { :custom_title }

    visible { Account.current_super_admin? }

    configure :storage_size, :decimal do
      pretty_value do
        if (objects = bindings[:controller].instance_variable_get(:@objects))
          unless (max = bindings[:controller].instance_variable_get(:@max_storage_size))
            bindings[:controller].instance_variable_set(:@max_storage_size, max = objects.collect { |data_type| data_type.storage_size }.max)
          end
          (bindings[:view].render partial: 'size_bar', locals: { max: max, value: bindings[:object].records_model.storage_size }).html_safe
        else
          bindings[:view].number_to_human_size(value)
        end
      end
      read_only true
    end

    configure :slug

    configure :schema, :json_schema

    edit do
      field :namespace, &shared_non_editable
      field :name, &shared_non_editable
      field :slug
      field :storage_size
    end

    show do
      field :title
      field :namespace
      field :name
      field :slug
      field :storage_size
      field :schema

      field :_id
      field :created_at
      field :updated_at
    end

    fields :namespace, :name, :slug, :storage_size, :updated_at
  end

  #Connectors

  config.navigation 'Connectors', icon: 'fa fa-plug'

  config.model Setup::Parameter do
    visible false
    object_label_method { :to_s }
    configure :metadata, :json_value
    configure :value
    edit do
      field :name
      field :value
      field :description
      field :metadata
    end
    list do
      field :name
      field :value
      field :description
      field :metadata
      field :updated_at
    end
  end

  config.model Setup::Api do
    navigation_label 'Connectors'
    weight 200
    label 'API'

    configure :specification, :code do
      code_config do
        {
          mode: 'text/x-yaml'
        }
      end
    end

    fields :name, :specification
  end

  config.model Setup::Connection do
    navigation_label 'Connectors'
    weight 201
    object_label_method { :custom_title }

    group :credentials do
      label 'Credentials'
    end

    configure :number, :string do
      label 'Key'
      html_attributes do
        { maxlength: 30, size: 30 }
      end
      group :credentials
      pretty_value do
        (value || '<i class="icon-lock"/>').html_safe
      end
    end

    configure :token, :text do
      html_attributes do
        { cols: '50', rows: '1' }
      end
      group :credentials
      pretty_value do
        (value || '<i class="icon-lock"/>').html_safe
      end
    end

    configure :authorization do
      group :credentials
      inline_edit false
    end

    configure :authorization_handler do
      group :credentials
    end

    group :parameters do
      label 'Parameters & Headers'
    end
    configure :parameters do
      group :parameters
    end
    configure :headers do
      group :parameters
    end
    configure :template_parameters do
      group :parameters
    end

    edit do
      field(:namespace, :enum_edit, &shared_non_editable)
      field(:name, &shared_non_editable)
      field(:url, &shared_non_editable)

      field :number
      field :token
      field :authorization
      field(:authorization_handler, &shared_non_editable)

      field :parameters
      field :headers
      field :template_parameters
    end

    show do
      field :namespace
      field :name
      field :url

      field :number
      field :token
      field :authorization
      field :authorization_handler

      field :parameters
      field :headers
      field :template_parameters

      field :_id
      field :created_at
      field :updated_at
    end

    list do
      field :namespace
      field :name
      field :url
      field :number
      field :token
      field :authorization
      field :updated_at
    end

    fields :namespace, :name, :url, :number, :token, :authorization, :updated_at
  end

  config.model Setup::ConnectionRole do
    #visible { Account.current_super_admin? }
    navigation_label 'Connectors'
    weight 210
    label 'Connection Role'
    object_label_method { :custom_title }

    configure :name, :string do
      help 'Requiered.'
      html_attributes do
        { maxlength: 50, size: 50 }
      end
    end
    configure :webhooks do
      nested_form false
    end
    configure :connections do
      nested_form false
    end
    modal do
      field :namespace, :enum_edit
      field :name
      field :webhooks
      field :connections
    end
    show do
      field :namespace
      field :name
      field :webhooks
      field :connections

      field :_id
      field :created_at
      #field :creator
      field :updated_at
      #field :updater
    end

    edit do
      field :namespace, :enum_edit
      field :name
      field :webhooks
      field :connections
    end

    fields :namespace, :name, :webhooks, :connections, :updated_at
  end

  config.model Setup::Section do
    visible { Account.current_super_admin? }
    navigation_label 'Connectors'
    weight 210
    label 'Section'
    object_label_method { :custom_title }
    visible false

    configure :name, :string do
      help 'Requiered.'
      html_attributes do
        { maxlength: 50, size: 50 }
      end
    end
    configure :connection do
      nested_form false
    end
    show do
      field :namespace
      field :name
      field :description
      field :connection
      field :resources
      field :representations
      field :_id
      field :created_at
      #field :creator
      field :updated_at
      #field :updater
    end

    edit do
      field :namespace, :enum_edit
      field :name
      field(:description, &shared_non_editable)
      field :connection
      field :resources
      field :representations
    end

    fields :namespace, :name, :description, :resources, :connection, :updated_at
  end

  config.model Setup::Resource do
    visible { Account.current_super_admin? }
    navigation_label 'Connectors'
    weight 215
    label 'Resource'
    object_label_method { :custom_title }

    configure :name, :string do
      help 'Requiered.'
      html_attributes do
        { maxlength: 50, size: 50 }
      end
    end

    configure :path, :string do
      help 'Requiered. Path of the resource relative to connection URL.'
      html_attributes do
        { maxlength: 255, size: 100 }
      end
    end

    group :parameters do
      label 'Parameters & Headers'
    end

    configure :parameters do
      group :parameters
    end

    configure :headers do
      group :parameters
    end

    configure :template_parameters do
      group :parameters
    end

    show do
      field :namespace
      field :name
      field :path
      field :description
      field :operations

      field :_id
      field :created_at
      #field :creator
      field :updated_at
      #field :updater
    end

    edit do
      field :namespace, :enum_edit, &shared_non_editable
      field :name, &shared_non_editable
      field :path, &shared_non_editable
      field :description, &shared_non_editable
      field :operations, &shared_non_editable
      field :parameters
      field :headers
      field :template_parameters
    end

    fields :namespace, :name, :path, :description, :operations, :updated_at
  end

  config.model Setup::Operation do
    navigation_label 'Connectors'
    weight 217
    object_label_method { :label }
    visible { Account.current_super_admin? }

    configure :resource do
      read_only true
      shared_non_editable
    end

    configure :description do
      shared_non_editable
    end

    configure :method do
      shared_non_editable
    end

    configure :metadata, :json_value

    fields :method, :description, :parameters, :headers, :resource, :metadata
  end

  config.model Setup::Representation do
    navigation_label 'Connectors'
    weight 218
    object_label_method { :custom_title }
    visible false

    edit do
      field(:namespace, :enum_edit, &shared_non_editable)
      field(:name, &shared_non_editable)
      field(:description, &shared_non_editable)
      field(:metadata, :json_value, &shared_non_editable)
    end

    show do
      field :namespace
      field :name
      field :metadata, :json_value

      field :_id
      field :created_at
      #field :creator
      field :updated_at
      #field :updater
    end

    fields :namespace, :name, :description, :updated_at
  end

  config.model Setup::Webhook do
    navigation_label 'Workflows'
    weight 515
    object_label_method { :custom_title }

    configure :metadata, :json_value

    group :credentials do
      label 'Credentials'
    end

    configure :authorization do
      group :credentials
      inline_edit false
    end

    configure :authorization_handler do
      group :credentials
    end

    group :parameters do
      label 'Parameters & Headers'
    end

    configure :path, :string do
      help 'Requiered. Path of the webhook relative to connection URL.'
      html_attributes do
        { maxlength: 255, size: 100 }
      end
    end

    configure :parameters do
      group :parameters
    end

    configure :headers do
      group :parameters
    end

    configure :template_parameters do
      group :parameters
    end

    edit do
      field(:namespace, :enum_edit, &shared_non_editable)
      field(:name, &shared_non_editable)
      field(:path, &shared_non_editable)
      field(:method, &shared_non_editable)
      field(:description, &shared_non_editable)
      field(:metadata, :json_value, &shared_non_editable)

      field :authorization
      field(:authorization_handler, &shared_non_editable)

      field :parameters
      field :headers
      field :template_parameters
    end

    show do
      field :namespace
      field :name
      field :path
      field :method
      field :description
      field :metadata, :json_value

      field :authorization
      field :authorization_handler

      field :parameters
      field :headers
      field :template_parameters

      field :_id
      field :created_at
      #field :creator
      field :updated_at
      #field :updater
    end

    fields :namespace, :name, :path, :method, :description, :authorization, :updated_at
  end

  #Security

  config.navigation 'Security', icon: 'fa fa-shield'

  config.model Setup::OauthClient do
    navigation_label 'Security'
    label 'OAuth Client'
    weight 300
    object_label_method { :custom_title }

    configure :tenant do
      visible { Account.current_super_admin? }
      read_only { true }
      help ''
    end

    configure :identifier do
      pretty_value do
        (value || '<i class="icon-lock"/>').html_safe
      end
    end

    configure :secret do
      pretty_value do
        (value || '<i class="icon-lock"/>').html_safe
      end
    end

    fields :provider, :name, :identifier, :secret, :tenant, :updated_at
  end

  config.model Setup::BaseOauthProvider do
    navigation_label 'Security'
    weight 310
    object_label_method { :custom_title }
    label 'Provider'

    configure :_type do
      pretty_value do
        value.split('::').last.to_title
      end
    end

    configure :tenant do
      visible { Account.current_super_admin? }
      read_only { true }
      help ''
    end

    configure :namespace, :enum_edit

    list do
      field :namespace
      field :name
      field :_type
      field :response_type
      field :authorization_endpoint
      field :token_endpoint
      field :token_method
      field :tenant
      field :updated_at
    end

    fields :namespace, :name, :_type, :response_type, :authorization_endpoint, :token_endpoint, :token_method, :tenant
  end

  config.model Setup::OauthProvider do
    weight 311
    label 'OAuth 1.0 provider'
    register_instance_option :label_navigation do
      'OAuth 1.0'
    end
    object_label_method { :custom_title }

    configure :tenant do
      visible { Account.current_super_admin? }
      read_only { true }
      help ''
    end

    configure :refresh_token_algorithm do
      visible { bindings[:object].refresh_token_strategy == :custom.to_s }
    end

    edit do
      field :namespace, :enum_edit, &shared_non_editable
      field :name
      field :response_type
      field :authorization_endpoint
      field :token_endpoint
      field :token_method
      field :request_token_endpoint
      field :refresh_token_strategy
      field :refresh_token_algorithm
    end

    fields :namespace, :name, :response_type, :authorization_endpoint, :token_endpoint, :token_method, :request_token_endpoint, :refresh_token_strategy, :refresh_token_algorithm, :tenant, :updated_at
  end

  config.model Setup::Oauth2Provider do
    weight 312
    label 'OAuth 2.0 provider'
    register_instance_option :label_navigation do
      'OAuth 2.0'
    end
    object_label_method { :custom_title }

    configure :tenant do
      visible { Account.current_super_admin? }
      read_only { true }
      help ''
    end

    configure :refresh_token_algorithm do
      visible { bindings[:object].refresh_token_strategy == :custom.to_s }
    end

    edit do
      field :namespace, :enum_edit
      field :name
      field :response_type
      field :authorization_endpoint
      field :token_endpoint
      field :token_method
      field :scope_separator
      field :refresh_token_strategy
      field :refresh_token_algorithm
    end

    fields :namespace, :name, :response_type, :authorization_endpoint, :token_endpoint, :token_method, :scope_separator, :refresh_token_strategy, :refresh_token_algorithm, :tenant, :updated_at
  end

  config.model Setup::Oauth2Scope do
    navigation_label 'Security'
    weight 320
    label 'OAuth 2.0 Scope'
    object_label_method { :custom_title }

    configure :tenant do
      visible { Account.current_super_admin? }
      read_only { true }
      help ''
    end

    fields :provider, :name, :description, :tenant, :updated_at
  end

  config.model Setup::Authorization do
    navigation_label 'Security'
    weight 330
    object_label_method { :custom_title }
    configure :status do
      pretty_value do
        "<span class=\"label label-#{bindings[:object].status_class}\">#{value.to_s.capitalize}</span>".html_safe
      end
    end
    configure :metadata, :json_value
    configure :_type do
      pretty_value do
        value.split('::').last.to_title
      end
    end

    edit do
      field :namespace, :enum_edit
      field :name
      field :metadata
    end

    fields :namespace, :name, :status, :_type, :metadata, :updated_at
    show_in_dashboard false
  end

  config.model Setup::BasicAuthorization do
    weight 331
    register_instance_option :label_navigation do
      'Basic'
    end
    object_label_method { :custom_title }

    configure :status do
      pretty_value do
        "<span class=\"label label-#{bindings[:object].status_class}\">#{value.to_s.capitalize}</span>".html_safe
      end
    end

    configure :metadata, :json_value

    edit do
      field :namespace
      field :name
      field :username
      field :password
      field :metadata
    end

    group :credentials do
      label 'Credentials'
    end

    configure :username do
      group :credentials
    end

    configure :password do
      group :credentials
    end

    show do
      field :namespace
      field :name
      field :status
      field :username
      field :password
      field :metadata
      field :_id
    end

    edit do
      field :namespace, :enum_edit
      field :name
      field :username
      field :password
    end

    fields :namespace, :name, :status, :username, :password, :updated_at
  end

  config.model Setup::OauthAuthorization do
    weight 332
    label 'OAuth 1.0 authorization'
    register_instance_option :label_navigation do
      'OAuth 1.0'
    end
    object_label_method { :custom_title }
    parent Setup::Authorization

    configure :metadata, :json_value

    configure :status do
      pretty_value do
        "<span class=\"label label-#{bindings[:object].status_class}\">#{value.to_s.capitalize}</span>".html_safe
      end
    end

    edit do
      field :namespace, :enum_edit
      field :name
      field :client
      field :parameters
      field :template_parameters
      field :metadata
    end

    group :credentials do
      label 'Credentials'
    end

    configure :access_token do
      group :credentials
    end

    configure :token_span do
      group :credentials
    end

    configure :authorized_at do
      group :credentials
    end

    configure :access_token_secret do
      group :credentials
    end

    configure :realm_id do
      group :credentials
    end

    show do
      field :namespace
      field :name
      field :status
      field :client
      field :parameters
      field :template_parameters
      field :metadata
      field :_id

      field :access_token
      field :access_token_secret
      field :realm_id
      field :token_span
      field :authorized_at
    end

    list do
      field :namespace
      field :name
      field :status
      field :client
      field :updated_at
    end

    fields :namespace, :name, :status, :client, :updated_at
  end

  config.model Setup::Oauth2Authorization do
    weight 333
    label 'OAuth 2.0 authorization'
    register_instance_option :label_navigation do
      'OAuth 2.0'
    end
    object_label_method { :custom_title }
    parent Setup::Authorization

    configure :metadata, :json_value

    configure :status do
      pretty_value do
        "<span class=\"label label-#{bindings[:object].status_class}\">#{value.to_s.capitalize}</span>".html_safe
      end
    end

    configure :expires_in do
      pretty_value do
        "#{value}s" if value
      end
    end

    edit do
      field :namespace, :enum_edit
      field :name
      field :client
      field :scopes do
        visible { bindings[:object].ready_to_save? }
        associated_collection_scope do
          provider = ((obj = bindings[:object]) && obj.provider) || nil
          Proc.new { |scope|
            if provider
              scope.where(provider_id: provider.id)
            else
              scope
            end
          }
        end
      end
      field :parameters do
        visible { bindings[:object].ready_to_save? }
      end
      field :template_parameters do
        visible { bindings[:object].ready_to_save? }
      end
      field :metadata
    end

    group :credentials do
      label 'Credentials'
    end

    configure :access_token do
      group :credentials
    end

    configure :token_span do
      group :credentials
    end

    configure :authorized_at do
      group :credentials
    end

    configure :refresh_token do
      group :credentials
    end

    configure :token_type do
      group :credentials
    end

    show do
      field :namespace
      field :name
      field :status
      field :client
      field :scopes
      field :parameters
      field :template_parameters
      field :metadata
      field :_id

      field :expires_in

      field :id_token
      field :token_type
      field :access_token
      field :token_span
      field :authorized_at
      field :refresh_token

      field :_id
    end

    fields :namespace, :name, :status, :client, :scopes, :updated_at
  end

  config.model Setup::AwsAuthorization do
    weight -334
    object_label_method { :custom_title }

    configure :metadata, :json_value

    configure :status do
      pretty_value do
        "<span class=\"label label-#{bindings[:object].status_class}\">#{value.to_s.capitalize}</span>".html_safe
      end
    end

    edit do
      field :namespace
      field :name
      field :aws_access_key
      field :aws_secret_key
      field :seller
      field :merchant
      field :markets
      field :signature_method
      field :signature_version
      field :metadata
    end

    group :credentials do
      label 'Credentials'
    end

    configure :aws_access_key do
      group :credentials
    end

    configure :aws_secret_key do
      group :credentials
    end

    show do
      field :namespace
      field :name
      field :aws_access_key
      field :aws_secret_key
      field :seller
      field :merchant
      field :markets
      field :signature_method
      field :signature_version
      field :metadata
    end

    list do
      field :namespace
      field :name
      field :aws_access_key
      field :aws_secret_key
      field :seller
      field :merchant
      field :markets
      field :signature_method
      field :signature_version
      field :updated_at
    end

    fields :namespace, :name, :aws_access_key, :aws_secret_key, :seller, :merchant, :markets, :signature_method, :signature_version, :updated_at
  end

  config.model Cenit::OauthAccessGrant do
    navigation_label 'Security'
    label 'Access Grants'
    weight 340

    fields :created_at, :application_id, :scope
  end

  #Compute

  config.navigation 'Compute', icon: 'fa fa-cog'


  config.model Setup::AlgorithmParameter do
    visible false
    fields :name, :type, :many, :required, :default
  end

  config.model Setup::CallLink do
    visible false
    edit do
      field :name do
        read_only true
        help { nil }
        label 'Call name'
      end
      field :link do
        inline_add false
        inline_edit false
        help { nil }
      end
    end

    fields :name, :link
  end

  config.model Setup::Algorithm do
    navigation_label 'Compute'
    weight 400
    object_label_method { :custom_title }

    extra_associations do
      association = Mongoid::Relations::Metadata.new(
        name: :stored_outputs, relation: Mongoid::Relations::Referenced::Many,
        inverse_class_name: Setup::Algorithm.to_s, class_name: Setup::AlgorithmOutput.to_s
      )
      [RailsAdmin::Adapters::Mongoid::Association.new(association, abstract_model.model)]
    end

    configure :code, :code

    edit do
      field :namespace, :enum_edit, &shared_non_editable
      field :name, &shared_non_editable
      field :description, &shared_non_editable
      field :parameters, &shared_non_editable
      field :code, :code do
        html_attributes do
          { cols: '74', rows: '15' }
        end
        code_config do
          {
            mode: 'text/x-ruby'
          }
        end
        help { 'Required' }
      end
      field :call_links do
        shared_read_only
        visible { bindings[:object].call_links.present? }
      end
      field :store_output, &shared_non_editable
      field :output_datatype, &shared_non_editable
      field :validate_output, &shared_non_editable
    end
    show do
      field :namespace
      field :name
      field :description
      field :parameters
      field :code do
        pretty_value do
          v = value.gsub('<', '&lt;').gsub('>', '&gt;')
          "<pre><code class='ruby'>#{v}</code></pre>".html_safe
        end
      end
      field :call_links
      field :_id

      field :stored_outputs
    end

    list do
      field :namespace
      field :name
      field :description
      field :parameters
      field :call_links
      field :updated_at
    end

    fields :namespace, :name, :description, :parameters, :call_links
  end

  config.model Setup::AlgorithmOutput do
    navigation_label 'Compute'
    weight -405
    visible false

    configure :records_count
    configure :input_parameters
    configure :created_at do
      label 'Recorded at'
    end

    extra_associations do
      association = Mongoid::Relations::Metadata.new(
        name: :records, relation: Mongoid::Relations::Referenced::Many,
        inverse_class_name: Setup::AlgorithmOutput.to_s, class_name: Setup::AlgorithmOutput.to_s
      )
      [RailsAdmin::Adapters::Mongoid::Association.new(association, abstract_model.model)]
    end

    show do
      field :created_at
      field :input_parameters
      field :records_count
    end

    fields :created_at, :input_parameters, :records_count
  end

  config.model Setup::Action do
    visible false
    navigation_label 'Compute'
    weight -402
    object_label_method { :to_s }

    fields :method, :path, :algorithm
  end

  config.model Setup::Application do
    navigation_label 'Compute'
    weight 420
    object_label_method { :custom_title }
    visible
    configure :identifier
    configure :registered, :boolean

    edit do
      field :namespace, :enum_edit
      field :name
      field :slug
      field :actions
      field :application_parameters
    end
    list do
      field :namespace
      field :name
      field :slug
      field :registered
      field :actions
      field :application_parameters
      field :updated_at
    end
    fields :namespace, :name, :slug, :identifier, :secret_token, :registered, :actions, :application_parameters
  end

  config.model Cenit::ApplicationParameter do
    visible false
    navigation_label 'Compute'
    configure :group, :enum_edit

    list do
      field :name
      field :type
      field :many
      field :group
      field :description
      field :updated_at
    end

    fields :name, :type, :many, :group, :description
  end

  config.model Setup::Snippet do
    navigation_label 'Compute'
    weight 430
    object_label_method { :custom_title }

    configure :name

    edit do
      field :namespace, :enum_edit
      field :name
      field :type
      field :description
      field :code, :code do
        html_attributes do
          { cols: '74', rows: '15' }
        end
        code_config do
          {
            mode: {
              'auto': 'javascript',
              'text': 'javascript',
              'null': 'javascript',
              'c': 'clike',
              'cpp': 'clike',
              'csharp': 'clike',
              'csv': 'javascript',
              'fsharp': 'mllike',
              'java': 'clike',
              'latex': 'stex',
              'ocaml': 'mllike',
              'scala': 'clike',
              'squirrel': 'clike'
            }[bindings[:object].type] || bindings[:object].type
          }
        end

      end
    end

    show do
      field :namespace
      field :name
      field :type
      field :description
      field :code do
        pretty_value do
          "<pre><code class='#{bindings[:object].type}'>#{value}</code></pre>".html_safe
        end
      end
    end

    fields :namespace, :name, :type, :description
  end

  config.model Setup::Query do
    navigation_label 'Compute'
    weight 435
    label 'Query'
    object_label_method { :custom_title }

    wizard_steps do
      steps =
        {
          start:
            {
              :label => I18n.t('admin.config.query.wizard.start.label'),
              :description => I18n.t('admin.config.query.wizard.start.description')
            },
          end:
            {
              label: I18n.t('admin.config.query.wizard.end.label'),
              description: I18n.t('admin.config.query.wizard.end.description')
            }
        }
    end

    current_step do
      obj = bindings[:object]
      if obj.data_type.blank?
        :start
      else
        :end
      end
    end

    configure :segment do
      pretty_value do
        (bindings[:view].render partial: 'link_to_segment', locals:
          {
            name: bindings[:object].custom_title,
            model_name: bindings[:object].data_type.records_model.to_s.underscore.gsub('/', '~'),
            filter: bindings[:object].segment
          }).html_safe
      end
    end

    edit do
      field :namespace, :enum_edit
      field :name
      field :data_type do
        inline_add false
        inline_edit false
        associated_collection_scope do
          data_type = bindings[:object].data_type
          Proc.new { |scope|
            if data_type
              scope.where(id: data_type.id)
            else
              scope
            end
          }
        end
        help 'Required'
      end
      field :triggers do
        visible do
          bindings[:controller].instance_variable_set(:@_data_type, data_type = bindings[:object].data_type)
          bindings[:controller].instance_variable_set(:@_update_field, 'data_type_id')
          data_type.present?
        end
        partial 'form_triggers'
        help false
      end
    end

    show do
      field :namespace
      field :name
      field :data_type
      field :triggers
      field :segment
      field :_id
      field :created_at
      #field :creator
      field :updated_at
      #field :updater
    end

    fields :namespace, :name, :data_type, :segment, :triggers, :updated_at
  end

  #Transformations

  config.navigation 'Transformations', icon: 'fa fa-random'

  config.model Setup::Translator do
    label 'Transformation'
    visible false
    weight 410
    object_label_method { :custom_title }
    register_instance_option(:form_synchronized) do
      if bindings[:object].not_shared?
        [
          :source_data_type,
          :target_data_type,
          :code,
          :target_importer,
          :source_exporter,
          :discard_chained_records
        ]
      end
    end

    configure :code, :code

    edit do
      field :namespace, :enum_edit, &shared_non_editable
      field :name, &shared_non_editable

      field :type, &shared_non_editable

      field :source_data_type do
        shared_read_only
        inline_edit false
        inline_add false
        visible { [:Export, :Conversion].include?(bindings[:object].type) }
        help { bindings[:object].type == :Conversion ? 'Required' : 'Optional' }
      end

      field :target_data_type do
        shared_read_only
        inline_edit false
        inline_add false
        visible { [:Import, :Update, :Conversion].include?(bindings[:object].type) }
        help { bindings[:object].type == :Conversion ? 'Required' : 'Optional' }
      end

      field :discard_events do
        shared_read_only
        visible { [:Import, :Update, :Conversion].include?(bindings[:object].type) }
        help "Events won't be fired for created or updated records if checked"
      end

      field :style do
        shared_read_only
        visible { bindings[:object].type.present? }
        help 'Required'
      end

      field :bulk_source do
        shared_read_only
        visible { bindings[:object].type == :Export && bindings[:object].style.present? && bindings[:object].source_bulkable? }
      end

      field :mime_type do
        shared_read_only
        label 'MIME type'
        visible { bindings[:object].type == :Export && bindings[:object].style.present? }
      end

      field :file_extension do
        shared_read_only
        visible { bindings[:object].type == :Export && !bindings[:object].file_extension_enum.empty? }
        help { "Extensions for #{bindings[:object].mime_type}" }
      end

      field :source_handler do
        shared_read_only
        visible { (t = bindings[:object]).style.present? && (t.type == :Update || (t.type == :Conversion && t.style == 'ruby')) }
        help { 'Handle sources on code' }
      end

      field :code, :code do
        visible { bindings[:object].style.present? && bindings[:object].style != 'chain' }
        help { 'Required' }
        html_attributes do
          { cols: '74', rows: '15' }
        end
        code_config do
          {
            mode: case bindings[:object].style
                  when 'html.erb'
                    'text/html'
                  when 'xslt'
                    'application/xml'
                  else
                    'text/x-ruby'
                  end
          }
        end
      end

      field :source_exporter do
        shared_read_only
        inline_add { bindings[:object].source_exporter.nil? }
        visible { bindings[:object].style == 'chain' && bindings[:object].source_data_type && bindings[:object].target_data_type }
        help 'Required'
        associated_collection_scope do
          data_type = bindings[:object].source_data_type
          Proc.new { |scope|
            scope.all(type: :Conversion, source_data_type: data_type)
          }
        end
      end

      field :target_importer do
        shared_read_only
        inline_add { bindings[:object].target_importer.nil? }
        visible { bindings[:object].style == 'chain' && bindings[:object].source_data_type && bindings[:object].target_data_type && bindings[:object].source_exporter }
        help 'Required'
        associated_collection_scope do
          translator = bindings[:object]
          source_data_type =
            if translator.source_exporter
              translator.source_exporter.target_data_type
            else
              translator.source_data_type
            end
          target_data_type = bindings[:object].target_data_type
          Proc.new { |scope|
            scope = scope.all(type: :Conversion,
                              source_data_type: source_data_type,
                              target_data_type: target_data_type)
          }
        end
      end

      field :discard_chained_records do
        shared_read_only
        visible { bindings[:object].style == 'chain' && bindings[:object].source_data_type && bindings[:object].target_data_type && bindings[:object].source_exporter }
        help "Chained records won't be saved if checked"
      end
    end

    show do
      field :namespace
      field :name
      field :type
      field :source_data_type
      field :bulk_source
      field :target_data_type
      field :discard_events
      field :style
      field :mime_type
      field :file_extension
      field :code do
        pretty_value do
          "<pre><code class='ruby'>#{value}</code></pre>".html_safe
        end
      end
      field :source_exporter
      field :target_importer
      field :discard_chained_records

      field :_id
      field :created_at
      #field :creator
      field :updated_at
      #field :updater
    end

    list do
      field :namespace
      field :name
      field :type
      field :style
      field :mime_type
      field :file_extension
      field :updated_at
    end

    fields :namespace, :name, :type, :style, :code, :updated_at
  end

  config.model Setup::Renderer do
    navigation_label 'Transformations'
    weight 411
    configure :code, :code

    wizard_steps do
      steps =
        {
          start:
            {
              :label => I18n.t('admin.config.renderer.wizard.start.label'),
              :description => I18n.t('admin.config.renderer.wizard.start.description')
            },
          end:
            {
              label: I18n.t('admin.config.renderer.wizard.end.label'),
              description: I18n.t('admin.config.renderer.wizard.end.description')
            }
        }
      if !bindings[:object].file_extension_enum.empty?
        steps[:end] =
          {
            label: I18n.t('admin.config.renderer.wizard.select_file_extension.label'),
            description: I18n.t('admin.config.renderer.wizard.select_file_extension.description')
          }
      end
      steps
    end

    current_step do
      obj = bindings[:object]
      if obj.style.blank?
        :start
      else
        :end
      end
    end

    edit do
      field :namespace, :enum_edit, &shared_non_editable
      field :name, &shared_non_editable


      field :source_data_type do
        shared_read_only
        inline_edit false
        inline_add false
      end
      field :style do
        shared_read_only
        visible { bindings[:object].type.present? }
        help 'Required'
      end
      field :bulk_source do
        shared_read_only
        visible { bindings[:object].style.present? && bindings[:object].source_bulkable? }
      end
      field :mime_type do
        shared_read_only
        label 'MIME type'
        visible { bindings[:object].style.present? }
      end
      field :file_extension do
        shared_read_only
        visible { !bindings[:object].file_extension_enum.empty? }
        help { "Extensions for #{bindings[:object].mime_type}" }
      end
      field :code, :code do
        visible { bindings[:object].style.present? && bindings[:object].style != 'chain' }
        help { 'Required' }
        html_attributes do
          { cols: '74', rows: '15' }
        end
        code_config do
          {
            mode: case bindings[:object].style
                  when 'html.erb'
                    'text/html'
                  when 'xslt'
                    'application/xml'
                  else
                    'text/x-ruby'
                  end
          }
        end
      end
    end

    show do
      field :namespace
      field :name
      field :source_data_type
      field :bulk_source
      field :style
      field :mime_type
      field :file_extension
      field :code do
        pretty_value do
          "<pre><code class='ruby'>#{value}</code></pre>".html_safe
        end
      end

      field :_id
      field :created_at
      #field :creator
      field :updated_at
      #field :updater
    end

    list do
      field :namespace
      field :name
      field :source_data_type
      field :style
      field :mime_type
      field :file_extension
      field :updated_at
    end
  end

  config.model Setup::Parser do
    weight 412
    configure :code, :code
    navigation_label 'Transformations'

    wizard_steps do
      steps =
        {
          start:
            {
              :label => I18n.t('admin.config.parser.wizard.start.label'),
              :description => I18n.t('admin.config.parser.wizard.start.description')
            },
          end:
            {
              label: I18n.t('admin.config.parser.wizard.end.label'),
              description: I18n.t('admin.config.parser.wizard.end.description')
            }
        }
    end

    current_step do
      obj = bindings[:object]
      if obj.style.blank?
        :start
      else
        :end
      end
    end

    edit do
      field :namespace, :enum_edit, &shared_non_editable
      field :name, &shared_non_editable

      field :target_data_type do
        shared_read_only
        inline_edit false
        inline_add false
        help 'Optional'
      end

      field :discard_events do
        shared_read_only
        help "Events won't be fired for created or updated records if checked"
      end

      field :style do
        shared_read_only
        visible { bindings[:object].type.present? }
        help 'Required'
      end

      field :code, :code do
        visible { bindings[:object].style.present? && bindings[:object].style != 'chain' }
        help { 'Required' }
        html_attributes do
          { cols: '74', rows: '15' }
        end
        code_config do
          {
            mode: case bindings[:object].style
                  when 'html.erb'
                    'text/html'
                  when 'xslt'
                    'application/xml'
                  else
                    'text/x-ruby'
                  end
          }
        end
      end
    end

    show do
      field :namespace
      field :name
      field :target_data_type
      field :discard_events
      field :style
      field :mime_type
      field :file_extension
      field :code do
        pretty_value do
          "<pre><code class='ruby'>#{value}</code></pre>".html_safe
        end
      end

      field :_id
      field :created_at
      #field :creator
      field :updated_at
      #field :updater
    end

    list do
      field :namespace
      field :name
      field :target_data_type
      field :style
      field :updated_at
    end
  end

  config.model Setup::Converter do
    weight 413
    configure :code, :code
    navigation_label 'Transformations'

    wizard_steps do
      steps =
        {
          start:
            {
              :label => I18n.t('admin.config.converter.wizard.start.label'),
              :description => I18n.t('admin.config.converter.wizard.start.description')
            }
        }
      if bindings[:object].style == 'chain'
        steps[:select_exporter] =
          {
            label: I18n.t('admin.config.converter.wizard.select_exporter.label'),
            description: I18n.t('admin.config.converter.wizard.select_exporter.description')
          }
      end
      steps[:end] =
        {
          label: I18n.t('admin.config.converter.wizard.end.label'),
          description: I18n.t('admin.config.converter.wizard.end.description')
        }
      steps
    end

    current_step do
      style = (obj = bindings[:object]).style
      if obj.source_data_type.blank? || obj.target_data_type.blank? || obj.style.blank?
        :start
      elsif style == 'chain' && obj.source_exporter.blank?
        :select_exporter
      else
        :end
      end
    end

    edit do
      field :namespace, :enum_edit, &shared_non_editable
      field :name, &shared_non_editable

      field :source_data_type do
        shared_read_only
        inline_edit false
        inline_add false
        help 'Required'
      end

      field :target_data_type do
        shared_read_only
        inline_edit false
        inline_add false
        help 'Required'
      end

      field :discard_events do
        shared_read_only
        help "Events won't be fired for created or updated records if checked"
      end

      field :style do
        shared_read_only
        visible { bindings[:object].type.present? }
        help 'Required'
      end

      field :source_handler do
        shared_read_only
        visible { (t = bindings[:object]).style.present? && (t.style == 'ruby') }
        help { 'Handle sources on code' }
      end

      field :code, :code do
        visible { bindings[:object].style.present? && bindings[:object].style != 'chain' }
        help { 'Required' }
        html_attributes do
          { cols: '74', rows: '15' }
        end
        code_config do
          {
            mode: case bindings[:object].style
                  when 'html.erb'
                    'text/html'
                  when 'xslt'
                    'application/xml'
                  else
                    'text/x-ruby'
                  end
          }
        end
      end

      field :source_exporter do
        shared_read_only
        inline_add { bindings[:object].source_exporter.nil? }
        visible { bindings[:object].style == 'chain' && bindings[:object].source_data_type && bindings[:object].target_data_type }
        help 'Required'
        associated_collection_scope do
          data_type = bindings[:object].source_data_type
          Proc.new { |scope|
            scope.all(type: :Conversion, source_data_type: data_type)
          }
        end
      end

      field :target_importer do
        shared_read_only
        inline_add { bindings[:object].target_importer.nil? }
        visible { bindings[:object].style == 'chain' && bindings[:object].source_data_type && bindings[:object].target_data_type && bindings[:object].source_exporter }
        help 'Required'
        associated_collection_scope do
          translator = bindings[:object]
          source_data_type =
            if translator.source_exporter
              translator.source_exporter.target_data_type
            else
              translator.source_data_type
            end
          target_data_type = bindings[:object].target_data_type
          Proc.new { |scope|
            scope = scope.all(type: :Conversion,
                              source_data_type: source_data_type,
                              target_data_type: target_data_type)
          }
        end
      end

      field :discard_chained_records do
        shared_read_only
        visible { bindings[:object].style == 'chain' && bindings[:object].source_data_type && bindings[:object].target_data_type && bindings[:object].source_exporter }
        help "Chained records won't be saved if checked"
      end
    end

    show do
      field :namespace
      field :name
      field :source_data_type
      field :target_data_type
      field :discard_events
      field :style
      field :source_handler
      field :code do
        pretty_value do
          "<pre><code class='ruby'>#{value}</code></pre>".html_safe
        end
      end
      field :source_exporter
      field :target_importer
      field :discard_chained_records

      field :_id
      field :created_at
      #field :creator
      field :updated_at
      #field :updater
    end

    list do
      field :namespace
      field :name
      field :source_data_type
      field :target_data_type
      field :style
      field :updated_at
    end
  end

  config.model Setup::Updater do
    weight 414
    configure :code, :code
    navigation_label 'Transformations'

    wizard_steps do
      steps =
        {
          start:
            {
              :label => I18n.t('admin.config.updater.wizard.start.label'),
              :description => I18n.t('admin.config.updater.wizard.start.description')
            },
          end:
            {
              label: I18n.t('admin.config.updater.wizard.end.label'),
              description: I18n.t('admin.config.updater.wizard.end.description')
            }
        }
    end

    current_step do
      obj = bindings[:object]
      if obj.style.blank?
        :start
      else
        :end
      end
    end

    edit do
      field :namespace, :enum_edit, &shared_non_editable
      field :name, &shared_non_editable

      field :target_data_type do
        shared_read_only
        inline_edit false
        inline_add false
        help 'Optional'
      end

      field :discard_events do
        shared_read_only
        help "Events won't be fired for created or updated records if checked"
      end

      field :style do
        shared_read_only
        visible { bindings[:object].type.present? }
        help 'Required'
      end

      field :source_handler do
        shared_read_only
        visible { (t = bindings[:object]).style.present? }
        help { 'Handle sources on code' }
      end

      field :code, :code do
        visible { bindings[:object].style.present? && bindings[:object].style != 'chain' }
        help { 'Required' }
        html_attributes do
          { cols: '74', rows: '15' }
        end
        code_config do
          {
            mode: case bindings[:object].style
                  when 'html.erb'
                    'text/html'
                  when 'xslt'
                    'application/xml'
                  else
                    'text/x-ruby'
                  end
          }
        end
      end
    end

    show do
      field :namespace
      field :name
      field :target_data_type
      field :discard_events
      field :style
      field :source_handler
      field :code do
        pretty_value do
          "<pre><code class='ruby'>#{value}</code></pre>".html_safe
        end
      end

      field :_id
      field :created_at
      #field :creator
      field :updated_at
      #field :updater
    end

    list do
      field :namespace
      field :name
      field :target_data_type
      field :style
      field :updated_at
    end
  end

  config.model Setup::AlgorithmOutput do
    navigation_label 'Compute'
    weight -405
    visible false

    configure :records_count
    configure :input_parameters
    configure :created_at do
      label 'Recorded at'
    end

    extra_associations do
      association = Mongoid::Relations::Metadata.new(
        name: :records, relation: Mongoid::Relations::Referenced::Many,
        inverse_class_name: Setup::AlgorithmOutput.to_s, class_name: Setup::AlgorithmOutput.to_s
      )
      [RailsAdmin::Adapters::Mongoid::Association.new(association, abstract_model.model)]
    end

    show do
      field :created_at
      field :input_parameters
      field :records_count
    end

    fields :created_at, :input_parameters, :records_count
  end

  config.model Setup::Action do
    visible false
    navigation_label 'Compute'
    weight -402
    object_label_method { :to_s }

    fields :method, :path, :algorithm
  end

  config.model Setup::Application do
    navigation_label 'Compute'
    weight 420
    object_label_method { :custom_title }
    visible
    configure :identifier
    configure :registered, :boolean

    edit do
      field :namespace, :enum_edit
      field :name
      field :slug
      field :actions
      field :application_parameters
    end
    list do
      field :namespace
      field :name
      field :slug
      field :registered
      field :actions
      field :application_parameters
      field :updated_at
    end
    fields :namespace, :name, :slug, :identifier, :secret_token, :registered, :actions, :application_parameters
  end

  config.model Cenit::ApplicationParameter do
    visible false
    navigation_label 'Compute'
    configure :group, :enum_edit

    list do
      field :name
      field :type
      field :many
      field :group
      field :description
      field :updated_at
    end

    fields :name, :type, :many, :group, :description
  end

  config.model Setup::Snippet do
    navigation_label 'Compute'
    weight 430
    object_label_method { :custom_title }

    configure :name

    edit do
      field :namespace, :enum_edit
      field :name
      field :type
      field :description
      field :code, :code do
        html_attributes do
          { cols: '74', rows: '15' }
        end
        code_config do
          {
            mode: {
              'auto': 'javascript',
              'text': 'javascript',
              'null': 'javascript',
              'c': 'clike',
              'cpp': 'clike',
              'csharp': 'clike',
              'csv': 'javascript',
              'fsharp': 'mllike',
              'java': 'clike',
              'latex': 'stex',
              'ocaml': 'mllike',
              'scala': 'clike',
              'squirrel': 'clike'
            }[bindings[:object].type] || bindings[:object].type
          }
        end

      end
    end

    show do
      field :namespace
      field :name
      field :type
      field :description
      field :code do
        pretty_value do
          "<pre><code class='#{bindings[:object].type}'>#{value}</code></pre>".html_safe
        end
      end
    end

    fields :namespace, :name, :type, :description
  end

  #Workflows

  config.navigation 'Workflows', icon: 'fa fa-cogs'

  config.model Setup::Flow do
    navigation_label 'Workflows'
    weight 500
    object_label_method { :custom_title }
    register_instance_option(:form_synchronized) do
      if bindings[:object].not_shared?
        [
          :custom_data_type,
          :data_type_scope,
          :scope_filter,
          :scope_evaluator,
          :lot_size,
          :connection_role,
          :webhook,
          :response_translator,
          :response_data_type
        ]
      end
    end

    wizard_steps do
      steps =
        {
          start:
            {
              :label => I18n.t('admin.config.flow.wizard.start.label'),
              :description => I18n.t('admin.config.flow.wizard.start.description')
            }
        }

      if (translator = bindings[:object].translator)
        unless [Setup::Updater, Setup::Converter].include?(translator.class) || translator.data_type
          data_type_label =
            if [Setup::Renderer, Setup::Converter].include?(translator.class)
              I18n.t('admin.form.flow.source_data_type')
            else
              I18n.t('admin.form.flow.target_data_type')
            end
          # Adjusting steps for custom_data_type field
          steps[:data_type] =
            {
              :label => "#{I18n.t('admin.config.flow.wizard.source_data_type.label')} #{data_type_label}",
              :description => "#{I18n.t('admin.config.flow.wizard.source_data_type.description')} #{data_type_label}"
            }
        end
        if [Setup::Parser, Setup::Renderer].include?(translator.class)
          steps[:webhook] =
            {
              :label => I18n.t('admin.config.flow.wizard.webhook.label'),
              :description => I18n.t('admin.config.flow.wizard.webhook.description')
            }
        end
      end
      steps[:end] =
        {
          label: I18n.t('admin.config.flow.wizard.end.label'),
          description: I18n.t('admin.config.flow.wizard.end.description')
        } if translator
      steps
    end

    current_step do
      obj = bindings[:object]
      if obj.translator.blank?
        :start
      elsif obj.translator.data_type.blank? && ((p = bindings[:controller].params[abstract_model.param_key]).nil? || p[field(:custom_data_type).foreign_key].nil?)
        :data_type
      elsif wizard_steps.has_key?(:webhook) && obj.webhook.blank?
        :webhook
      else
        :end
      end
    end

    Setup::FlowConfig.config_fields.each do |f|
      schema = Setup::Flow.data_type.schema['properties'][f]
      if schema['enum']
        type = :enum
      elsif (type = schema['type'].to_sym) == :string
        type = :text
      end
      configure f.to_sym, type
    end

    edit do
      field :namespace, :enum_edit, &shared_non_editable
      field :name, &shared_non_editable
      field :event, :optional_belongs_to do
        inline_edit false
        inline_add false
        visible do
          (f = bindings[:object]).not_shared? || f.data_type_scope.present?
        end
      end
      field :translator do
        help I18n.t('admin.form.required')
        shared_read_only
      end
      field :custom_data_type, :optional_belongs_to do
        inline_edit false
        inline_add false
        shared_read_only
        visible do
          f = bindings[:object]
          if (t = f.translator) && t.data_type.nil?
            unless f.data_type
              if f.custom_data_type_selected?
                f.custom_data_type = nil
                f.data_type_scope = nil
              else
                f.custom_data_type = f.event.try(:data_type)
              end
            end
            true
          else
            f.custom_data_type = nil
            false
          end
        end
        required do
          bindings[:object].event.present?
        end
        label do
          if (translator = bindings[:object].translator)
            if [:Export, :Conversion].include?(translator.type)
              I18n.t('admin.form.flow.source_data_type')
            else
              I18n.t('admin.form.flow.target_data_type')
            end
          else
            I18n.t('admin.form.flow.data_type')
          end
        end
      end
      field :data_type_scope do
        shared_read_only
        visible do
          f = bindings[:object]
          #For filter scope
          bindings[:controller].instance_variable_set(:@_data_type, f.data_type)
          bindings[:controller].instance_variable_set(:@_update_field, 'translator_id')
          if f.shared?
            value.present?
          else
            f.event &&
              (t = f.translator) &&
              t.type != :Import &&
              (f.custom_data_type_selected? || f.data_type)
          end
        end
        label do
          if (translator = bindings[:object].translator)
            if [:Export, :Conversion].include?(translator.type)
              I18n.t('admin.form.flow.source_scope')
            else
              I18n.t('admin.form.flow.target_scope')
            end
          else
            I18n.t('admin.form.flow.data_type_scope')
          end
        end
        help I18n.t('admin.form.required')
      end
      field :scope_filter do
        shared_read_only
        visible do
          f = bindings[:object]
          f.scope_symbol == :filtered
        end
        partial 'form_triggers'
        help I18n.t('admin.form.required')
      end
      field :scope_evaluator do
        inline_add false
        inline_edit false
        shared_read_only
        visible do
          f = bindings[:object]
          f.scope_symbol == :evaluation
        end
        associated_collection_scope do
          Proc.new { |scope| scope.where(:parameters.with_size => 1) }
        end
        help I18n.t('admin.form.required')
      end
      field :lot_size do
        shared_read_only
        visible do
          f = bindings[:object]
          (t = f.translator) && t.type == :Export &&
            f.custom_data_type_selected? &&
            (f.event.blank? || f.data_type.blank? || (f.data_type_scope.present? && f.scope_symbol != :event_source))
        end
      end
      field :webhook do
        shared_read_only
        visible do
          f = bindings[:object]
          (t = f.translator) && [:Import, :Export].include?(t.type) &&
            ((f.persisted? || f.custom_data_type_selected? || f.data_type) && (t.type == :Import || f.event.blank? || f.data_type.blank? || f.data_type_scope.present?))
        end
        help I18n.t('admin.form.required')
      end
      field :authorization do
        visible do
          ((f = bindings[:object]).shared? && f.webhook.present?) ||
            (t = f.translator) && [:Import, :Export].include?(t.type) &&
              ((f.persisted? || f.custom_data_type_selected? || f.data_type) && (t.type == :Import || f.event.blank? || f.data_type.blank? || f.data_type_scope.present?))
        end
      end
      field :connection_role do
        visible do
          ((f = bindings[:object]).shared? && f.webhook.present?) ||
            (t = f.translator) && [:Import, :Export].include?(t.type) &&
              ((f.persisted? || f.custom_data_type_selected? || f.data_type) && (t.type == :Import || f.event.blank? || f.data_type.blank? || f.data_type_scope.present?))
        end
      end
      field :before_submit do
        shared_read_only
        visible do
          f = bindings[:object]
          (t = f.translator) && [:Import].include?(t.type) &&
            ((f.persisted? || f.custom_data_type_selected? || f.data_type) && (t.type == :Import || f.event.blank? || f.data_type.blank? || f.data_type_scope.present?))
        end
        associated_collection_scope do
          Proc.new { |scope| scope.where('$or': [{ parameters: { '$size': 1 } }, { parameters: { '$size': 2 } }]) }
        end
      end
      field :response_translator do
        shared_read_only
        visible do
          f = bindings[:object]
          (t = f.translator) && t.type == :Export &&
            f.ready_to_save?
        end
        associated_collection_scope do
          Proc.new { |scope|
            scope.where(type: :Import)
          }
        end
      end
      field :response_data_type do
        inline_edit false
        inline_add false
        shared_read_only
        visible do
          f = bindings[:object]
          (resp_t = f.response_translator) &&
            resp_t.type == :Import &&
            resp_t.data_type.nil?
        end
        help I18n.t('admin.form.required')
      end
      field :discard_events do
        visible do
          f = bindings[:object]
          ((f.translator && f.translator.type == :Import) || f.response_translator.present?) &&
            f.ready_to_save?
        end
        help I18n.t('admin.form.flow.events_wont_be_fired')
      end
      field :active do
        visible do
          f = bindings[:object]
          f.ready_to_save?
        end
      end
      field :auto_retry do
        visible do
          f = bindings[:object]
          f.ready_to_save?
        end
      end
      field :notify_request do
        visible do
          f = bindings[:object]
          (t = f.translator) &&
            [:Import, :Export].include?(t.type) &&
            f.ready_to_save?
        end
        help I18n.t('admin.form.flow.notify_request')
      end
      field :notify_response do
        visible do
          f = bindings[:object]
          (t = f.translator) &&
            [:Import, :Export].include?(t.type) &&
            f.ready_to_save?
        end
        help help I18n.t('admin.form.flow.notify_response')
      end
      field :after_process_callbacks do
        shared_read_only
        visible do
          bindings[:object].ready_to_save?
        end
        help I18n.t('admin.form.flow.after_process_callbacks')
        associated_collection_scope do
          Proc.new { |scope|
            scope.where(:parameters.with_size => 1)
          }
        end
      end
    end

    show do
      field :namespace
      field :name
      field :active
      field :event
      field :translator
      field :custom_data_type
      field :data_type_scope
      field :scope_filter
      field :scope_evaluator
      field :lot_size

      field :webhook
      field :authorization
      field :connection_role
      field :before_submit
      field :response_translator
      field :response_data_type

      field :discard_events
      field :notify_request
      field :notify_response
      field :after_process_callbacks

      field :_id
      field :created_at
      #field :creator
      field :updated_at
      #field :updater
    end

    list do
      field :namespace
      field :name
      field :active
      field :event
      field :translator
      field :updated_at
    end

    fields :namespace, :name, :active, :event, :translator, :updated_at
  end

  config.model Setup::Event do
    navigation_label 'Workflows'
    weight 510
    object_label_method { :custom_title }
    visible false

    configure :_type do
      pretty_value do
        value.split('::').last.to_title
      end
    end

    edit do
      field :namespace, :enum_edit
      field :name
    end

    show do
      field :namespace
      field :name
      field :_type

      field :_id
      field :created_at
      #field :creator
      field :updated_at
      #field :updater
    end

    list do
      field :namespace
      field :name
      field :_type
      field :updated_at
    end

    fields :namespace, :name, :_type, :updated_at
  end

  config.model Setup::Observer do
    navigation_label 'Workflows'
    weight 511
    label 'Data Event'
    object_label_method { :custom_title }

    wizard_steps do
      steps =
        {
          start:
            {
              :label => I18n.t('admin.config.observer.wizard.start.label'),
              :description => I18n.t('admin.config.observer.wizard.start.description')
            },
          end:
            {
              label: I18n.t('admin.config.observer.wizard.end.label'),
              description: I18n.t('admin.config.observer.wizard.end.description')
            }
        }
    end

    current_step do
      obj = bindings[:object]
      if obj.data_type.blank?
        :start
      else
        :end
      end
    end

    edit do
      field :namespace, :enum_edit
      field :name
      field :data_type do
        inline_add false
        inline_edit false
        associated_collection_scope do
          data_type = bindings[:object].data_type
          Proc.new { |scope|
            if data_type
              scope.where(id: data_type.id)
            else
              scope
            end
          }
        end
        help 'Required'
      end
      field :trigger_evaluator do
        visible { (obj = bindings[:object]).data_type.blank? || obj.trigger_evaluator.present? || obj.triggers.nil? }
        associated_collection_scope do
          Proc.new { |scope|
            scope.all.or(:parameters.with_size => 1).or(:parameters.with_size => 2)
          }
        end
      end
      field :triggers do
        visible do
          bindings[:controller].instance_variable_set(:@_data_type, data_type = bindings[:object].data_type)
          bindings[:controller].instance_variable_set(:@_update_field, 'data_type_id')
          data_type.present? && !bindings[:object].trigger_evaluator.present?
        end
        partial 'form_triggers'
        help false
      end
    end

    show do
      field :namespace
      field :name
      field :data_type
      field :triggers
      field :trigger_evaluator

      field :_id
      field :created_at
      #field :creator
      field :updated_at
      #field :updater
    end

    fields :namespace, :name, :data_type, :triggers, :trigger_evaluator, :updated_at
  end

  config.model Setup::Scheduler do
    navigation_label 'Workflows'
    weight 512
    object_label_method { :custom_title }

    configure :expression, :json_value

    edit do
      field :namespace, :enum_edit
      field :name

      field :expression do
        visible true
        label 'Scheduling type'
        help 'Configure scheduler'
        partial :scheduler
        html_attributes do
          { rows: '1' }
        end

      end
    end

    show do
      field :namespace
      field :name
      field :expression

      field :_id
      field :created_at
      #field :creator
      field :updated_at
      #field :updater
    end

    list do
      field :namespace
      field :name
      field :expression
      field :activated
      field :updated_at
    end

    fields :namespace, :name, :expression, :activated, :updated_at
  end

  #Monitors

  config.navigation 'Monitors', icon: 'fa fa-heartbeat'

  config.model Setup::Notification do
    navigation_label 'Monitors'
    weight 600
    object_label_method { :label }

    show_in_dashboard false
    configure :created_at

    configure :type do
      pretty_value do
        "<label style='color:#{bindings[:object].color}'>#{value.to_s.capitalize}</label>".html_safe
      end
    end

    configure :message do
      pretty_value do
        "<label style='color:#{bindings[:object].color}'>#{value}</label>".html_safe
      end
    end

    configure :attachment, :storage_file

    list do
      field :created_at do
        visible do
          if (account = Account.current)
<<<<<<< HEAD
            if (notification_type = (bindings[:controller].try(:params) || {})[:type])
=======
            request_params = bindings[:controller].params rescue {}
            if (notification_type = params[:type])
>>>>>>> 32d04154
              account.meta["#{notification_type}_notifications_listed_at"] = Time.now
            else
              Setup::Notification.type_enum.each do |type|
                account.meta["#{type.to_s}_notifications_listed_at"] = Time.now
              end
            end
          end
          true
        end
      end
      field :type
      field :message
      field :attachment
      field :task
      field :updated_at
    end
  end

  config.model Setup::Task do
    navigation_label 'Monitors'
    weight 610
    object_label_method { :to_s }
    show_in_dashboard false


    configure :attempts_succeded, :text do
      label 'Attempts/Succedded'
    end
    configure :_type do
      pretty_value do
        value.split('::').last.to_title
      end
    end

    edit do
      field :description
      field :auto_retry
    end

    fields :_type, :description, :scheduler, :attempts_succeded, :retries, :progress, :status, :updated_at
  end

  config.model Setup::FlowExecution do
    navigation_label 'Monitors'
    visible false
    object_label_method { :to_s }

    configure :attempts_succeded, :text do
      label 'Attempts/Succedded'
    end

    edit do
      field :description
      field :auto_retry
    end

    fields :flow, :description, :scheduler, :attempts_succeded, :retries, :progress, :status, :notifications, :updated_at
  end

  config.model Setup::DataTypeGeneration do
    navigation_label 'Monitors'
    visible false
    object_label_method { :to_s }

    configure :attempts_succeded, :text do
      label 'Attempts/Succedded'
    end

    edit do
      field :description
      field :auto_retry
    end

    fields :description, :scheduler, :attempts_succeded, :retries, :progress, :status, :notifications, :updated_at
  end

  config.model Setup::DataTypeExpansion do
    navigation_label 'Monitors'
    visible false
    object_label_method { :to_s }

    configure :attempts_succeded, :text do
      label 'Attempts/Succedded'
    end

    edit do
      field :description
      field :auto_retry
    end

    fields :description, :scheduler, :attempts_succeded, :retries, :progress, :status, :notifications, :updated_at
  end

  config.model Setup::Translation do
    navigation_label 'Monitors'
    visible false
    object_label_method { :to_s }

    configure :attempts_succeded, :text do
      label 'Attempts/Succedded'
    end

    edit do
      field :description
      field :auto_retry
    end

    fields :translator, :description, :scheduler, :attempts_succeded, :retries, :progress, :status, :notifications, :updated_at
  end

  config.model Setup::DataImport do
    navigation_label 'Monitors'
    visible false
    object_label_method { :to_s }

    configure :attempts_succeded, :text do
      label 'Attempts/Succedded'
    end

    edit do
      field :description
      field :auto_retry
    end

    fields :translator, :data, :description, :scheduler, :attempts_succeded, :retries, :progress, :status, :notifications, :updated_at
  end

  config.model Setup::Push do
    navigation_label 'Monitors'
    visible false
    object_label_method { :to_s }

    configure :attempts_succeded, :text do
      label 'Attempts/Succedded'
    end

    edit do
      field :description
      field :auto_retry
    end

    fields :source_collection, :shared_collection, :description, :attempts_succeded, :retries, :progress, :status, :notifications, :updated_at
  end

  config.model Setup::BasePull do
    navigation_label 'Monitors'
    visible false
    label 'Pull'
    object_label_method { :to_s }

    configure :attempts_succeded, :text do
      label 'Attempts/Succedded'
    end

    configure :_type do
      pretty_value do
        value.split('::').last.to_title
      end
    end

    edit do
      field :description
      field :auto_retry
    end

    fields :_type, :pull_request, :pulled_request, :description, :scheduler, :attempts_succeded, :retries, :progress, :status, :notifications, :updated_at
  end

  config.model Setup::PullImport do
    navigation_label 'Monitors'
    visible false
    object_label_method { :to_s }

    configure :attempts_succeded, :text do
      label 'Attempts/Succedded'
    end

    configure :data do
      label 'Pull data'
    end

    edit do
      field :description
      field :auto_retry
    end

    fields :data, :pull_request, :pulled_request, :description, :scheduler, :attempts_succeded, :retries, :progress, :status, :notifications, :updated_at
  end

  config.model Setup::SharedCollectionPull do
    navigation_label 'Monitors'
    visible false
    object_label_method { :to_s }

    configure :attempts_succeded, :text do
      label 'Attempts/Succedded'
    end

    edit do
      field :description
      field :auto_retry
    end

    fields :shared_collection, :pull_request, :pulled_request, :description, :scheduler, :attempts_succeded, :retries, :progress, :status, :notifications, :updated_at
  end

  config.model Setup::ApiPull do
    navigation_label 'Monitors'
    visible false
    object_label_method { :to_s }

    configure :attempts_succeded, :text do
      label 'Attempts/Succedded'
    end

    edit do
      field :description
      field :auto_retry
    end

    fields :api, :pull_request, :pulled_request, :description, :scheduler, :attempts_succeded, :retries, :progress, :status, :notifications, :updated_at
  end

  config.model Setup::SchemasImport do
    navigation_label 'Monitors'
    visible false
    object_label_method { :to_s }
    configure :attempts_succeded, :text do
      label 'Attempts/Succedded'
    end
    edit do
      field :description
      field :auto_retry
    end
    fields :base_uri, :data, :description, :scheduler, :attempts_succeded, :retries, :progress, :status, :notifications, :updated_at
  end

  config.model Setup::Deletion do
    navigation_label 'Monitors'
    visible false
    object_label_method { :to_s }
    configure :attempts_succeded, :text do
      label 'Attempts/Succedded'
    end
    configure :deletion_model do
      label 'Model'
      pretty_value do
        if value
          v = bindings[:view]
          amc = RailsAdmin.config(value)
          am = amc.abstract_model
          wording = amc.navigation_label + ' > ' + amc.label
          can_see = !am.embedded? && (index_action = v.action(:index, am))
          (can_see ? v.link_to(amc.contextualized_label(:menu), v.url_for(action: index_action.action_name, model_name: am.to_param), class: 'pjax') : wording).html_safe
        end
      end
    end
    edit do
      field :description
      field :auto_retry
    end
    fields :deletion_model, :description, :scheduler, :attempts_succeded, :retries, :progress, :status, :notifications, :updated_at
  end

  config.model Setup::AlgorithmExecution do
    navigation_label 'Monitors'
    visible false
    object_label_method { :to_s }
    configure :attempts_succeded, :text do
      label 'Attempts/Succedded'
    end
    edit do
      field :description
      field :auto_retry
    end
    fields :algorithm, :description, :scheduler, :attempts_succeded, :retries, :progress, :status, :notifications, :updated_at
  end

  config.model Setup::Submission do
    navigation_label 'Monitors'
    visible false
    object_label_method { :to_s }
    configure :attempts_succeded, :text do
      label 'Attempts/Succedded'
    end
    edit do
      field :description
      field :auto_retry
    end
    fields :webhook, :connection, :authorization, :description, :scheduler, :attempts_succeded, :retries, :progress, :status, :notifications, :updated_at
  end

  config.model Setup::Crossing do
    navigation_label 'Monitors'
    visible false
    object_label_method { :to_s }
    configure :attempts_succeded, :text do
      label 'Attempts/Succedded'
    end
    edit do
      field :description
      field :auto_retry
    end
    fields :description, :scheduler, :attempts_succeded, :retries, :progress, :status, :notifications, :updated_at
  end

  config.model Setup::Storage do
    navigation_label 'Monitors'
    show_in_dashboard false
    weight 620
    object_label_method { :label }

    configure :filename do
      label 'File name'
      pretty_value { bindings[:object].storage_name }
    end

    configure :length do
      label 'Size'
      pretty_value do
        if objects = bindings[:controller].instance_variable_get(:@objects)
          unless max = bindings[:controller].instance_variable_get(:@max_length)
            bindings[:controller].instance_variable_set(:@max_length, max = objects.collect { |storage| storage.length }.reject(&:nil?).max)
          end
          (bindings[:view].render partial: 'size_bar', locals: { max: max, value: bindings[:object].length }).html_safe
        else
          bindings[:view].number_to_human_size(value)
        end
      end
    end

    configure :storer_model, :model do
      label 'Model'
    end

    configure :storer_object, :record do
      label 'Object'
    end

    configure :storer_property do
      label 'Property'
    end

    list do
      field :storer_model
      field :storer_object
      field :storer_property
      field :filename
      field :contentType
      field :length
      field :updated_at
    end

    fields :storer_model, :storer_object, :storer_property, :filename, :contentType, :length
  end

  #Configuration

  config.navigation 'Configuration', icon: 'fa fa-sliders'

  config.model Setup::Namespace do
    navigation_label 'Configuration'
    weight 700
    fields :name, :slug, :updated_at

    show_in_dashboard false
  end

  config.model Setup::DataTypeConfig do
    navigation_label 'Configuration'
    label 'Data Type Config'
    weight 710
    configure :data_type do
      read_only true
    end
    fields :data_type, :slug, :navigation_link, :updated_at

    show_in_dashboard false
  end

  config.model Setup::FlowConfig do
    navigation_label 'Configuration'
    label 'Flow Config'
    weight 720
    configure :flow do
      read_only true
    end
    configure :auto_retry do
      help ''
    end
    fields :flow, :active, :auto_retry, :notify_request, :notify_response, :discard_events

    show_in_dashboard false
  end

  config.model Setup::ConnectionConfig do
    navigation_label 'Configuration'
    label 'Connection Config'
    weight 730
    configure :connection do
      read_only true
    end
    configure :number do
      label 'Key'
    end
    fields :connection, :number, :token

    show_in_dashboard false
  end

  config.model Setup::Pin do

    navigation_label 'Configuration'
    weight 740
    object_label_method :to_s

    configure :model, :model
    configure :record, :record

    wizard_steps do
      steps =
        {
          model:
            {
              :label => I18n.t('admin.config.pin.wizard.model.label'),
              :description => I18n.t('admin.config.pin.wizard.model.description')
            },
          record:
            {
              label: I18n.t('admin.config.pin.wizard.record.label'),
              description: I18n.t('admin.config.pin.wizard.record.description')
            },
          version:
            {
              label: I18n.t('admin.config.pin.wizard.version.label'),
              description: I18n.t('admin.config.pin.wizard.version.description')
            }
        }
    end

    current_step do
      obj = bindings[:object]
      if obj.record_model.blank?
        :model
      elsif obj.record.blank?
        :record
      else
        :version
      end
    end

    edit do
      field :record_model do
        label 'Model'
        help 'Required'
      end

      Setup::Pin.models.values.each do |m_data|
        field m_data[:property] do
          inline_add false
          inline_edit false
          help 'Required'
          visible { bindings[:object].record_model == m_data[:model_name] }
          associated_collection_scope do
            field = "#{m_data[:property]}_id".to_sym
            excluded_ids = Setup::Pin.where(field.exists => true).collect(&field)
            unless (pin = bindings[:object]).nil? || pin.new_record?
              excluded_ids.delete(pin[field])
            end
            Proc.new { |scope| scope.where(:origin.ne => :default, :id.nin => excluded_ids) }
          end
        end
      end

      field :version do
        help 'Required'
        visible { bindings[:object].ready_to_save? }
      end
    end

    show do
      field :model

      Setup::Pin.models.values.each do |m_data|
        field m_data[:property]
      end

      field :version
      field :updated_at
    end

    fields :model, :record, :version, :updated_at

    show_in_dashboard false
  end

  config.model Setup::Binding do
    navigation_label 'Configuration'
    weight 750
    object_label_method { :label }

    configure :binder_model, :model
    configure :binder, :record
    configure :bind_model, :model
    configure :bind, :record

    edit do
      Setup::Binding.reflect_on_all_associations(:belongs_to).each do |relation|
        if relation.name.to_s.ends_with?('binder')
          field relation.name do
            label { relation.klass.to_s.split('::').last.to_title }
            read_only true
            visible { value.present? }
            help ''
          end
        else
          field relation.name do
            label { relation.klass.to_s.split('::').last.to_title }
            inline_edit false
            inline_add false
            visible { value.present? }
            help ''
          end
        end
      end
    end

    fields :binder_model, :binder, :bind_model, :bind, :updated_at

    show_in_dashboard false
  end

  config.model Setup::ParameterConfig do
    navigation_label 'Configuration'
    label 'Parameter'
    weight 760

    configure :parent_model, :model
    configure :parent, :record

    edit do
      field :parent_model do
        read_only true
        help ''
      end
      field :parent do
        read_only true
        help ''
      end
      field :location do
        read_only true
        help ''
      end
      field :name do
        read_only true
        help ''
      end
      field :value
    end

    fields :parent_model, :parent, :location, :name, :value, :updated_at

    show_in_dashboard false
  end

  #Administration

  config.navigation 'Administration', icon: 'fa fa-user-secret'

  config.model User do
    weight 800
    navigation_label 'Administration'
    visible { User.current_super_admin? }
    object_label_method { :label }

    group :accounts do
      label 'Accounts'
      active true
    end

    group :credentials do
      label 'Credentials'
      active true
    end

    group :activity do
      label 'Activity'
      active true
    end

    configure :name
    configure :email
    configure :code_theme
    configure :roles
    configure :account do
      group :accounts
      label 'Current Account'
    end
    configure :api_account do
      group :accounts
      label 'API Account'
    end
    configure :accounts do
      group :accounts
      read_only { !Account.current_super_admin? }
    end
    configure :password do
      group :credentials
    end
    configure :password_confirmation do
      group :credentials
    end
    configure :key do
      group :credentials
    end
    configure :authentication_token do
      group :credentials
    end
    configure :confirmed_at do
      group :activity
    end
    configure :sign_in_count do
      group :activity
    end
    configure :current_sign_in_at do
      group :activity
    end
    configure :last_sign_in_at do
      group :activity
    end
    configure :current_sign_in_ip do
      group :activity
    end
    configure :last_sign_in_ip do
      group :activity
    end

    edit do
      field :picture
      field :name
      field :code_theme
      field :email do
        visible { Account.current_super_admin? }
      end
      field :roles do
        visible { Account.current_super_admin? }
      end
      field :account
      field :api_account
      field :accounts do
        visible { Account.current_super_admin? }
      end
      field :password do
        visible { Account.current_super_admin? }
      end
      field :password_confirmation do
        visible { Account.current_super_admin? }
      end
      field :key do
        visible { !bindings[:object].new_record? && Account.current_super_admin? }
      end
      field :authentication_token do
        visible { !bindings[:object].new_record? && Account.current_super_admin? }
      end
      field :confirmed_at do
        visible { !bindings[:object].new_record? && Account.current_super_admin? }
      end
      field :sign_in_count do
        visible { !bindings[:object].new_record? && Account.current_super_admin? }
      end
      field :current_sign_in_at do
        visible { !bindings[:object].new_record? && Account.current_super_admin? }
      end
      field :last_sign_in_at do
        visible { !bindings[:object].new_record? && Account.current_super_admin? }
      end
      field :current_sign_in_ip do
        visible { !bindings[:object].new_record? && Account.current_super_admin? }
      end
      field :last_sign_in_ip do
        visible { !bindings[:object].new_record? && Account.current_super_admin? }
      end
    end

    show do
      field :picture
      field :name
      field :email
      field :code_theme do
        label 'Code Theme'
      end
      field :account
      field :api_account
      field :accounts
      field :roles
      field :key
      field :authentication_token
      field :sign_in_count
      field :current_sign_in_at
      field :last_sign_in_at
      field :current_sign_in_ip
      field :last_sign_in_ip
    end

    list do
      field :picture do
        thumb_method :icon
      end
      field :name
      field :email
      field :account
      field :api_account
      field :accounts
      field :roles
      field :key
      field :authentication_token
      field :sign_in_count
      field :created_at
      field :updated_at
    end
  end

  config.model Account do
    weight 810
    navigation_label 'Administration'
    object_label_method { :label }

    configure :_id do
      visible { Account.current_super_admin? }
    end
    configure :owner do
      visible { Account.current_super_admin? }
      help { nil }
    end
    configure :key do
      pretty_value do
        (value || '<i class="icon-lock"/>').html_safe
      end
    end
    configure :token do
      pretty_value do
        (value || '<i class="icon-lock"/>').html_safe
      end
    end
    configure :users do
      visible { Account.current_super_admin? }
    end
    configure :notification_level
    configure :time_zone do
      label 'Time Zone'
    end

    edit do
      field :name
      field :owner do
        visible { Account.current_super_admin? }
      end
      field :key do
        visible { Account.current_super_admin? }
      end
      field :token do
        visible { Account.current_super_admin? }
      end
      field :users do
        visible { Account.current_super_admin? }
      end
      field :notification_level
      field :time_zone
    end

    fields :_id, :name, :owner, :key, :token, :users, :notification_level, :time_zone
  end

  config.model Role do
    weight 810
    navigation_label 'Administration'
    visible { User.current_super_admin? }
    configure :users do
      visible { Account.current_super_admin? }
    end
    fields :name, :users
  end

  config.model Setup::SharedName do
    weight 880
    navigation_label 'Administration'
    visible { User.current_super_admin? }

    fields :name, :owners, :updated_at
  end

  config.model Setup::CrossSharedName do
    weight 881
    navigation_label 'Administration'
    visible { User.current_super_admin? }

    fields :name, :owners, :updated_at
  end

  config.model Script do
    weight 830
    navigation_label 'Administration'
    visible { User.current_super_admin? }

    edit do
      field :name
      field :description
      field :code, :code do
        html_attributes do
          { cols: '74', rows: '15' }
        end
        code_config do
          {
            mode: 'text/x-ruby'
          }
        end
      end
    end

    show do
      field :name
      field :description
      field :code do
        pretty_value do
          v = value.gsub('<', '&lt;').gsub('>', '&gt;')
          "<pre><code class='ruby'>#{v}</code></pre>".html_safe
        end
      end
    end

    list do
      field :name
      field :description
      field :code
      field :updated_at
    end

    fields :name, :description, :code, :updated_at
  end

  config.model Cenit::BasicToken do
    weight 890
    navigation_label 'Administration'
    label 'Token'
    visible { User.current_super_admin? }
  end

  config.model Cenit::BasicTenantToken do
    weight 890
    navigation_label 'Administration'
    label 'Tenant token'
    visible { User.current_super_admin? }
  end

  config.model Setup::TaskToken do
    weight 890
    navigation_label 'Administration'
    parent Cenit::BasicToken
    visible { User.current_super_admin? }
  end

  config.model Setup::DelayedMessage do
    weight 880
    navigation_label 'Administration'
    visible { User.current_super_admin? }
  end

  config.model Setup::SystemNotification do
    weight 880
    navigation_label 'Administration'
    visible { User.current_super_admin? }
  end

  config.model RabbitConsumer do
    weight 850
    navigation_label 'Administration'
    visible { User.current_super_admin? }
    object_label_method { :to_s }

    configure :task_id do
      pretty_value do
        if (executor = (obj = bindings[:object]).executor) && (task = obj.executing_task)
          v = bindings[:view]
          amc = RailsAdmin.config(task.class)
          am = amc.abstract_model
          wording = task.send(amc.object_label_method)
          amc = RailsAdmin.config(Account)
          am = amc.abstract_model
          if (inspect_action = v.action(:inspect, am, executor))
            task_path = v.show_path(model_name: task.class.to_s.underscore.gsub('/', '~'), id: task.id.to_s)
            v.link_to(wording, v.url_for(action: inspect_action.action_name, model_name: am.to_param, id: executor.id, params: { return_to: task_path }))
          else
            wording
          end.html_safe
        end
      end
    end

    list do
      field :channel
      field :tag
      field :executor
      field :task_id
      field :alive
      field :updated_at
    end

    fields :created_at, :channel, :tag, :executor, :task_id, :alive, :created_at, :updated_at
  end

  config.model Cenit::ApplicationId do
    weight 830
    navigation_label 'Administration'
    visible { User.current_super_admin? }
    label 'Application ID'

    register_instance_option(:discard_submit_buttons) { bindings[:object].instance_variable_get(:@registering) }

    configure :name
    configure :registered, :boolean
    configure :redirect_uris, :json_value

    edit do
      field :slug
      field :oauth_name do
        visible { bindings[:object].instance_variable_get(:@registering) }
      end
      field :redirect_uris do
        visible { bindings[:object].instance_variable_get(:@registering) }
      end
    end

    list do
      field :name
      field :registered
      field :tenant
      field :identifier
      field :updated_at
    end

    fields :created_at, :name, :registered, :tenant, :identifier, :created_at, :updated_at
  end

  config.model Setup::ScriptExecution do
    weight 840
    parent { nil }
    navigation_label 'Administration'
    object_label_method { :to_s }
    visible { User.current_super_admin? }

    configure :attempts_succeded, :text do
      label 'Attempts/Succedded'
    end

    edit do
      field :description
    end

    list do
      field :script
      field :description
      field :scheduler
      field :attempts_succeded
      field :retries
      field :progress
      field :status
      field :notifications
      field :updated_at
    end

    fields :script, :description, :scheduler, :attempts_succeded, :retries, :progress, :status, :notifications
  end
end<|MERGE_RESOLUTION|>--- conflicted
+++ resolved
@@ -1681,7 +1681,7 @@
   end
 
   config.model Setup::ConnectionRole do
-    #visible { Account.current_super_admin? }
+    visible { Account.current_super_admin? }
     navigation_label 'Connectors'
     weight 210
     label 'Connection Role'
@@ -4141,12 +4141,8 @@
       field :created_at do
         visible do
           if (account = Account.current)
-<<<<<<< HEAD
-            if (notification_type = (bindings[:controller].try(:params) || {})[:type])
-=======
             request_params = bindings[:controller].params rescue {}
             if (notification_type = params[:type])
->>>>>>> 32d04154
               account.meta["#{notification_type}_notifications_listed_at"] = Time.now
             else
               Setup::Notification.type_enum.each do |type|
