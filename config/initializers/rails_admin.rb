--- conflicted
+++ resolved
@@ -194,3894 +194,57 @@
     documentation
   end
 
-<<<<<<< HEAD
-  def shared_read_only
-    instance_eval do
-      read_only { (obj = bindings[:object]).creator_id != User.current.id && obj.shared? }
-    end
-  end
-
-  shared_non_editable = Proc.new do
-    shared_read_only
-  end
-
-  #Collections
-
-  sharing_collection_invisible = Proc.new do
-    instance_eval do
-      visible { !(obj = bindings[:object]).instance_variable_get(:@sharing) }
-    end
-  end
-
-  collection_fields_config = Proc.new do
-
-    if abstract_model.model == Setup::CrossSharedCollection
-      configure :readme, :html_erb
-      configure :pull_data, :json_value
-      configure :data, :json_value
-      configure :swagger_spec, :json_value
-    end
-
-    group :compute do
-      active false
-    end
-
-    configure :translators do
-      group :compute
-    end
-
-    configure :algorithms do
-      group :compute
-    end
-
-    configure :applications do
-      group :compute
-    end
-
-    configure :snippets do
-      group :compute
-    end
-
-    group :workflows do
-      active false
-    end
-
-    configure :flows do
-      group :workflows
-    end
-
-    configure :events do
-      group :workflows
-    end
-
-    group :api_connectors do
-      label 'Connectors'
-      active false
-    end
-
-    configure :connections do
-      group :api_connectors
-    end
-
-    configure :resources do
-      group :api_connectors
-    end
-
-    configure :webhooks do
-      group :api_connectors
-    end
-
-    configure :connection_roles do
-      group :api_connectors
-    end
-
-    group :data do
-      active false
-    end
-
-    configure :data_types do
-      group :data
-    end
-
-    configure :schemas do
-      group :data
-    end
-
-    configure :data do
-      group :data
-    end
-
-    configure :custom_validators do
-      group :data
-    end
-
-    group :security do
-      active false
-    end
-
-    configure :authorizations do
-      group :security
-    end
-
-    configure :oauth_providers do
-      group :security
-    end
-
-    configure :oauth_clients do
-      group :security
-    end
-
-    configure :oauth2_scopes do
-      group :security
-    end
-
-    group :config do
-      active false
-    end
-
-    configure :namespaces do
-      group :config
-    end
-
-    group :metadata do
-      active false
-    end
-
-    configure :metadata, :json_value do
-      group :metadata
-    end
-
-    edit do
-      field :name
-      field :title
-      field :image, &sharing_collection_invisible
-
-      if abstract_model.model == Setup::CrossSharedCollection
-        field :shared_version, &sharing_collection_invisible
-        field :authors, &sharing_collection_invisible
-        field :summary
-        field :categories
-      end
-
-      field :tags
-      field :readme, :html_erb, &sharing_collection_invisible
-
-      if abstract_model.model == Setup::CrossSharedCollection
-        field :pull_parameters
-        field :pull_count do
-          visible do
-            User.current.super_admin? &&
-              !(obj = bindings[:object]).instance_variable_get(:@sharing)
-          end
-        end
-      end
-
-      field :flows, &sharing_collection_invisible
-      field :connection_roles, &sharing_collection_invisible
-      field :events, &sharing_collection_invisible
-      field :data_types, &sharing_collection_invisible
-      field :schemas, &sharing_collection_invisible
-      field :custom_validators, &sharing_collection_invisible
-      field :translators, &sharing_collection_invisible
-      field :algorithms, &sharing_collection_invisible
-      field :applications, &sharing_collection_invisible
-      field :snippets, &sharing_collection_invisible
-      field :webhooks, &sharing_collection_invisible
-      field :connections, &sharing_collection_invisible
-      field :resources, &sharing_collection_invisible
-      field :authorizations, &sharing_collection_invisible
-      field :oauth_providers, &sharing_collection_invisible
-      field :oauth_clients, &sharing_collection_invisible
-      field :oauth2_scopes, &sharing_collection_invisible
-      field :data, &sharing_collection_invisible
-      field :metadata, &sharing_collection_invisible
-    end
-
-    show do
-      field :title
-      field :image
-      field :name
-      field :tags
-
-      prefix =
-        if abstract_model.model == Setup::CrossSharedCollection
-          field :summary
-          field :categories
-          field :authors
-          field :pull_count
-          'data_'
-        else
-          ''
-        end
-
-      field :readme, :html_erb
-
-      instance_eval do
-        field "#{prefix}schemas".to_sym do
-          label 'Schemas'
-          group :data
-        end
-        field "#{prefix}custom_validators".to_sym do
-          label 'Validators'
-          group :data
-        end
-        field "#{prefix}data_types".to_sym do
-          label 'Data Types'
-          group :data
-        end
-
-        field "#{prefix}connections".to_sym do
-          label 'Connections'
-          group :api_connectors
-        end
-
-        field "#{prefix}resources".to_sym do
-          label 'Resources'
-          group :api_connectors
-        end
-
-        field "#{prefix}operations".to_sym do
-          label 'Operations'
-          group :api_connectors
-        end
-
-        field "#{prefix}webhooks".to_sym do
-          label 'Webhooks'
-          group :api_connectors
-        end
-
-        field "#{prefix}connection_roles".to_sym do
-          label 'Connection Roles'
-          group :api_connectors
-        end
-
-        field "#{prefix}flows".to_sym do
-          label 'Flows'
-          group :workflows
-        end
-
-        field "#{prefix}events".to_sym do
-          label 'Events'
-          group :workflows
-        end
-
-        field "#{prefix}translators".to_sym do
-          label 'Translators'
-          group :compute
-        end
-
-        field "#{prefix}algorithms".to_sym do
-          label 'Algorithms'
-          group :compute
-        end
-
-        field "#{prefix}applications".to_sym do
-          label 'Applications'
-          group :compute
-        end
-
-        field "#{prefix}snippets".to_sym do
-          label 'Snippets'
-          group :compute
-        end
-
-        field "#{prefix}authorizations".to_sym do
-          label 'Authorizations'
-          group :security
-        end
-
-        field "#{prefix}oauth_clients".to_sym do
-          label 'OAuth Clients'
-          group :security
-        end
-
-        field "#{prefix}oauth_providers".to_sym do
-          label 'OAuth Providers'
-          group :security
-        end
-
-        field "#{prefix}oauth2_scopes".to_sym do
-          label 'OAuth 2.0 Scopes'
-          group :security
-        end
-
-        field "#{prefix}namespaces".to_sym do
-          label 'Namespaces'
-          group :config
-        end
-
-        field :metadata
-      end
-
-      field :_id
-      field :created_at
-      field :updated_at
-    end
-
-    unless abstract_model.model == Setup::CrossSharedCollection
-      list do
-        field :title
-        field :image do
-          thumb_method :icon
-        end
-        field :name
-        field :flows do
-          pretty_value do
-            value.count > 0 ? value.count : '-'
-          end
-        end
-        field :connection_roles do
-          pretty_value do
-            value.count > 0 ? value.count : '-'
-          end
-        end
-        field :translators do
-          pretty_value do
-            value.count > 0 ? value.count : '-'
-          end
-        end
-        field :events do
-          pretty_value do
-            value.count > 0 ? value.count : '-'
-          end
-        end
-        field :data_types do
-          pretty_value do
-            value.count > 0 ? value.count : '-'
-          end
-        end
-        field :schemas do
-          pretty_value do
-            value.count > 0 ? value.count : '-'
-          end
-        end
-        field :custom_validators do
-          pretty_value do
-            value.count > 0 ? value.count : '-'
-          end
-        end
-        field :algorithms do
-          pretty_value do
-            value.count > 0 ? value.count : '-'
-          end
-        end
-        field :applications do
-          pretty_value do
-            value.count > 0 ? value.count : '-'
-          end
-        end
-        field :webhooks do
-          pretty_value do
-            value.count > 0 ? value.count : '-'
-          end
-        end
-        field :connections do
-          pretty_value do
-            value.count > 0 ? value.count : '-'
-          end
-        end
-        field :resources do
-          pretty_value do
-            value.count > 0 ? value.count : '-'
-          end
-        end
-        field :operations do
-          pretty_value do
-            value.count > 0 ? value.count : '-'
-          end
-        end
-        field :authorizations do
-          pretty_value do
-            value.count > 0 ? value.count : '-'
-          end
-        end
-        field :oauth_providers do
-          pretty_value do
-            value.count > 0 ? value.count : '-'
-          end
-        end
-        field :oauth_clients do
-          pretty_value do
-            value.count > 0 ? value.count : '-'
-          end
-        end
-        field :oauth2_scopes do
-          pretty_value do
-            value.count > 0 ? value.count : '-'
-          end
-        end
-        field :data
-        field :updated_at
-      end
-    end
-  end
-
   config.navigation 'Collections', icon: 'fa fa-cubes'
 
-  config.model Setup::Tag do
-    visible false
-    object_label_method { :name }
-    fields :namespace, :name
-  end
-
-  config.model Setup::CrossCollectionAuthor do
-    visible false
-    object_label_method { :label }
-    fields :name, :email
-  end
-
-  config.model Setup::CrossCollectionPullParameter do
-    visible false
-    object_label_method { :label }
-    configure :location, :json_value
-    edit do
-      field :label
-      field :property_name
-      field :location
-    end
-    show do
-      field :label
-      field :property_name
-      field :location
-
-      field :created_at
-      #field :creator
-      field :updated_at
-    end
-    fields :label, :property_name, :location
-  end
-
-  config.model Setup::Collection do
-    weight 000
-    navigation_label 'Collections'
-    register_instance_option :label_navigation do
-      'My Collections'
-    end
-
-    instance_eval &collection_fields_config
-  end
-
-  config.model Setup::CrossSharedCollection do
-    weight 010
-    label 'Shared Collection'
-    navigation_label 'Collections'
-    object_label_method :versioned_name
-
-    public_access true
-    extra_associations do
-      Setup::Collection.reflect_on_all_associations(:has_and_belongs_to_many).collect do |association|
-        association = association.dup
-        association[:name] = "data_#{association.name}".to_sym
-        RailsAdmin::Adapters::Mongoid::Association.new(association, abstract_model.model)
-      end
-    end
-
-    index_template_name :shared_collection_grid
-    index_link_icon 'icon-th-large'
-
-    register_instance_option(:discard_submit_buttons) do
-      !(a = bindings[:action]) || a.key != :edit
-    end
-
-    instance_eval &collection_fields_config
-  end
-
-  config.model Setup::SharedCollection do
-    weight 020
-    label 'Legacy Shared Collection'
-    register_instance_option(:discard_submit_buttons) do
-      !(a = bindings[:action]) || a.key != :edit
-    end
-    navigation_label 'Collections'
-    object_label_method { :versioned_name }
-
-    visible { Account.current_super_admin? }
-
-    public_access true
-    extra_associations do
-      Setup::Collection.reflect_on_all_associations(:has_and_belongs_to_many).collect do |association|
-        association = association.dup
-        association[:name] = "data_#{association.name}".to_sym
-        RailsAdmin::Adapters::Mongoid::Association.new(association, abstract_model.model)
-      end
-    end
-
-    index_template_name :shared_collection_grid
-    index_link_icon 'icon-th-large'
-
-    group :collections
-    group :workflows
-    group :api_connectors do
-      label 'Connectors'
-      active true
-    end
-    group :data
-    group :security
-
-
-    edit do
-      field :image do
-        visible { !bindings[:object].instance_variable_get(:@sharing) }
-      end
-      field :logo_background
-      field :name do
-        required { true }
-      end
-      field :shared_version do
-        required { true }
-      end
-      field :authors
-      field :summary
-      field :tags
-      field :source_collection do
-        visible { !((source_collection = bindings[:object].source_collection) && source_collection.new_record?) }
-        inline_edit false
-        inline_add false
-        associated_collection_scope do
-          source_collection = (obj = bindings[:object]).source_collection
-          Proc.new { |scope|
-            if obj.new_record?
-              scope.where(id: source_collection ? source_collection.id : nil)
-            else
-              scope
-            end
-          }
-        end
-      end
-      field :connections do
-        inline_add false
-        read_only do
-          !((v = bindings[:object].instance_variable_get(:@_selecting_connections)).nil? || v)
-        end
-        help do
-          nil
-        end
-        pretty_value do
-          if bindings[:object].connections.present?
-            v = bindings[:view]
-            ids = ''
-            [value].flatten.select(&:present?).collect do |associated|
-              ids += "<option value=#{associated.id} selected=true/>"
-              amc = polymorphic? ? RailsAdmin.config(associated) : associated_model_config
-              am = amc.abstract_model
-              wording = associated.send(amc.object_label_method)
-              can_see = !am.embedded? && (show_action = v.action(:show, am, associated))
-              can_see ? v.link_to(wording, v.url_for(action: show_action.action_name, model_name: am.to_param, id: associated.id), class: 'pjax') : wording
-            end.to_sentence.html_safe +
-              v.select_tag("#{bindings[:controller].instance_variable_get(:@model_config).abstract_model.param_key}[connection_ids][]", ids.html_safe, multiple: true, style: 'display:none').html_safe
-          else
-            'No connection selected'.html_safe
-          end
-        end
-        visible do
-          !(obj = bindings[:object]).instance_variable_get(:@_selecting_collection) && obj.source_collection && obj.source_collection.connections.present?
-        end
-        associated_collection_scope do
-          source_collection = bindings[:object].source_collection
-          connections = (source_collection && source_collection.connections) || []
-          Proc.new { |scope|
-            scope.any_in(id: connections.collect { |connection| connection.id })
-          }
-        end
-      end
-      field :dependencies do
-        inline_add false
-        read_only do
-          !((v = bindings[:object].instance_variable_get(:@_selecting_dependencies)).nil? || v)
-        end
-        help do
-          nil
-        end
-        pretty_value do
-          if bindings[:object].dependencies.present?
-            v = bindings[:view]
-            ids = ''
-            [value].flatten.select(&:present?).collect do |associated|
-              ids += "<option value=#{associated.id} selected=true/>"
-              amc = polymorphic? ? RailsAdmin.config(associated) : associated_model_config
-              am = amc.abstract_model
-              wording = associated.send(amc.object_label_method)
-              can_see = !am.embedded? && (show_action = v.action(:show, am, associated))
-              can_see ? v.link_to(wording, v.url_for(action: show_action.action_name, model_name: am.to_param, id: associated.id), class: 'pjax') : wording
-            end.to_sentence.html_safe +
-              v.select_tag("#{bindings[:controller].instance_variable_get(:@model_config).abstract_model.param_key}[dependency_ids][]", ids.html_safe, multiple: true, style: 'display:none').html_safe
-          else
-            'No dependencies selected'.html_safe
-          end
-        end
-        visible do
-          !(obj = bindings[:object]).instance_variable_get(:@_selecting_collection)
-        end
-      end
-      field :pull_parameters
-      field :pull_count do
-        visible { Account.current_super_admin? }
-      end
-      field :readme do
-        visible do
-          !(obj = bindings[:object]).instance_variable_get(:@_selecting_collection) &&
-            !obj.instance_variable_get(:@_selecting_connections)
-        end
-      end
-    end
-    show do
-      field :image
-      field :name do
-        pretty_value do
-          bindings[:object].versioned_name
-        end
-      end
-      field :summary do
-        pretty_value do
-          value.html_safe
-        end
-      end
-      field :tags
-      field :readme, :html_erb
-      field :authors
-      field :dependencies
-      field :pull_count
-
-      field :data_namespaces do
-        group :collections
-        label 'Namespaces'
-        list_fields do
-          %w(name slug)
-        end
-      end
-
-      field :data_flows do
-        group :workflows
-        label 'Flows'
-        list_fields do
-          %w(namespace name) #TODO Inlude a description field on Flow model
-        end
-      end
-
-      field :data_translators do
-        group :workflows
-        label 'Transformations'
-        list_fields do
-          %w(namespace name type style)
-        end
-      end
-
-      field :data_snippets do
-        label 'Snippets'
-      end
-
-      field :data_events do
-        group :workflows
-        label 'Events'
-        list_fields do
-          %w(namespace name _type)
-        end
-      end
-
-      field :data_algorithms do
-        group :workflows
-        label 'Algorithms'
-        list_fields do
-          %w(namespace name description)
-        end
-      end
-
-      field :data_connection_roles do
-        group :api_connectors
-        label 'Connection roles'
-        list_fields do
-          %w(namespace name)
-        end
-      end
-
-      field :data_webhooks do
-        group :api_connectors
-        label 'Webhooks'
-        list_fields do
-          %w(namespace name path method description)
-        end
-      end
-
-      field :data_connections do
-        group :api_connectors
-        label 'Connections'
-        list_fields do
-          %w(namespace name url)
-        end
-      end
-
-      field :data_data_types do
-        group :data
-        label 'Data types'
-        list_fields do
-          %w(title name slug _type)
-        end
-      end
-
-      field :data_schemas do
-        group :data
-        label 'Schemas'
-        list_fields do
-          %w(namespace uri)
-        end
-      end
-
-      field :data_custom_validators do
-        group :data
-        label 'Custom validators'
-        list_fields do
-          %w(namespace name _type) #TODO Include a description field for Custom Validator model
-        end
-      end
-
-      # field :data_data TODO Include collection data field
-
-      field :data_authorizations do
-        group :security
-        label 'Authorizations'
-        list_fields do
-          %w(namespace name _type)
-        end
-      end
-
-      field :data_oauth_providers do
-        group :security
-        label 'OAuth providers'
-        list_fields do
-          %w(namespace name response_type authorization_endpoint token_endpoint token_method _type)
-        end
-      end
-
-      field :data_oauth_clients do
-        group :security
-        label 'OAuth clients'
-        list_fields do
-          %w(provider name)
-        end
-      end
-
-      field :data_oauth2_scopes do
-        group :security
-        label 'OAuth 2.0 scopes'
-        list_fields do
-          %w(provider name description)
-        end
-      end
-
-      field :_id
-      field :updated_at
-    end
-    list do
-      field :image do
-        thumb_method :icon
-      end
-      field :name do
-        pretty_value do
-          bindings[:object].versioned_name
-        end
-      end
-      field :authors
-      field :summary
-      field :tags
-      field :pull_count
-      field :dependencies
-    end
-  end
-
-  config.model Setup::CollectionAuthor do
-    visible false
-    object_label_method { :label }
-    fields :name, :email
-  end
-
-  config.model Setup::CollectionPullParameter do
-    visible false
-    object_label_method { :label }
-    field :label
-    field :parameter, :enum do
-      enum do
-        bindings[:controller].instance_variable_get(:@shared_parameter_enum) || [bindings[:object].parameter]
-      end
-    end
-    edit do
-      field :label
-      field :parameter
-      field :property_name
-      field :location, :json_value
-    end
-    show do
-      field :label
-      field :parameter
-
-      field :created_at
-      #field :creator
-      field :updated_at
-    end
-    list do
-      field :label
-      field :parameter
-      field :updated_at
-    end
-    fields :label, :parameter
-  end
-
-  config.model Setup::CollectionData do
-    visible false
-    object_label_method { :label }
-  end
-
-
+  Setup::Tag
+
+  Setup::CrossCollectionAuthor
+
+  Setup::CrossCollectionPullParameter
+
+  Setup::CrossSharedCollection
+
+  Setup::SharedCollection
+
+  Setup::CollectionAuthor
+
+  Setup::CollectionPullParameter
+
+  Setup::CollectionData
+
+  Setup::Collection
 
   #Definitions
 
   config.navigation 'Definitions', icon: 'fa fa-puzzle-piece'
 
-  config.model Setup::Validator do
-    navigation_label 'Definitions'
-    label 'Validators'
-    weight 100
-    fields :namespace, :name
-
-    fields :namespace, :name, :updated_at
-
-    show_in_dashboard false
-  end
-
-  config.model Setup::CustomValidator do
-    visible false
-
-    configure :_type do
-      pretty_value do
-        value.split('::').last.to_title
-      end
-    end
-
-    list do
-      field :namespace
-      field :name
-      field :_type
-      field :updated_at
-    end
-
-    fields :namespace, :name, :_type, :updated_at
-  end
-
-  config.model Setup::Schema do
-    weight 101
-    object_label_method { :custom_title }
-
-    configure :schema
-
-    edit do
-      field :namespace, :enum_edit do
-        read_only { !bindings[:object].new_record? }
-      end
-
-      field :uri do
-        read_only { !bindings[:object].new_record? }
-        html_attributes do
-          { cols: '74', rows: '1' }
-        end
-      end
-
-      field :schema, :code do
-        code_config do
-          if bindings[:object].schema_type == :json_schema
-            {
-              mode: 'application/json'
-            }
-          else
-            {
-              mode: 'application/xml'
-            }
-          end
-        end
-      end
-
-      field :schema_data_type do
-        shared_read_only
-        inline_edit false
-        inline_add false
-      end
-    end
-
-    show do
-      field :namespace
-      field :uri
-      field :schema do
-        pretty_value do
-          v =
-            if json = JSON.parse(value) rescue nil
-              "<code class='json'>#{JSON.pretty_generate(json).gsub('<', '&lt;').gsub('>', '&gt;')}</code>"
-            elsif (xml = Nokogiri::XML(value)).errors.blank?
-              "<code class='xml'>#{xml.to_xml.gsub('<', '&lt;').gsub('>', '&gt;')}</code>"
-            else
-              "<code>#{value}</code>"
-            end
-          "<pre>#{v}</pre>".html_safe
-        end
-      end
-      field :schema_data_type
-
-      field :_id
-      field :created_at
-      #field :creator
-      field :updated_at
-      #field :updater
-
-    end
-
-    fields :namespace, :uri, :schema_data_type, :updated_at
-  end
-
-  config.model Setup::XsltValidator do
-    parent Setup::Validator
-    weight 102
-    label 'XSLT Validator'
-    object_label_method { :custom_title }
-
-    configure :code, :code do
-      code_config do
-        {
-          mode: 'application/xml'
-        }
-      end
-    end
-
-    list do
-      field :namespace
-      field :name
-      field :updated_at
-    end
-
-    edit do
-      field :namespace, &shared_non_editable
-      field :name, &shared_non_editable
-      field :code
-    end
-
-    fields :namespace, :name, :code, :updated_at
-  end
-
-  config.model Setup::EdiValidator do
-    parent Setup::Validator
-    weight 103
-    object_label_method { :custom_title }
-    label 'EDI Validator'
-
-    edit do
-      field :namespace, :enum_edit
-      field :name
-      field :schema_data_type
-      field :content_type
-    end
-
-    fields :namespace, :name, :schema_data_type, :content_type, :updated_at
-  end
-
-  config.model Setup::AlgorithmValidator do
-    parent Setup::Validator
-    weight 104
-    label 'Algorithm Validator'
-    object_label_method { :custom_title }
-    edit do
-      field :namespace, :enum_edit
-      field :name
-      field :algorithm
-    end
-
-    fields :namespace, :name, :algorithm, :updated_at
-  end
-
-  config.model Setup::DataType do
-    navigation_label 'Definitions'
-    weight 110
-    label 'Data Type'
-    object_label_method { :custom_title }
-    visible true
-
-    show_in_dashboard false
-
-    configure :_type do
-      pretty_value do
-        value.split('::').last.to_title
-      end
-    end
-
-    group :behavior do
-      label 'Behavior'
-      active false
-    end
-
-    configure :title do
-      pretty_value do
-        bindings[:object].custom_title
-      end
-    end
-
-    configure :slug
-
-    configure :storage_size, :decimal do
-      pretty_value do
-        if objects = bindings[:controller].instance_variable_get(:@objects)
-          unless max = bindings[:controller].instance_variable_get(:@max_storage_size)
-            bindings[:controller].instance_variable_set(:@max_storage_size, max = objects.collect { |data_type| data_type.storage_size }.max)
-          end
-          (bindings[:view].render partial: 'size_bar', locals: { max: max, value: bindings[:object].records_model.storage_size }).html_safe
-        else
-          bindings[:view].number_to_human_size(value)
-        end
-      end
-      read_only true
-    end
-
-    configure :before_save_callbacks do
-      group :behavior
-      inline_add false
-      associated_collection_scope do
-        Proc.new { |scope|
-          scope.where(:parameters.with_size => 1)
-        }
-      end
-    end
-
-    configure :records_methods do
-      group :behavior
-      inline_add false
-    end
-
-    configure :data_type_methods do
-      group :behavior
-      inline_add false
-    end
-
-    edit do
-      field :title, :enum_edit, &shared_non_editable
-      field :slug
-      field :before_save_callbacks, &shared_non_editable
-      field :records_methods, &shared_non_editable
-      field :data_type_methods, &shared_non_editable
-    end
-
-    list do
-      field :namespace
-      field :name
-      field :slug
-      field :_type
-      field :used_memory do
-        visible { Cenit.dynamic_model_loading? }
-        pretty_value do
-          unless max = bindings[:controller].instance_variable_get(:@max_used_memory)
-            bindings[:controller].instance_variable_set(:@max_used_memory, max = Setup::DataType.fields[:used_memory.to_s].type.new(Setup::DataType.max(:used_memory)))
-          end
-          (bindings[:view].render partial: 'used_memory_bar', locals: { max: max, value: Setup::DataType.fields[:used_memory.to_s].type.new(value) }).html_safe
-        end
-      end
-      field :storage_size
-      field :updated_at
-    end
-
-    show do
-      field :namespace
-      field :name
-      field :title
-      field :slug
-      field :_type
-      field :storage_size
-      field :schema do
-        pretty_value do
-          v =
-            if json = JSON.pretty_generate(value) rescue nil
-              "<code class='json'>#{json.gsub('<', '&lt;').gsub('>', '&gt;')}</code>"
-            else
-              value
-            end
-
-          "<pre>#{v}</pre>".html_safe
-        end
-      end
-
-      field :_id
-      field :created_at
-      #field :creator
-      field :updated_at
-      #field :updater
-    end
-    fields :namespace, :name, :slug, :_type, :storage_size, :updated_at
-  end
-
-  config.model Setup::JsonDataType do
-    navigation_label 'Definitions'
-    weight 111
-    label 'Object Type'
-    object_label_method { :custom_title }
-
-    group :behavior do
-      label 'Behavior'
-      active false
-    end
-
-    configure :title
-
-    configure :name do
-      read_only { !bindings[:object].new_record? }
-    end
-
-    configure :schema, :json_schema do
-    end
-
-    configure :storage_size, :decimal do
-      pretty_value do
-        if (objects = bindings[:controller].instance_variable_get(:@objects))
-          unless (max = bindings[:controller].instance_variable_get(:@max_storage_size))
-            bindings[:controller].instance_variable_set(:@max_storage_size, max = objects.collect { |data_type| data_type.storage_size }.max)
-          end
-          (bindings[:view].render partial: 'size_bar', locals: { max: max, value: bindings[:object].records_model.storage_size }).html_safe
-        else
-          bindings[:view].number_to_human_size(value)
-        end
-      end
-      read_only true
-    end
-
-    configure :before_save_callbacks do
-      group :behavior
-      inline_add false
-      associated_collection_scope do
-        Proc.new { |scope|
-          scope.where(:parameters.with_size => 1)
-        }
-      end
-    end
-
-    configure :records_methods do
-      group :behavior
-      inline_add false
-    end
-
-    configure :data_type_methods do
-      group :behavior
-      inline_add false
-    end
-
-    configure :slug
-
-    edit do
-      field :namespace, :enum_edit, &shared_non_editable
-      field :name, &shared_non_editable
-      field :schema, :json_schema do
-        help { 'Required' }
-      end
-      field :title, &shared_non_editable
-      field :slug
-      field :before_save_callbacks, &shared_non_editable
-      field :records_methods, &shared_non_editable
-      field :data_type_methods, &shared_non_editable
-    end
-
-    list do
-      field :namespace
-      field :name
-      field :slug
-      field :used_memory do
-        visible { Cenit.dynamic_model_loading? }
-        pretty_value do
-          unless (max = bindings[:controller].instance_variable_get(:@max_used_memory))
-            bindings[:controller].instance_variable_set(:@max_used_memory, max = Setup::JsonDataType.fields[:used_memory.to_s].type.new(Setup::JsonDataType.max(:used_memory)))
-          end
-          (bindings[:view].render partial: 'used_memory_bar', locals: { max: max, value: Setup::JsonDataType.fields[:used_memory.to_s].type.new(value) }).html_safe
-        end
-      end
-      field :storage_size
-      field :updated_at
-    end
-
-    show do
-      field :namespace
-      field :title
-      field :name
-      field :slug
-      field :storage_size
-      field :schema do
-        pretty_value do
-          "<pre><code class='ruby'>#{JSON.pretty_generate(value)}</code></pre>".html_safe
-        end
-      end
-      field :before_save_callbacks
-      field :records_methods
-      field :data_type_methods
-
-      field :_id
-      field :created_at
-      #field :creator
-      field :updated_at
-      #field :updater
-    end
-
-    fields :namespace, :name, :slug, :storage_size, :updated_at
-  end
-
-  config.model Setup::FileDataType do
-    navigation_label 'Definitions'
-    weight 112
-    label 'File Type'
-    object_label_method { :custom_title }
-
-    group :content do
-      label 'Content'
-    end
-
-    group :behavior do
-      label 'Behavior'
-      active false
-    end
-
-    configure :storage_size, :decimal do
-      pretty_value do
-        if objects = bindings[:controller].instance_variable_get(:@objects)
-          unless max = bindings[:controller].instance_variable_get(:@max_storage_size)
-            bindings[:controller].instance_variable_set(:@max_storage_size, max = objects.collect { |data_type| data_type.records_model.storage_size }.max)
-          end
-          (bindings[:view].render partial: 'size_bar', locals: { max: max, value: bindings[:object].records_model.storage_size }).html_safe
-        else
-          bindings[:view].number_to_human_size(value)
-        end
-      end
-      read_only true
-    end
-
-    configure :validators do
-      group :content
-      inline_add false
-    end
-
-    configure :schema_data_type do
-      group :content
-      inline_add false
-      inline_edit false
-    end
-
-    configure :before_save_callbacks do
-      group :behavior
-      inline_add false
-      associated_collection_scope do
-        Proc.new { |scope|
-          scope.where(:parameters.with_size => 1)
-        }
-      end
-    end
-
-    configure :records_methods do
-      group :behavior
-      inline_add false
-    end
-
-    configure :data_type_methods do
-      group :behavior
-      inline_add false
-    end
-
-    configure :slug
-
-    edit do
-      field :namespace, :enum_edit, &shared_non_editable
-      field :name, &shared_non_editable
-      field :title, &shared_non_editable
-      field :slug
-      field :validators, &shared_non_editable
-      field :schema_data_type, &shared_non_editable
-      field :before_save_callbacks, &shared_non_editable
-      field :records_methods, &shared_non_editable
-      field :data_type_methods, &shared_non_editable
-    end
-
-    list do
-      field :namespace
-      field :name
-      field :slug
-      field :validators
-      field :schema_data_type
-      field :used_memory do
-        visible { Cenit.dynamic_model_loading? }
-        pretty_value do
-          unless max = bindings[:controller].instance_variable_get(:@max_used_memory)
-            bindings[:controller].instance_variable_set(:@max_used_memory, max = Setup::JsonDataType.fields[:used_memory.to_s].type.new(Setup::JsonDataType.max(:used_memory)))
-          end
-          (bindings[:view].render partial: 'used_memory_bar', locals: { max: max, value: Setup::JsonDataType.fields[:used_memory.to_s].type.new(value) }).html_safe
-        end
-      end
-      field :storage_size
-      field :updated_at
-    end
-
-    show do
-      field :title
-      field :name
-      field :slug
-      field :validators
-      field :storage_size
-      field :schema_data_type
-
-      field :_id
-      field :created_at
-      #field :creator
-      field :updated_at
-      #field :updater
-    end
-
-    fields :namespace, :name, :slug, :storage_size, :updated_at
-  end
-
-  config.model Setup::CenitDataType do
-    navigation_label 'Definitions'
-    weight 113
-    label 'Cenit Type'
-    object_label_method { :custom_title }
-
-    visible { Account.current_super_admin? }
-
-    configure :storage_size, :decimal do
-      pretty_value do
-        if (objects = bindings[:controller].instance_variable_get(:@objects))
-          unless (max = bindings[:controller].instance_variable_get(:@max_storage_size))
-            bindings[:controller].instance_variable_set(:@max_storage_size, max = objects.collect { |data_type| data_type.storage_size }.max)
-          end
-          (bindings[:view].render partial: 'size_bar', locals: { max: max, value: bindings[:object].records_model.storage_size }).html_safe
-        else
-          bindings[:view].number_to_human_size(value)
-        end
-      end
-      read_only true
-    end
-
-    configure :slug
-
-    configure :schema, :json_schema
-
-    edit do
-      field :namespace, &shared_non_editable
-      field :name, &shared_non_editable
-      field :slug
-      field :storage_size
-    end
-
-    show do
-      field :title
-      field :namespace
-      field :name
-      field :slug
-      field :storage_size
-      field :schema
-
-      field :_id
-      field :created_at
-      field :updated_at
-    end
-
-    fields :namespace, :name, :slug, :storage_size, :updated_at
-  end
+  Setup::Validator
+
+  Setup::CustomValidator
+
+  Setup::Schema
+
+  Setup::XsltValidator
+
+  Setup::EdiValidator
+
+  Setup::AlgorithmValidator
+
+  Setup::DataType
+
+  Setup::JsonDataType
+
+  Setup::FileDataType
+
+  Setup::CenitDataType
 
   #Connectors
 
   config.navigation 'Connectors', icon: 'fa fa-plug'
 
-  config.model Setup::Parameter do
-    visible false
-    object_label_method { :to_s }
-    configure :metadata, :json_value
-    configure :value
-    edit do
-      field :name
-      field :value
-      field :description
-      field :metadata
-    end
-    list do
-      field :name
-      field :value
-      field :description
-      field :metadata
-      field :updated_at
-    end
-  end
-
-  config.model Setup::ApiSpec do
-    navigation_label 'Connectors'
-    weight 200
-    label 'API Spec'
-
-    configure :specification, :code do
-      code_config do
-        {
-          mode: 'text/x-yaml'
-        }
-      end
-    end
-
-    fields :title, :specification
-  end
-
-  config.model Setup::Connection do
-    navigation_label 'Connectors'
-    weight 201
-    object_label_method { :custom_title }
-
-    group :credentials do
-      label 'Credentials'
-    end
-
-    configure :number, :string do
-      label 'Key'
-      html_attributes do
-        { maxlength: 30, size: 30 }
-      end
-      group :credentials
-      pretty_value do
-        (value || '<i class="icon-lock"/>').html_safe
-      end
-    end
-
-    configure :token, :text do
-      html_attributes do
-        { cols: '50', rows: '1' }
-      end
-      group :credentials
-      pretty_value do
-        (value || '<i class="icon-lock"/>').html_safe
-      end
-    end
-
-    configure :authorization do
-      group :credentials
-      inline_edit false
-    end
-
-    configure :authorization_handler do
-      group :credentials
-    end
-
-    group :parameters do
-      label 'Parameters & Headers'
-    end
-    configure :parameters do
-      group :parameters
-    end
-    configure :headers do
-      group :parameters
-    end
-    configure :template_parameters do
-      group :parameters
-    end
-
-    edit do
-      field(:namespace, :enum_edit, &shared_non_editable)
-      field(:name, &shared_non_editable)
-      field(:url, &shared_non_editable)
-
-      field :number
-      field :token
-      field :authorization
-      field(:authorization_handler, &shared_non_editable)
-
-      field :parameters
-      field :headers
-      field :template_parameters
-    end
-
-    show do
-      field :namespace
-      field :name
-      field :url
-
-      field :number
-      field :token
-      field :authorization
-      field :authorization_handler
-
-      field :parameters
-      field :headers
-      field :template_parameters
-
-      field :_id
-      field :created_at
-      field :updated_at
-    end
-
-    list do
-      field :namespace
-      field :name
-      field :url
-      field :number
-      field :token
-      field :authorization
-      field :updated_at
-    end
-
-    fields :namespace, :name, :url, :number, :token, :authorization, :updated_at
-  end
-
-  config.model Setup::ConnectionRole do
-    navigation_label 'Connectors'
-    weight 210
-    label 'Connection Role'
-    object_label_method { :custom_title }
-
-    configure :name, :string do
-      help 'Requiered.'
-      html_attributes do
-        { maxlength: 50, size: 50 }
-      end
-    end
-    configure :webhooks do
-      nested_form false
-    end
-    configure :connections do
-      nested_form false
-    end
-    modal do
-      field :namespace, :enum_edit
-      field :name
-      field :webhooks
-      field :connections
-    end
-    show do
-      field :namespace
-      field :name
-      field :webhooks
-      field :connections
-
-      field :_id
-      field :created_at
-      #field :creator
-      field :updated_at
-      #field :updater
-    end
-
-    edit do
-      field :namespace, :enum_edit
-      field :name
-      field :webhooks
-      field :connections
-    end
-
-    fields :namespace, :name, :webhooks, :connections, :updated_at
-  end
-
-  config.model Setup::Section do
-    visible { Account.current_super_admin? }
-    navigation_label 'Connectors'
-    weight 210
-    label 'Section'
-    object_label_method { :custom_title }
-    visible false
-
-    configure :name, :string do
-      help 'Requiered.'
-      html_attributes do
-        { maxlength: 50, size: 50 }
-      end
-    end
-    configure :connection do
-      nested_form false
-    end
-    show do
-      field :namespace
-      field :name
-      field :description
-      field :connection
-      field :resources
-      field :representations
-      field :_id
-      field :created_at
-      #field :creator
-      field :updated_at
-      #field :updater
-    end
-
-    edit do
-      field :namespace, :enum_edit
-      field :name
-      field(:description, &shared_non_editable)
-      field :connection
-      field :resources
-      field :representations
-    end
-
-    fields :namespace, :name, :description, :resources, :connection, :updated_at
-  end
-
-  config.model Setup::Resource do
-    visible { Account.current_super_admin? }
-    navigation_label 'Connectors'
-    weight 215
-    label 'Resource'
-    object_label_method { :custom_title }
-
-    configure :name, :string do
-      help 'Requiered.'
-      html_attributes do
-        { maxlength: 50, size: 50 }
-      end
-    end
-
-    configure :path, :string do
-      help 'Requiered. Path of the resource relative to connection URL.'
-      html_attributes do
-        { maxlength: 255, size: 100 }
-      end
-    end
-
-    group :parameters do
-      label 'Parameters & Headers'
-    end
-
-    configure :parameters do
-      group :parameters
-    end
-
-    configure :headers do
-      group :parameters
-    end
-
-    configure :template_parameters do
-      group :parameters
-    end
-
-    show do
-      field :namespace
-      field :name
-      field :path
-      field :description
-      field :operations
-
-      field :_id
-      field :created_at
-      #field :creator
-      field :updated_at
-      #field :updater
-    end
-
-    edit do
-      field :namespace, :enum_edit, &shared_non_editable
-      field :name, &shared_non_editable
-      field :path, &shared_non_editable
-      field :description, &shared_non_editable
-      field :operations, &shared_non_editable
-      field :parameters
-      field :headers
-      field :template_parameters
-    end
-
-    fields :namespace, :name, :path, :description, :operations, :updated_at
-  end
-
-  config.model Setup::Webhook do
-    label 'All Webhook'
-    visible false
-    object_label_method { :custom_title }
-
-    configure :namespace
-    configure :path
-    configure :method
-    configure :description
-    configure :_type do
-      label 'Type'
-      pretty_value do
-        value.to_s.split('::').last.to_title
-      end
-    end
-
-    fields :namespace, :path, :method, :description, :_type, :updated_at
-  end
-
-  config.model Setup::Operation do
-    navigation_label 'Connectors'
-    weight 217
-    object_label_method { :label }
-    visible { Account.current_super_admin? }
-
-    configure :resource do
-      read_only true
-      shared_non_editable
-    end
-
-    configure :description do
-      shared_non_editable
-    end
-
-    configure :method do
-      shared_non_editable
-    end
-
-    configure :metadata, :json_value
-
-    fields :method, :description, :parameters, :headers, :resource, :metadata
-  end
-
-  config.model Setup::Representation do
-    navigation_label 'Connectors'
-    weight 218
-    object_label_method { :custom_title }
-    visible false
-
-    edit do
-      field(:namespace, :enum_edit, &shared_non_editable)
-      field(:name, &shared_non_editable)
-      field(:description, &shared_non_editable)
-      field(:metadata, :json_value, &shared_non_editable)
-    end
-
-    show do
-      field :namespace
-      field :name
-      field :metadata, :json_value
-
-      field :_id
-      field :created_at
-      #field :creator
-      field :updated_at
-      #field :updater
-    end
-
-    fields :namespace, :name, :description, :updated_at
-  end
-
-  config.model Setup::PlainWebhook do
-    navigation_label 'Workflows'
-    label 'Webhook'
-    weight 515
-    object_label_method { :custom_title }
-
-    configure :metadata, :json_value
-
-    group :credentials do
-      label 'Credentials'
-    end
-
-    configure :authorization do
-      group :credentials
-      inline_edit false
-    end
-
-    configure :authorization_handler do
-      group :credentials
-    end
-
-    group :parameters do
-      label 'Parameters & Headers'
-    end
-
-    configure :path, :string do
-      help 'Requiered. Path of the webhook relative to connection URL.'
-      html_attributes do
-        { maxlength: 255, size: 100 }
-      end
-    end
-
-    configure :parameters do
-      group :parameters
-    end
-
-    configure :headers do
-      group :parameters
-    end
-
-    configure :template_parameters do
-      group :parameters
-    end
-
-    edit do
-      field(:namespace, :enum_edit, &shared_non_editable)
-      field(:name, &shared_non_editable)
-      field(:path, &shared_non_editable)
-      field(:method, &shared_non_editable)
-      field(:description, &shared_non_editable)
-      field(:metadata, :json_value, &shared_non_editable)
-
-      field :authorization
-      field(:authorization_handler, &shared_non_editable)
-
-      field :parameters
-      field :headers
-      field :template_parameters
-    end
-
-    show do
-      field :namespace
-      field :name
-      field :path
-      field :method
-      field :description
-      field :metadata, :json_value
-
-      field :authorization
-      field :authorization_handler
-
-      field :parameters
-      field :headers
-      field :template_parameters
-
-      field :_id
-      field :created_at
-      #field :creator
-      field :updated_at
-      #field :updater
-    end
-
-    fields :namespace, :name, :path, :method, :description, :authorization, :updated_at
-  end
-
-  #Security
-
-  config.navigation 'Security', icon: 'fa fa-shield'
-
-  config.model Setup::OauthClient do
-    navigation_label 'Security'
-    label 'OAuth Client'
-    weight 300
-    object_label_method { :custom_title }
-
-    configure :tenant do
-      visible { Account.current_super_admin? }
-      read_only { true }
-      help ''
-    end
-
-    configure :identifier do
-      pretty_value do
-        (value || '<i class="icon-lock"/>').html_safe
-      end
-    end
-
-    configure :secret do
-      pretty_value do
-        (value || '<i class="icon-lock"/>').html_safe
-      end
-    end
-
-    fields :provider, :name, :identifier, :secret, :tenant, :updated_at
-  end
-
-  config.model Setup::BaseOauthProvider do
-    navigation_label 'Security'
-    weight 310
-    object_label_method { :custom_title }
-    label 'Provider'
-
-    configure :_type do
-      pretty_value do
-        value.split('::').last.to_title
-      end
-    end
-
-    configure :tenant do
-      visible { Account.current_super_admin? }
-      read_only { true }
-      help ''
-    end
-
-    configure :namespace, :enum_edit
-
-    list do
-      field :namespace
-      field :name
-      field :_type
-      field :response_type
-      field :authorization_endpoint
-      field :token_endpoint
-      field :token_method
-      field :tenant
-      field :updated_at
-    end
-
-    fields :namespace, :name, :_type, :response_type, :authorization_endpoint, :token_endpoint, :token_method, :tenant
-  end
-
-  config.model Setup::OauthProvider do
-    weight 311
-    label 'OAuth 1.0 provider'
-    register_instance_option :label_navigation do
-      'OAuth 1.0'
-    end
-    object_label_method { :custom_title }
-
-    configure :tenant do
-      visible { Account.current_super_admin? }
-      read_only { true }
-      help ''
-    end
-
-    configure :refresh_token_algorithm do
-      visible { bindings[:object].refresh_token_strategy == :custom.to_s }
-    end
-
-    edit do
-      field :namespace, :enum_edit, &shared_non_editable
-      field :name
-      field :response_type
-      field :authorization_endpoint
-      field :token_endpoint
-      field :token_method
-      field :request_token_endpoint
-      field :refresh_token_strategy
-      field :refresh_token_algorithm
-    end
-
-    fields :namespace, :name, :response_type, :authorization_endpoint, :token_endpoint, :token_method, :request_token_endpoint, :refresh_token_strategy, :refresh_token_algorithm, :tenant, :updated_at
-  end
-
-  config.model Setup::Oauth2Provider do
-    weight 312
-    label 'OAuth 2.0 provider'
-    register_instance_option :label_navigation do
-      'OAuth 2.0'
-    end
-    object_label_method { :custom_title }
-
-    configure :tenant do
-      visible { Account.current_super_admin? }
-      read_only { true }
-      help ''
-    end
-
-    configure :refresh_token_algorithm do
-      visible { bindings[:object].refresh_token_strategy == :custom.to_s }
-    end
-
-    edit do
-      field :namespace, :enum_edit
-      field :name
-      field :response_type
-      field :authorization_endpoint
-      field :token_endpoint
-      field :token_method
-      field :scope_separator
-      field :refresh_token_strategy
-      field :refresh_token_algorithm
-    end
-
-    fields :namespace, :name, :response_type, :authorization_endpoint, :token_endpoint, :token_method, :scope_separator, :refresh_token_strategy, :refresh_token_algorithm, :tenant, :updated_at
-  end
-
-  config.model Setup::Oauth2Scope do
-    navigation_label 'Security'
-    weight 320
-    label 'OAuth 2.0 Scope'
-    object_label_method { :custom_title }
-
-    configure :tenant do
-      visible { Account.current_super_admin? }
-      read_only { true }
-      help ''
-    end
-
-    fields :provider, :name, :description, :tenant, :updated_at
-  end
-
-  config.model Setup::Authorization do
-    navigation_label 'Security'
-    weight 330
-    object_label_method { :custom_title }
-    configure :status do
-      pretty_value do
-        "<span class=\"label label-#{bindings[:object].status_class}\">#{value.to_s.capitalize}</span>".html_safe
-      end
-    end
-    configure :metadata, :json_value
-    configure :_type do
-      pretty_value do
-        value.split('::').last.to_title
-      end
-    end
-
-    edit do
-      field :namespace, :enum_edit
-      field :name
-      field :metadata
-    end
-
-    fields :namespace, :name, :status, :_type, :metadata, :updated_at
-    show_in_dashboard false
-  end
-
-  config.model Setup::BasicAuthorization do
-    weight 331
-    register_instance_option :label_navigation do
-      'Basic'
-    end
-    object_label_method { :custom_title }
-
-    configure :status do
-      pretty_value do
-        "<span class=\"label label-#{bindings[:object].status_class}\">#{value.to_s.capitalize}</span>".html_safe
-      end
-    end
-
-    configure :metadata, :json_value
-
-    edit do
-      field :namespace
-      field :name
-      field :username
-      field :password
-      field :metadata
-    end
-
-    group :credentials do
-      label 'Credentials'
-    end
-
-    configure :username do
-      group :credentials
-    end
-
-    configure :password do
-      group :credentials
-    end
-
-    show do
-      field :namespace
-      field :name
-      field :status
-      field :username
-      field :password
-      field :metadata
-      field :_id
-    end
-
-    edit do
-      field :namespace, :enum_edit
-      field :name
-      field :username
-      field :password
-    end
-
-    fields :namespace, :name, :status, :username, :password, :updated_at
-  end
-
-  config.model Setup::OauthAuthorization do
-    weight 332
-    label 'OAuth 1.0 authorization'
-    register_instance_option :label_navigation do
-      'OAuth 1.0'
-    end
-    object_label_method { :custom_title }
-    parent Setup::Authorization
-
-    configure :metadata, :json_value
-
-    configure :status do
-      pretty_value do
-        "<span class=\"label label-#{bindings[:object].status_class}\">#{value.to_s.capitalize}</span>".html_safe
-      end
-    end
-
-    edit do
-      field :namespace, :enum_edit
-      field :name
-      field :client
-      field :parameters
-      field :template_parameters
-      field :metadata
-    end
-
-    group :credentials do
-      label 'Credentials'
-    end
-
-    configure :access_token do
-      group :credentials
-    end
-
-    configure :token_span do
-      group :credentials
-    end
-
-    configure :authorized_at do
-      group :credentials
-    end
-
-    configure :access_token_secret do
-      group :credentials
-    end
-
-    configure :realm_id do
-      group :credentials
-    end
-
-    show do
-      field :namespace
-      field :name
-      field :status
-      field :client
-      field :parameters
-      field :template_parameters
-      field :metadata
-      field :_id
-
-      field :access_token
-      field :access_token_secret
-      field :realm_id
-      field :token_span
-      field :authorized_at
-    end
-
-    list do
-      field :namespace
-      field :name
-      field :status
-      field :client
-      field :updated_at
-    end
-
-    fields :namespace, :name, :status, :client, :updated_at
-  end
-
-  config.model Setup::Oauth2Authorization do
-    weight 333
-    label 'OAuth 2.0 authorization'
-    register_instance_option :label_navigation do
-      'OAuth 2.0'
-    end
-    object_label_method { :custom_title }
-    parent Setup::Authorization
-
-    configure :metadata, :json_value
-
-    configure :status do
-      pretty_value do
-        "<span class=\"label label-#{bindings[:object].status_class}\">#{value.to_s.capitalize}</span>".html_safe
-      end
-    end
-
-    configure :expires_in do
-      pretty_value do
-        "#{value}s" if value
-      end
-    end
-
-    edit do
-      field :namespace, :enum_edit
-      field :name
-      field :client
-      field :scopes do
-        visible { bindings[:object].ready_to_save? }
-        associated_collection_scope do
-          provider = ((obj = bindings[:object]) && obj.provider) || nil
-          Proc.new { |scope|
-            if provider
-              scope.where(provider_id: provider.id)
-            else
-              scope
-            end
-          }
-        end
-      end
-      field :parameters do
-        visible { bindings[:object].ready_to_save? }
-      end
-      field :template_parameters do
-        visible { bindings[:object].ready_to_save? }
-      end
-      field :metadata
-    end
-
-    group :credentials do
-      label 'Credentials'
-    end
-
-    configure :access_token do
-      group :credentials
-    end
-
-    configure :token_span do
-      group :credentials
-    end
-
-    configure :authorized_at do
-      group :credentials
-    end
-
-    configure :refresh_token do
-      group :credentials
-    end
-
-    configure :token_type do
-      group :credentials
-    end
-
-    show do
-      field :namespace
-      field :name
-      field :status
-      field :client
-      field :scopes
-      field :parameters
-      field :template_parameters
-      field :metadata
-      field :_id
-
-      field :expires_in
-
-      field :id_token
-      field :token_type
-      field :access_token
-      field :token_span
-      field :authorized_at
-      field :refresh_token
-
-      field :_id
-    end
-
-    fields :namespace, :name, :status, :client, :scopes, :updated_at
-  end
-
-  config.model Setup::AwsAuthorization do
-    weight -334
-    object_label_method { :custom_title }
-
-    configure :metadata, :json_value
-
-    configure :status do
-      pretty_value do
-        "<span class=\"label label-#{bindings[:object].status_class}\">#{value.to_s.capitalize}</span>".html_safe
-      end
-    end
-
-    edit do
-      field :namespace
-      field :name
-      field :aws_access_key
-      field :aws_secret_key
-      field :seller
-      field :merchant
-      field :markets
-      field :signature_method
-      field :signature_version
-      field :metadata
-    end
-
-    group :credentials do
-      label 'Credentials'
-    end
-
-    configure :aws_access_key do
-      group :credentials
-    end
-
-    configure :aws_secret_key do
-      group :credentials
-    end
-
-    show do
-      field :namespace
-      field :name
-      field :aws_access_key
-      field :aws_secret_key
-      field :seller
-      field :merchant
-      field :markets
-      field :signature_method
-      field :signature_version
-      field :metadata
-    end
-
-    list do
-      field :namespace
-      field :name
-      field :aws_access_key
-      field :aws_secret_key
-      field :seller
-      field :merchant
-      field :markets
-      field :signature_method
-      field :signature_version
-      field :updated_at
-    end
-
-    fields :namespace, :name, :aws_access_key, :aws_secret_key, :seller, :merchant, :markets, :signature_method, :signature_version, :updated_at
-  end
-
-  config.model Cenit::OauthAccessGrant do
-    navigation_label 'Security'
-    label 'Access Grants'
-    weight 340
-
-    fields :created_at, :application_id, :scope
-  end
-
-  #Compute
-
-  config.navigation 'Compute', icon: 'fa fa-cog'
-
-
-  config.model Setup::AlgorithmParameter do
-    visible false
-    fields :name, :type, :many, :required, :default
-  end
-
-  config.model Setup::CallLink do
-    visible false
-    edit do
-      field :name do
-        read_only true
-        help { nil }
-        label 'Call name'
-      end
-      field :link do
-        inline_add false
-        inline_edit false
-        help { nil }
-      end
-    end
-
-    fields :name, :link
-  end
-
-  config.model Setup::Algorithm do
-    navigation_label 'Compute'
-    weight 400
-    object_label_method { :custom_title }
-
-    extra_associations do
-      association = Mongoid::Relations::Metadata.new(
-        name: :stored_outputs, relation: Mongoid::Relations::Referenced::Many,
-        inverse_class_name: Setup::Algorithm.to_s, class_name: Setup::AlgorithmOutput.to_s
-      )
-      [RailsAdmin::Adapters::Mongoid::Association.new(association, abstract_model.model)]
-    end
-
-    configure :code, :code
-
-    edit do
-      field :namespace, :enum_edit, &shared_non_editable
-      field :name, &shared_non_editable
-      field :description, &shared_non_editable
-      field :parameters, &shared_non_editable
-      field :code, :code do
-        code_config do
-          {
-            mode: 'text/x-ruby'
-          }
-        end
-        help { 'Required' }
-      end
-      field :call_links do
-        shared_read_only
-        visible { bindings[:object].call_links.present? }
-      end
-      field :store_output, &shared_non_editable
-      field :output_datatype, &shared_non_editable
-      field :validate_output, &shared_non_editable
-      field :tags
-    end
-    show do
-      field :namespace
-      field :name
-      field :description
-      field :parameters
-      field :code, :code do
-        code_config do
-          {
-            mode: 'text/x-ruby',
-            readOnly: 'nocursor'
-          }
-        end
-      end
-      field :call_links
-      field :tags
-      field :_id
-
-      field :stored_outputs
-    end
-
-    list do
-      field :namespace
-      field :name
-      field :description
-      field :parameters
-      field :call_links
-      field :tags
-      field :updated_at
-    end
-
-    fields :namespace, :name, :description, :parameters, :call_links, :tags
-  end
-
-  config.model Setup::AlgorithmOutput do
-    navigation_label 'Compute'
-    weight -405
-    visible false
-
-    configure :records_count
-    configure :input_parameters
-    configure :created_at do
-      label 'Recorded at'
-    end
-
-    extra_associations do
-      association = Mongoid::Relations::Metadata.new(
-        name: :records, relation: Mongoid::Relations::Referenced::Many,
-        inverse_class_name: Setup::AlgorithmOutput.to_s, class_name: Setup::AlgorithmOutput.to_s
-      )
-      [RailsAdmin::Adapters::Mongoid::Association.new(association, abstract_model.model)]
-    end
-
-    show do
-      field :created_at
-      field :input_parameters
-      field :records_count
-    end
-
-    fields :created_at, :input_parameters, :records_count
-  end
-
-  config.model Setup::Action do
-    visible false
-    navigation_label 'Compute'
-    weight -402
-    object_label_method { :to_s }
-
-    fields :method, :path, :algorithm
-  end
-
-  config.model Setup::Application do
-    navigation_label 'Compute'
-    weight 420
-    object_label_method { :custom_title }
-    visible
-    configure :identifier
-    configure :registered, :boolean
-
-    edit do
-      field :namespace, :enum_edit
-      field :name
-      field :slug
-      field :actions
-      field :application_parameters
-    end
-    list do
-      field :namespace
-      field :name
-      field :slug
-      field :registered
-      field :actions
-      field :application_parameters
-      field :updated_at
-    end
-    fields :namespace, :name, :slug, :identifier, :secret_token, :registered, :actions, :application_parameters
-  end
-
-  config.model Cenit::ApplicationParameter do
-    visible false
-    navigation_label 'Compute'
-    configure :group, :enum_edit
-
-    list do
-      field :name
-      field :type
-      field :many
-      field :group
-      field :description
-      field :updated_at
-    end
-
-    fields :name, :type, :many, :group, :description
-  end
-
-  config.model Setup::Filter do
-    navigation_label 'Compute'
-    weight 435
-    label 'Filter'
-    object_label_method { :custom_title }
-
-    wizard_steps do
-      steps =
-        {
-          start:
-            {
-              :label => I18n.t('admin.config.filter.wizard.start.label'),
-              :description => I18n.t('admin.config.filter.wizard.start.description')
-            },
-          end:
-            {
-              label: I18n.t('admin.config.filter.wizard.end.label'),
-              description: I18n.t('admin.config.filter.wizard.end.description')
-            }
-        }
-    end
-
-    current_step do
-      obj = bindings[:object]
-      if obj.data_type.blank?
-        :start
-      else
-        :end
-      end
-    end
-
-    configure :segment do
-      pretty_value do
-        (bindings[:view].render partial: 'link_to_segment', locals:
-          {
-            name: bindings[:object].custom_title,
-            model_name: bindings[:object].data_type.records_model.to_s.underscore.gsub('/', '~'),
-            filter: bindings[:object].segment
-          }).html_safe
-      end
-    end
-
-    edit do
-      field :namespace, :enum_edit
-      field :name
-      field :data_type do
-        inline_add false
-        inline_edit false
-        associated_collection_scope do
-          data_type = bindings[:object].data_type
-          Proc.new { |scope|
-            if data_type
-              scope.where(id: data_type.id)
-            else
-              scope
-            end
-          }
-        end
-        help 'Required'
-      end
-      field :triggers do
-        visible do
-          bindings[:controller].instance_variable_set(:@_data_type, data_type = bindings[:object].data_type)
-          bindings[:controller].instance_variable_set(:@_update_field, 'data_type_id')
-          data_type.present?
-        end
-        partial 'form_triggers'
-        help false
-      end
-    end
-
-    show do
-      field :namespace
-      field :name
-      field :data_type
-      field :triggers
-      field :segment
-      field :_id
-      field :created_at
-      #field :creator
-      field :updated_at
-      #field :updater
-    end
-
-    fields :namespace, :name, :data_type, :segment, :triggers, :updated_at
-  end
-
-  #Transformations
-
-  config.navigation 'Transformations', icon: 'fa fa-random'
-
-  config.model Setup::Translator do
-    label 'Transformation'
-    visible false
-    weight 410
-    object_label_method { :custom_title }
-    register_instance_option(:form_synchronized) do
-      if bindings[:object].not_shared?
-        [
-          :source_data_type,
-          :target_data_type,
-          :code,
-          :target_importer,
-          :source_exporter,
-          :discard_chained_records
-        ]
-      end
-    end
-
-    configure :code, :code
-
-    edit do
-      field :namespace, :enum_edit, &shared_non_editable
-      field :name, &shared_non_editable
-
-      field :type, &shared_non_editable
-
-      field :source_data_type do
-        shared_read_only
-        inline_edit false
-        inline_add false
-        visible { [:Export, :Conversion].include?(bindings[:object].type) }
-        help { bindings[:object].type == :Conversion ? 'Required' : 'Optional' }
-      end
-
-      field :target_data_type do
-        shared_read_only
-        inline_edit false
-        inline_add false
-        visible { [:Import, :Update, :Conversion].include?(bindings[:object].type) }
-        help { bindings[:object].type == :Conversion ? 'Required' : 'Optional' }
-      end
-
-      field :discard_events do
-        shared_read_only
-        visible { [:Import, :Update, :Conversion].include?(bindings[:object].type) }
-        help "Events won't be fired for created or updated records if checked"
-      end
-
-      field :style do
-        shared_read_only
-        visible { bindings[:object].type.present? }
-        help 'Required'
-      end
-
-      field :bulk_source do
-        shared_read_only
-        visible { bindings[:object].type == :Export && bindings[:object].style.present? && bindings[:object].source_bulkable? }
-      end
-
-      field :mime_type do
-        shared_read_only
-        label 'MIME type'
-        visible { bindings[:object].type == :Export && bindings[:object].style.present? }
-      end
-
-      field :file_extension do
-        shared_read_only
-        visible { bindings[:object].type == :Export && !bindings[:object].file_extension_enum.empty? }
-        help { "Extensions for #{bindings[:object].mime_type}" }
-      end
-
-      field :source_handler do
-        shared_read_only
-        visible { (t = bindings[:object]).style.present? && (t.type == :Update || (t.type == :Conversion && t.style == 'ruby')) }
-        help { 'Handle sources on code' }
-      end
-
-      field :code, :code do
-        visible { bindings[:object].style.present? && bindings[:object].style != 'chain' }
-        help { 'Required' }
-        code_config do
-          {
-            mode: case bindings[:object].style
-                  when 'html.erb'
-                    'text/html'
-                  when 'xslt'
-                    'application/xml'
-                  else
-                    'text/x-ruby'
-                  end
-          }
-        end
-      end
-
-      field :source_exporter do
-        shared_read_only
-        inline_add { bindings[:object].source_exporter.nil? }
-        visible { bindings[:object].style == 'chain' && bindings[:object].source_data_type && bindings[:object].target_data_type }
-        help 'Required'
-        associated_collection_scope do
-          data_type = bindings[:object].source_data_type
-          Proc.new { |scope|
-            scope.all(type: :Conversion, source_data_type: data_type)
-          }
-        end
-      end
-
-      field :target_importer do
-        shared_read_only
-        inline_add { bindings[:object].target_importer.nil? }
-        visible { bindings[:object].style == 'chain' && bindings[:object].source_data_type && bindings[:object].target_data_type && bindings[:object].source_exporter }
-        help 'Required'
-        associated_collection_scope do
-          translator = bindings[:object]
-          source_data_type =
-            if translator.source_exporter
-              translator.source_exporter.target_data_type
-            else
-              translator.source_data_type
-            end
-          target_data_type = bindings[:object].target_data_type
-          Proc.new { |scope|
-            scope = scope.all(type: :Conversion,
-                              source_data_type: source_data_type,
-                              target_data_type: target_data_type)
-          }
-        end
-      end
-
-      field :discard_chained_records do
-        shared_read_only
-        visible { bindings[:object].style == 'chain' && bindings[:object].source_data_type && bindings[:object].target_data_type && bindings[:object].source_exporter }
-        help "Chained records won't be saved if checked"
-      end
-    end
-
-    show do
-      field :namespace
-      field :name
-      field :type
-      field :source_data_type
-      field :bulk_source
-      field :target_data_type
-      field :discard_events
-      field :style
-      field :mime_type
-      field :file_extension
-      field :code do
-        pretty_value do
-          "<pre><code class='ruby'>#{value}</code></pre>".html_safe
-        end
-      end
-      field :source_exporter
-      field :target_importer
-      field :discard_chained_records
-
-      field :_id
-      field :created_at
-      #field :creator
-      field :updated_at
-      #field :updater
-    end
-
-    list do
-      field :namespace
-      field :name
-      field :type
-      field :style
-      field :mime_type
-      field :file_extension
-      field :updated_at
-    end
-
-    fields :namespace, :name, :type, :style, :code, :updated_at
-  end
-
-  config.model Setup::Renderer do
-    navigation_label 'Transformations'
-    weight 411
-    configure :code, :code
-
-    wizard_steps do
-      steps =
-        {
-          start:
-            {
-              :label => I18n.t('admin.config.renderer.wizard.start.label'),
-              :description => I18n.t('admin.config.renderer.wizard.start.description')
-            },
-          end:
-            {
-              label: I18n.t('admin.config.renderer.wizard.end.label'),
-              description: I18n.t('admin.config.renderer.wizard.end.description')
-            }
-        }
-      if !bindings[:object].file_extension_enum.empty?
-        steps[:end] =
-          {
-            label: I18n.t('admin.config.renderer.wizard.select_file_extension.label'),
-            description: I18n.t('admin.config.renderer.wizard.select_file_extension.description')
-          }
-      end
-      steps
-    end
-
-    current_step do
-      obj = bindings[:object]
-      if obj.style.blank?
-        :start
-      else
-        :end
-      end
-    end
-
-    edit do
-      field :namespace, :enum_edit, &shared_non_editable
-      field :name, &shared_non_editable
-
-
-      field :source_data_type do
-        shared_read_only
-        inline_edit false
-        inline_add false
-      end
-      field :style do
-        shared_read_only
-        visible { bindings[:object].type.present? }
-        help 'Required'
-      end
-      field :bulk_source do
-        shared_read_only
-        visible { bindings[:object].style.present? && bindings[:object].source_bulkable? }
-      end
-      field :mime_type do
-        shared_read_only
-        label 'MIME type'
-        visible { bindings[:object].style.present? }
-      end
-      field :file_extension do
-        shared_read_only
-        visible { !bindings[:object].file_extension_enum.empty? }
-        help { "Extensions for #{bindings[:object].mime_type}" }
-      end
-      field :code, :code do
-        visible { bindings[:object].style.present? && bindings[:object].style != 'chain' }
-        help { 'Required' }
-        code_config do
-          {
-            mode: case bindings[:object].style
-                  when 'html.erb'
-                    'text/html'
-                  when 'xslt'
-                    'application/xml'
-                  else
-                    'text/x-ruby'
-                  end
-          }
-        end
-      end
-    end
-
-    show do
-      field :namespace
-      field :name
-      field :source_data_type
-      field :bulk_source
-      field :style
-      field :mime_type
-      field :file_extension
-      field :code do
-        pretty_value do
-          "<pre><code class='ruby'>#{value}</code></pre>".html_safe
-        end
-      end
-
-      field :_id
-      field :created_at
-      #field :creator
-      field :updated_at
-      #field :updater
-    end
-
-    list do
-      field :namespace
-      field :name
-      field :source_data_type
-      field :style
-      field :mime_type
-      field :file_extension
-      field :updated_at
-    end
-  end
-
-  config.model Setup::Parser do
-    weight 412
-    configure :code, :code
-    navigation_label 'Transformations'
-
-    wizard_steps do
-      steps =
-        {
-          start:
-            {
-              :label => I18n.t('admin.config.parser.wizard.start.label'),
-              :description => I18n.t('admin.config.parser.wizard.start.description')
-            },
-          end:
-            {
-              label: I18n.t('admin.config.parser.wizard.end.label'),
-              description: I18n.t('admin.config.parser.wizard.end.description')
-            }
-        }
-    end
-
-    current_step do
-      obj = bindings[:object]
-      if obj.style.blank?
-        :start
-      else
-        :end
-      end
-    end
-
-    edit do
-      field :namespace, :enum_edit, &shared_non_editable
-      field :name, &shared_non_editable
-
-      field :target_data_type do
-        shared_read_only
-        inline_edit false
-        inline_add false
-        help 'Optional'
-      end
-
-      field :discard_events do
-        shared_read_only
-        help "Events won't be fired for created or updated records if checked"
-      end
-
-      field :style do
-        shared_read_only
-        visible { bindings[:object].type.present? }
-        help 'Required'
-      end
-
-      field :code, :code do
-        visible { bindings[:object].style.present? && bindings[:object].style != 'chain' }
-        help { 'Required' }
-        code_config do
-          {
-            mode: case bindings[:object].style
-                  when 'html.erb'
-                    'text/html'
-                  when 'xslt'
-                    'application/xml'
-                  else
-                    'text/x-ruby'
-                  end
-          }
-        end
-      end
-    end
-
-    show do
-      field :namespace
-      field :name
-      field :target_data_type
-      field :discard_events
-      field :style
-      field :mime_type
-      field :file_extension
-      field :code do
-        pretty_value do
-          "<pre><code class='ruby'>#{value}</code></pre>".html_safe
-        end
-      end
-
-      field :_id
-      field :created_at
-      #field :creator
-      field :updated_at
-      #field :updater
-    end
-
-    list do
-      field :namespace
-      field :name
-      field :target_data_type
-      field :style
-      field :updated_at
-    end
-  end
-
-  config.model Setup::Converter do
-    weight 413
-    configure :code, :code
-    navigation_label 'Transformations'
-
-    wizard_steps do
-      steps =
-        {
-          start:
-            {
-              :label => I18n.t('admin.config.converter.wizard.start.label'),
-              :description => I18n.t('admin.config.converter.wizard.start.description')
-            }
-        }
-      if bindings[:object].style == 'chain'
-        steps[:select_exporter] =
-          {
-            label: I18n.t('admin.config.converter.wizard.select_exporter.label'),
-            description: I18n.t('admin.config.converter.wizard.select_exporter.description')
-          }
-      end
-      steps[:end] =
-        {
-          label: I18n.t('admin.config.converter.wizard.end.label'),
-          description: I18n.t('admin.config.converter.wizard.end.description')
-        }
-      steps
-    end
-
-    current_step do
-      style = (obj = bindings[:object]).style
-      if obj.source_data_type.blank? || obj.target_data_type.blank? || obj.style.blank?
-        :start
-      elsif style == 'chain' && obj.source_exporter.blank?
-        :select_exporter
-      else
-        :end
-      end
-    end
-
-    edit do
-      field :namespace, :enum_edit, &shared_non_editable
-      field :name, &shared_non_editable
-
-      field :source_data_type do
-        shared_read_only
-        inline_edit false
-        inline_add false
-        help 'Required'
-      end
-
-      field :target_data_type do
-        shared_read_only
-        inline_edit false
-        inline_add false
-        help 'Required'
-      end
-
-      field :discard_events do
-        shared_read_only
-        help "Events won't be fired for created or updated records if checked"
-      end
-
-      field :style do
-        shared_read_only
-        visible { bindings[:object].type.present? }
-        help 'Required'
-      end
-
-      field :source_handler do
-        shared_read_only
-        visible { (t = bindings[:object]).style.present? && (t.style == 'ruby') }
-        help { 'Handle sources on code' }
-      end
-
-      field :code, :code do
-        visible { bindings[:object].style.present? && bindings[:object].style != 'chain' }
-        help { 'Required' }
-        code_config do
-          {
-            mode: case bindings[:object].style
-                  when 'html.erb'
-                    'text/html'
-                  when 'xslt'
-                    'application/xml'
-                  else
-                    'text/x-ruby'
-                  end
-          }
-        end
-      end
-
-      field :source_exporter do
-        shared_read_only
-        inline_add { bindings[:object].source_exporter.nil? }
-        visible { bindings[:object].style == 'chain' && bindings[:object].source_data_type && bindings[:object].target_data_type }
-        help 'Required'
-        associated_collection_scope do
-          data_type = bindings[:object].source_data_type
-          Proc.new { |scope|
-            scope.all(type: :Conversion, source_data_type: data_type)
-          }
-        end
-      end
-
-      field :target_importer do
-        shared_read_only
-        inline_add { bindings[:object].target_importer.nil? }
-        visible { bindings[:object].style == 'chain' && bindings[:object].source_data_type && bindings[:object].target_data_type && bindings[:object].source_exporter }
-        help 'Required'
-        associated_collection_scope do
-          translator = bindings[:object]
-          source_data_type =
-            if translator.source_exporter
-              translator.source_exporter.target_data_type
-            else
-              translator.source_data_type
-            end
-          target_data_type = bindings[:object].target_data_type
-          Proc.new { |scope|
-            scope = scope.all(type: :Conversion,
-                              source_data_type: source_data_type,
-                              target_data_type: target_data_type)
-          }
-        end
-      end
-
-      field :discard_chained_records do
-        shared_read_only
-        visible { bindings[:object].style == 'chain' && bindings[:object].source_data_type && bindings[:object].target_data_type && bindings[:object].source_exporter }
-        help "Chained records won't be saved if checked"
-      end
-    end
-
-    show do
-      field :namespace
-      field :name
-      field :source_data_type
-      field :target_data_type
-      field :discard_events
-      field :style
-      field :source_handler
-      field :code do
-        pretty_value do
-          "<pre><code class='ruby'>#{value}</code></pre>".html_safe
-        end
-      end
-      field :source_exporter
-      field :target_importer
-      field :discard_chained_records
-
-      field :_id
-      field :created_at
-      #field :creator
-      field :updated_at
-      #field :updater
-    end
-
-    list do
-      field :namespace
-      field :name
-      field :source_data_type
-      field :target_data_type
-      field :style
-      field :updated_at
-    end
-  end
-
-  config.model Setup::Updater do
-    weight 414
-    configure :code, :code
-    navigation_label 'Transformations'
-
-    wizard_steps do
-      steps =
-        {
-          start:
-            {
-              :label => I18n.t('admin.config.updater.wizard.start.label'),
-              :description => I18n.t('admin.config.updater.wizard.start.description')
-            },
-          end:
-            {
-              label: I18n.t('admin.config.updater.wizard.end.label'),
-              description: I18n.t('admin.config.updater.wizard.end.description')
-            }
-        }
-    end
-
-    current_step do
-      obj = bindings[:object]
-      if obj.style.blank?
-        :start
-      else
-        :end
-      end
-    end
-
-    edit do
-      field :namespace, :enum_edit, &shared_non_editable
-      field :name, &shared_non_editable
-
-      field :target_data_type do
-        shared_read_only
-        inline_edit false
-        inline_add false
-        help 'Optional'
-      end
-
-      field :discard_events do
-        shared_read_only
-        help "Events won't be fired for created or updated records if checked"
-      end
-
-      field :style do
-        shared_read_only
-        visible { bindings[:object].type.present? }
-        help 'Required'
-      end
-
-      field :source_handler do
-        shared_read_only
-        visible { (t = bindings[:object]).style.present? }
-        help { 'Handle sources on code' }
-      end
-
-      field :code, :code do
-        visible { bindings[:object].style.present? && bindings[:object].style != 'chain' }
-        help { 'Required' }
-        code_config do
-          {
-            mode: case bindings[:object].style
-                  when 'html.erb'
-                    'text/html'
-                  when 'xslt'
-                    'application/xml'
-                  else
-                    'text/x-ruby'
-                  end
-          }
-        end
-      end
-    end
-
-    show do
-      field :namespace
-      field :name
-      field :target_data_type
-      field :discard_events
-      field :style
-      field :source_handler
-      field :code do
-        pretty_value do
-          "<pre><code class='ruby'>#{value}</code></pre>".html_safe
-        end
-      end
-
-      field :_id
-      field :created_at
-      #field :creator
-      field :updated_at
-      #field :updater
-    end
-
-    list do
-      field :namespace
-      field :name
-      field :target_data_type
-      field :style
-      field :updated_at
-    end
-  end
-
-  config.model Setup::AlgorithmOutput do
-    navigation_label 'Compute'
-    weight -405
-    visible false
-
-    configure :records_count
-    configure :input_parameters
-    configure :created_at do
-      label 'Recorded at'
-    end
-
-    extra_associations do
-      association = Mongoid::Relations::Metadata.new(
-        name: :records, relation: Mongoid::Relations::Referenced::Many,
-        inverse_class_name: Setup::AlgorithmOutput.to_s, class_name: Setup::AlgorithmOutput.to_s
-      )
-      [RailsAdmin::Adapters::Mongoid::Association.new(association, abstract_model.model)]
-    end
-
-    show do
-      field :created_at
-      field :input_parameters
-      field :records_count
-    end
-
-    fields :created_at, :input_parameters, :records_count
-  end
-
-  config.model Setup::Action do
-    visible false
-    navigation_label 'Compute'
-    weight -402
-    object_label_method { :to_s }
-
-    fields :method, :path, :algorithm
-  end
-
-  config.model Setup::Application do
-    navigation_label 'Compute'
-    weight 420
-    object_label_method { :custom_title }
-    visible
-    configure :identifier
-    configure :registered, :boolean
-
-    edit do
-      field :namespace, :enum_edit
-      field :name
-      field :slug
-      field :actions
-      field :application_parameters
-    end
-    list do
-      field :namespace
-      field :name
-      field :slug
-      field :registered
-      field :actions
-      field :application_parameters
-      field :updated_at
-    end
-    fields :namespace, :name, :slug, :identifier, :secret_token, :registered, :actions, :application_parameters
-  end
-
-  config.model Cenit::ApplicationParameter do
-    visible false
-    navigation_label 'Compute'
-    configure :group, :enum_edit
-
-    list do
-      field :name
-      field :type
-      field :many
-      field :group
-      field :description
-      field :updated_at
-    end
-
-    fields :name, :type, :many, :group, :description
-  end
-
-  config.model Setup::Snippet do
-    navigation_label 'Compute'
-    weight 430
-    object_label_method { :custom_title }
-
-    configure :name
-    configure :code, :code do
-      code_config do
-        {
-          mode: {
-            'auto': 'javascript',
-            'text': 'javascript',
-            'null': 'javascript',
-            'c': 'clike',
-            'cpp': 'clike',
-            'csharp': 'clike',
-            'csv': 'javascript',
-            'fsharp': 'mllike',
-            'java': 'clike',
-            'latex': 'stex',
-            'ocaml': 'mllike',
-            'scala': 'clike',
-            'squirrel': 'clike'
-          }[bindings[:object].type] || bindings[:object].type
-        }
-      end
-    end
-
-    edit do
-      field :namespace, :enum_edit
-      field :name
-      field :type
-      field :description
-      field :code
-    end
-
-    show do
-      field :namespace
-      field :name
-      field :type
-      field :description
-      field :code
-    end
-
-    fields :namespace, :name, :type, :description
-  end
-
-  #Workflows
-
-  config.navigation 'Workflows', icon: 'fa fa-cogs'
-
-  config.model Setup::Flow do
-    navigation_label 'Workflows'
-    weight 500
-    object_label_method { :custom_title }
-    register_instance_option(:form_synchronized) do
-      if bindings[:object].not_shared?
-        [
-          :custom_data_type,
-          :data_type_scope,
-          :scope_filter,
-          :scope_evaluator,
-          :lot_size,
-          :connection_role,
-          :webhook,
-          :response_translator,
-          :response_data_type
-        ]
-      end
-    end
-
-    wizard_steps do
-      steps =
-        {
-          start:
-            {
-              :label => I18n.t('admin.config.flow.wizard.start.label'),
-              :description => I18n.t('admin.config.flow.wizard.start.description')
-            }
-        }
-
-      if (translator = bindings[:object].translator)
-        unless [Setup::Updater, Setup::Converter].include?(translator.class) || translator.data_type
-          data_type_label =
-            if [Setup::Renderer, Setup::Converter].include?(translator.class)
-              I18n.t('admin.form.flow.source_data_type')
-            else
-              I18n.t('admin.form.flow.target_data_type')
-            end
-          # Adjusting steps for custom_data_type field
-          steps[:data_type] =
-            {
-              :label => "#{I18n.t('admin.config.flow.wizard.source_data_type.label')} #{data_type_label}",
-              :description => "#{I18n.t('admin.config.flow.wizard.source_data_type.description')} #{data_type_label}"
-            }
-        end
-        if [Setup::Parser, Setup::Renderer].include?(translator.class)
-          steps[:webhook] =
-            {
-              :label => I18n.t('admin.config.flow.wizard.webhook.label'),
-              :description => I18n.t('admin.config.flow.wizard.webhook.description')
-            }
-        end
-      end
-      steps[:end] =
-        {
-          label: I18n.t('admin.config.flow.wizard.end.label'),
-          description: I18n.t('admin.config.flow.wizard.end.description')
-        } if translator
-      steps
-    end
-
-    current_step do
-      obj = bindings[:object]
-      if obj.translator.blank?
-        :start
-      elsif obj.translator.data_type.blank? && ((p = bindings[:controller].params[abstract_model.param_key]).nil? || p[field(:custom_data_type).foreign_key].nil?)
-        :data_type
-      elsif wizard_steps.has_key?(:webhook) && obj.webhook.blank?
-        :webhook
-      else
-        :end
-      end
-    end
-
-    Setup::FlowConfig.config_fields.each do |f|
-      schema = Setup::Flow.data_type.schema['properties'][f]
-      if schema['enum']
-        type = :enum
-      elsif (type = schema['type'].to_sym) == :string
-        type = :text
-      end
-      configure f.to_sym, type
-    end
-
-    edit do
-      field :namespace, :enum_edit, &shared_non_editable
-      field :name, &shared_non_editable
-      field :event, :optional_belongs_to do
-        inline_edit false
-        inline_add false
-        visible do
-          (f = bindings[:object]).not_shared? || f.data_type_scope.present?
-        end
-      end
-      field :translator do
-        help I18n.t('admin.form.required')
-        shared_read_only
-      end
-      field :custom_data_type, :optional_belongs_to do
-        inline_edit false
-        inline_add false
-        shared_read_only
-        visible do
-          f = bindings[:object]
-          if (t = f.translator) && t.data_type.nil?
-            unless f.data_type
-              if f.custom_data_type_selected?
-                f.custom_data_type = nil
-                f.data_type_scope = nil
-              else
-                f.custom_data_type = f.event.try(:data_type)
-              end
-            end
-            true
-          else
-            f.custom_data_type = nil
-            false
-          end
-        end
-        required do
-          bindings[:object].event.present?
-        end
-        label do
-          if (translator = bindings[:object].translator)
-            if [:Export, :Conversion].include?(translator.type)
-              I18n.t('admin.form.flow.source_data_type')
-            else
-              I18n.t('admin.form.flow.target_data_type')
-            end
-          else
-            I18n.t('admin.form.flow.data_type')
-          end
-        end
-      end
-      field :data_type_scope do
-        shared_read_only
-        visible do
-          f = bindings[:object]
-          #For filter scope
-          bindings[:controller].instance_variable_set(:@_data_type, f.data_type)
-          bindings[:controller].instance_variable_set(:@_update_field, 'translator_id')
-          if f.shared?
-            value.present?
-          else
-            f.event &&
-              (t = f.translator) &&
-              t.type != :Import &&
-              (f.custom_data_type_selected? || f.data_type)
-          end
-        end
-        label do
-          if (translator = bindings[:object].translator)
-            if [:Export, :Conversion].include?(translator.type)
-              I18n.t('admin.form.flow.source_scope')
-            else
-              I18n.t('admin.form.flow.target_scope')
-            end
-          else
-            I18n.t('admin.form.flow.data_type_scope')
-          end
-        end
-        help I18n.t('admin.form.required')
-      end
-      field :scope_filter do
-        shared_read_only
-        visible do
-          f = bindings[:object]
-          f.scope_symbol == :filtered
-        end
-        partial 'form_triggers'
-        help I18n.t('admin.form.required')
-      end
-      field :scope_evaluator do
-        inline_add false
-        inline_edit false
-        shared_read_only
-        visible do
-          f = bindings[:object]
-          f.scope_symbol == :evaluation
-        end
-        associated_collection_scope do
-          Proc.new { |scope| scope.where(:parameters.with_size => 1) }
-        end
-        help I18n.t('admin.form.required')
-      end
-      field :lot_size do
-        shared_read_only
-        visible do
-          f = bindings[:object]
-          (t = f.translator) && t.type == :Export &&
-            f.custom_data_type_selected? &&
-            (f.event.blank? || f.data_type.blank? || (f.data_type_scope.present? && f.scope_symbol != :event_source))
-        end
-      end
-      field :webhook do
-        shared_read_only
-        visible do
-          f = bindings[:object]
-          (t = f.translator) && [:Import, :Export].include?(t.type) &&
-            ((f.persisted? || f.custom_data_type_selected? || f.data_type) && (t.type == :Import || f.event.blank? || f.data_type.blank? || f.data_type_scope.present?))
-        end
-        help I18n.t('admin.form.required')
-      end
-      field :authorization do
-        visible do
-          ((f = bindings[:object]).shared? && f.webhook.present?) ||
-            (t = f.translator) && [:Import, :Export].include?(t.type) &&
-              ((f.persisted? || f.custom_data_type_selected? || f.data_type) && (t.type == :Import || f.event.blank? || f.data_type.blank? || f.data_type_scope.present?))
-        end
-      end
-      field :connection_role do
-        visible do
-          ((f = bindings[:object]).shared? && f.webhook.present?) ||
-            (t = f.translator) && [:Import, :Export].include?(t.type) &&
-              ((f.persisted? || f.custom_data_type_selected? || f.data_type) && (t.type == :Import || f.event.blank? || f.data_type.blank? || f.data_type_scope.present?))
-        end
-      end
-      field :before_submit do
-        shared_read_only
-        visible do
-          f = bindings[:object]
-          (t = f.translator) && [:Import].include?(t.type) &&
-            ((f.persisted? || f.custom_data_type_selected? || f.data_type) && (t.type == :Import || f.event.blank? || f.data_type.blank? || f.data_type_scope.present?))
-        end
-        associated_collection_scope do
-          Proc.new { |scope| scope.where('$or': [{ parameters: { '$size': 1 } }, { parameters: { '$size': 2 } }]) }
-        end
-      end
-      field :response_translator do
-        shared_read_only
-        visible do
-          f = bindings[:object]
-          (t = f.translator) && t.type == :Export &&
-            f.ready_to_save?
-        end
-        associated_collection_scope do
-          Proc.new { |scope|
-            scope.where(type: :Import)
-          }
-        end
-      end
-      field :response_data_type do
-        inline_edit false
-        inline_add false
-        shared_read_only
-        visible do
-          f = bindings[:object]
-          (resp_t = f.response_translator) &&
-            resp_t.type == :Import &&
-            resp_t.data_type.nil?
-        end
-        help I18n.t('admin.form.required')
-      end
-      field :discard_events do
-        visible do
-          f = bindings[:object]
-          ((f.translator && f.translator.type == :Import) || f.response_translator.present?) &&
-            f.ready_to_save?
-        end
-        help I18n.t('admin.form.flow.events_wont_be_fired')
-      end
-      field :active do
-        visible do
-          f = bindings[:object]
-          f.ready_to_save?
-        end
-      end
-      field :auto_retry do
-        visible do
-          f = bindings[:object]
-          f.ready_to_save?
-        end
-      end
-      field :notify_request do
-        visible do
-          f = bindings[:object]
-          (t = f.translator) &&
-            [:Import, :Export].include?(t.type) &&
-            f.ready_to_save?
-        end
-        help I18n.t('admin.form.flow.notify_request')
-      end
-      field :notify_response do
-        visible do
-          f = bindings[:object]
-          (t = f.translator) &&
-            [:Import, :Export].include?(t.type) &&
-            f.ready_to_save?
-        end
-        help help I18n.t('admin.form.flow.notify_response')
-      end
-      field :after_process_callbacks do
-        shared_read_only
-        visible do
-          bindings[:object].ready_to_save?
-        end
-        help I18n.t('admin.form.flow.after_process_callbacks')
-        associated_collection_scope do
-          Proc.new { |scope|
-            scope.where(:parameters.with_size => 1)
-          }
-        end
-      end
-    end
-
-    show do
-      field :namespace
-      field :name
-      field :active
-      field :event
-      field :translator
-      field :custom_data_type
-      field :data_type_scope
-      field :scope_filter
-      field :scope_evaluator
-      field :lot_size
-
-      field :webhook
-      field :authorization
-      field :connection_role
-      field :before_submit
-      field :response_translator
-      field :response_data_type
-
-      field :discard_events
-      field :notify_request
-      field :notify_response
-      field :after_process_callbacks
-
-      field :_id
-      field :created_at
-      #field :creator
-      field :updated_at
-      #field :updater
-    end
-
-    list do
-      field :namespace
-      field :name
-      field :active
-      field :event
-      field :translator
-      field :updated_at
-    end
-
-    fields :namespace, :name, :active, :event, :translator, :updated_at
-  end
-
-  config.model Setup::Event do
-    navigation_label 'Workflows'
-    weight 510
-    object_label_method { :custom_title }
-    visible false
-
-    configure :_type do
-      pretty_value do
-        value.split('::').last.to_title
-      end
-    end
-
-    edit do
-      field :namespace, :enum_edit
-      field :name
-    end
-
-    show do
-      field :namespace
-      field :name
-      field :_type
-
-      field :_id
-      field :created_at
-      #field :creator
-      field :updated_at
-      #field :updater
-    end
-
-    list do
-      field :namespace
-      field :name
-      field :_type
-      field :updated_at
-    end
-
-    fields :namespace, :name, :_type, :updated_at
-  end
-
-  config.model Setup::Observer do
-    navigation_label 'Workflows'
-    weight 511
-    label 'Data Event'
-    object_label_method { :custom_title }
-
-    wizard_steps do
-      steps =
-        {
-          start:
-            {
-              :label => I18n.t('admin.config.observer.wizard.start.label'),
-              :description => I18n.t('admin.config.observer.wizard.start.description')
-            },
-          end:
-            {
-              label: I18n.t('admin.config.observer.wizard.end.label'),
-              description: I18n.t('admin.config.observer.wizard.end.description')
-            }
-        }
-    end
-
-    current_step do
-      obj = bindings[:object]
-      if obj.data_type.blank?
-        :start
-      else
-        :end
-      end
-    end
-
-    edit do
-      field :namespace, :enum_edit
-      field :name
-      field :data_type do
-        inline_add false
-        inline_edit false
-        associated_collection_scope do
-          data_type = bindings[:object].data_type
-          Proc.new { |scope|
-            if data_type
-              scope.where(id: data_type.id)
-            else
-              scope
-            end
-          }
-        end
-        help 'Required'
-      end
-      field :trigger_evaluator do
-        visible { (obj = bindings[:object]).data_type.blank? || obj.trigger_evaluator.present? || obj.triggers.nil? }
-        associated_collection_scope do
-          Proc.new { |scope|
-            scope.all.or(:parameters.with_size => 1).or(:parameters.with_size => 2)
-          }
-        end
-      end
-      field :triggers do
-        visible do
-          bindings[:controller].instance_variable_set(:@_data_type, data_type = bindings[:object].data_type)
-          bindings[:controller].instance_variable_set(:@_update_field, 'data_type_id')
-          data_type.present? && !bindings[:object].trigger_evaluator.present?
-        end
-        partial 'form_triggers'
-        help false
-      end
-    end
-
-    show do
-      field :namespace
-      field :name
-      field :data_type
-      field :triggers
-      field :trigger_evaluator
-
-      field :_id
-      field :created_at
-      #field :creator
-      field :updated_at
-      #field :updater
-    end
-
-    fields :namespace, :name, :data_type, :triggers, :trigger_evaluator, :updated_at
-  end
-=======
-  config.navigation 'Collections', icon: 'fa fa-cubes'
->>>>>>> a9a22f6c
-
-  Setup::Tag
-
-  Setup::CrossCollectionAuthor
-
-  Setup::CrossCollectionPullParameter
-
-  Setup::CrossSharedCollection
-
-  Setup::SharedCollection
-
-  Setup::CollectionAuthor
-
-  Setup::CollectionPullParameter
-
-  Setup::CollectionData
-
-  Setup::Collection
-
-  #Definitions
-
-  config.navigation 'Definitions', icon: 'fa fa-puzzle-piece'
-
-  Setup::Validator
-
-  Setup::CustomValidator
-
-  Setup::Schema
-
-  Setup::XsltValidator
-
-  Setup::EdiValidator
-
-  Setup::AlgorithmValidator
-
-  Setup::DataType
-
-  Setup::JsonDataType
-
-  Setup::FileDataType
-
-  Setup::CenitDataType
-
-  #Connectors
-
-  config.navigation 'Connectors', icon: 'fa fa-plug'
-
   Setup::Parameter
 
-  Setup::Api
+  Setup::ApiSpec
 
   Setup::Connection
 
