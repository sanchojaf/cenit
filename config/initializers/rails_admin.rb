require 'account'

require 'rails_admin/config'
require 'rails_admin/config_decorator'

[
  RailsAdmin::Config::Actions::DiskUsage,
  RailsAdmin::Config::Actions::SendToFlow,
  RailsAdmin::Config::Actions::SwitchNavigation,
  RailsAdmin::Config::Actions::RenderChart,
  RailsAdmin::Config::Actions::DataType,
  RailsAdmin::Config::Actions::Chart,
  RailsAdmin::Config::Actions::Filters,
  RailsAdmin::Config::Actions::DataEvents,
  RailsAdmin::Config::Actions::Flows,
  RailsAdmin::Config::Actions::Import,
  #RailsAdmin::Config::Actions::EdiExport,
  RailsAdmin::Config::Actions::ImportSchema,
  RailsAdmin::Config::Actions::DeleteAll,
  RailsAdmin::Config::Actions::TranslatorUpdate,
  RailsAdmin::Config::Actions::Convert,
  RailsAdmin::Config::Actions::Pull,
  RailsAdmin::Config::Actions::RetryTask,
  RailsAdmin::Config::Actions::DownloadFile,
  RailsAdmin::Config::Actions::ProcessFlow,
  RailsAdmin::Config::Actions::BuildGem,
  RailsAdmin::Config::Actions::Run,
  RailsAdmin::Config::Actions::Authorize,
  RailsAdmin::Config::Actions::SimpleDeleteDataType,
  RailsAdmin::Config::Actions::BulkDeleteDataType,
  RailsAdmin::Config::Actions::SimpleGenerate,
  RailsAdmin::Config::Actions::BulkGenerate,
  RailsAdmin::Config::Actions::SimpleExpand,
  RailsAdmin::Config::Actions::BulkExpand,
  RailsAdmin::Config::Actions::Records,
  RailsAdmin::Config::Actions::FilterDataType,
  RailsAdmin::Config::Actions::SwitchScheduler,
  RailsAdmin::Config::Actions::SimpleExport,
  RailsAdmin::Config::Actions::Schedule,
  RailsAdmin::Config::Actions::Submit,
  RailsAdmin::Config::Actions::Trash,
  RailsAdmin::Config::Actions::Inspect,
  RailsAdmin::Config::Actions::Copy,
  RailsAdmin::Config::Actions::Cancel,
  RailsAdmin::Config::Actions::Configure,
  RailsAdmin::Config::Actions::SimpleCross,
  RailsAdmin::Config::Actions::BulkCross,
  RailsAdmin::Config::Actions::Regist,
  RailsAdmin::Config::Actions::SharedCollectionIndex,
  RailsAdmin::Config::Actions::EcommerceIndex,
  RailsAdmin::Config::Actions::CleanUp,
  RailsAdmin::Config::Actions::ShowRecords,
  RailsAdmin::Config::Actions::RunScript,
  RailsAdmin::Config::Actions::Play,
  RailsAdmin::Config::Actions::PullImport,
  RailsAdmin::Config::Actions::State,
  RailsAdmin::Config::Actions::Documentation,
  RailsAdmin::Config::Actions::Push,
  RailsAdmin::Config::Actions::Share,
  RailsAdmin::Config::Actions::Reinstall,
  RailsAdmin::Config::Actions::Swagger,
  RailsAdmin::Config::Actions::AlgorithmDependencies,
  RailsAdmin::Config::Actions::RestApi1,
  RailsAdmin::Config::Actions::RestApi2,
  RailsAdmin::Config::Actions::Notifications,
  RailsAdmin::Config::Actions::LinkDataType,
  RailsAdmin::Config::Actions::ImportApiSpec,
  RailsAdmin::Config::Actions::RemoteSharedCollection,
  RailsAdmin::Config::Actions::OpenApiDirectory,
  RailsAdmin::Config::Actions::Collect,
<<<<<<< HEAD
  RailsAdmin::Config::Actions::TraceShow,
  RailsAdmin::Config::Actions::TraceIndex,
=======
  RailsAdmin::Config::Actions::MemberTraceIndex,
  RailsAdmin::Config::Actions::CollectionTraceIndex,
>>>>>>> 67699c0b
  RailsAdmin::Config::Actions::DataTypeConfig
].each { |a| RailsAdmin::Config::Actions.register(a) }

[
  RailsAdmin::Config::Actions::Notebooks,
  RailsAdmin::Config::Actions::NotebooksRoot
].each { |a| RailsAdmin::Config::Actions.register(a) } if Cenit.jupyter_notebooks

RailsAdmin::Config::Actions.register(:export, RailsAdmin::Config::Actions::BulkExport)

[
  RailsAdmin::Config::Fields::Types::JsonValue,
  RailsAdmin::Config::Fields::Types::JsonSchema,
  RailsAdmin::Config::Fields::Types::StorageFile,
  RailsAdmin::Config::Fields::Types::EnumEdit,
  RailsAdmin::Config::Fields::Types::Model,
  RailsAdmin::Config::Fields::Types::Record,
  RailsAdmin::Config::Fields::Types::HtmlErb,
  RailsAdmin::Config::Fields::Types::OptionalBelongsTo,
  RailsAdmin::Config::Fields::Types::Code,
  RailsAdmin::Config::Fields::Types::Tag,
  RailsAdmin::Config::Fields::Types::TimeSpan,
  RailsAdmin::Config::Fields::Types::NonEmptyString,
  RailsAdmin::Config::Fields::Types::NonEmptyText,
  RailsAdmin::Config::Fields::Types::MongoffFileUpload,
  RailsAdmin::Config::Fields::Types::Url,
  RailsAdmin::Config::Fields::Types::CenitOauthScope,
  RailsAdmin::Config::Fields::Types::Scheduler,
  RailsAdmin::Config::Fields::Types::CenitAccessScope,
  RailsAdmin::Config::Fields::Types::ContextualBelongsTo,
  RailsAdmin::Config::Fields::Types::SortReverseString,
  RailsAdmin::Config::Fields::Types::AutoComplete,
  RailsAdmin::Config::Fields::Types::ToggleBoolean
].each { |f| RailsAdmin::Config::Fields::Types.register(f) }

require 'rails_admin/config/fields/factories/tag'

module RailsAdmin

  module Config

    class << self

      def navigation(label, options)
        navigation_options[label.to_s] = options
      end

      def navigation_options
        @nav_options ||= {}
      end

      def dashboard_options
        @dashboard_options ||= {}
      end

      def dashboard_groups
        unless @dashboard_groups
          @dashboard_groups = [
            {
              param: 'data',
              label: 'Data',
              icon: 'fa fa-cube',
              sublinks: [
                {
                  param: 'definitions',
                  label: 'Definitions',
                  icon: 'fa fa-puzzle-piece',
                },
                {
                  param: 'files',
                  label: 'Files',
                  icon: 'fa fa-file',
                },
                {
                  param: 'objects',
                  label: 'Objects',
                  icon: 'fa fa-database',
                }
              ]
            },
            {
              param: 'workflows',
              label: 'Workflows',
              icon: 'fa fa-cogs',
              sublinks: %w(Setup::Notification Setup::Flow Setup::EmailChannel Setup::Observer)
            },
            {
              param: 'transforms',
              label: 'Transforms',
              icon: 'fa fa-random',
              sublinks: %w(Setup::Renderer Setup::Parser Setup::Converter Setup::Updater)
            },
            {
              param: 'gateway',
              label: 'Gateway',
              icon: 'fa fa-hdd-o',
              externals: ['open_api_directory'],
              sublinks: [
                'Setup::ApiSpec',
                {
                  param: 'open_api_directory',
                  label: 'OpenAPI Directory',
                  link: { rel: 'open_api_directory' } # use for example {external: 'http://www.jslint.com/'} in case of external url
                },
                {
                  param: 'connectors',
                  label: 'Connectors',
                  icon: 'fa fa fa-plug'
                },
                {
                  param: 'security',
                  label: 'Security',
                  icon: 'fa fa-shield'
                }
              ]
            },
            {
              param: 'compute',
              label: 'Compute',
              icon: 'fa fa-cog',
              externals: ['Setup::Notebook'],
              sublinks: %w(Setup::Algorithm Setup::Application Setup::Snippet Setup::Filter)
            },
            {
              param: 'integrations',
              label: 'Integrations',
              icon: 'fa fa-puzzle-piece',
              externals: ['Setup::CrossSharedCollection'],
              sublinks: %w(Setup::Collection Setup::CrossSharedCollection)
            },
            {
              param: 'security',
              label: 'Security',
              icon: 'fa fa-shield',
              externals: [],
              sublinks: %w(Setup::RemoteOauthClient Setup::OauthProvider Setup::Oauth2Provider)
            }
          ]
          ecommerce_models = []
          Cenit.ecommerce_data_types.each do |ns, names|
            names.each do |name|
              if (data_type = Setup::DataType.where(namespace: ns, name: name).first)
                ecommerce_models << data_type.data_type_name
              end
            end
          end
          if ecommerce_models.present?
            @dashboard_groups << {
              param: 'ecommerce',
              label: 'Ecommerce',
              icon: 'fa fa-shopping-cart',
              sublinks: ecommerce_models
            }
          end
          @dashboard_groups.select { |g| g[:param] == 'compute' }.each do |g|
            nb= 'Setup::Notebook'
            sublinks = g[:sublinks]
            unless (sublinks.include?(nb))
              if Cenit.jupyter_notebooks
                g[:sublinks]<< 'Setup::Notebook'
              end
            end
          end
        end
        @dashboard_groups
      end
    end
  end
end

RailsAdmin.config do |config|

  config.parent_controller = '::ApplicationController'

  config.total_columns_width = 900

  ## == PaperTrail ==
  # config.audit_with :paper_trail, 'User', 'PaperTrail::Version' # PaperTrail >= 3.0.0

  ### More at https://github.com/sferik/rails_admin/wiki/Base-configuration
  config.authenticate_with do
    warden.authenticate! scope: :user unless %w(dashboard shared_collection_index ecommerce_index index show notebooks_root open_api_directory).include?(action_name)
  end
  config.current_user_method { current_user }
  config.authorize_with :cancan

  config.excluded_models += [Setup::BaseOauthAuthorization, Setup::AwsAuthorization]

  config.navigation 'Collections', icon: 'fa fa-cubes'

  Setup::Tag

  Setup::CrossCollectionAuthor

  Setup::CrossCollectionPullParameter

  Setup::CrossSharedCollection

  Setup::CollectionData

  Setup::Collection

  #Definitions

  config.navigation 'Definitions', icon: 'fa fa-puzzle-piece'

  Setup::Validator

  Setup::CustomValidator

  Setup::Schema

  Setup::XsltValidator

  Setup::EdiValidator

  Setup::AlgorithmValidator

  Setup::DataType

  Setup::JsonDataType

  Setup::FileDataType

  Setup::CenitDataType

  #Gateway

  config.navigation 'Gateway', icon: 'fa fa-hdd-o'

  Setup::ApiSpec

  #Connectors

  config.navigation 'Connectors', icon: 'fa fa-plug'

  Setup::Connection

  Setup::ConnectionRole

  Setup::Section

  Setup::Resource

  Setup::Webhook

  Setup::Operation

  Setup::Representation

  Setup::PlainWebhook

  #Security

  config.navigation 'Security', icon: 'fa fa-shield'

  Setup::OauthClient

  Setup::RemoteOauthClient

  Setup::BaseOauthProvider

  Setup::OauthProvider

  Setup::Oauth2Provider

  Setup::SmtpProvider

  Setup::Oauth2Scope

  Setup::Authorization

  Setup::BasicAuthorization

  Setup::OauthAuthorization

  Setup::Oauth2Authorization

  Setup::AwsAuthorization

  Cenit::OauthAccessGrant

  Setup::SmtpAccount

  #Compute

  config.navigation 'Compute', icon: 'fa fa-cog'


  Setup::AlgorithmParameter

  Setup::CallLink

  Setup::Algorithm

  Setup::AlgorithmOutput

  Setup::Action

  Setup::Application

  Cenit::ApplicationParameter

  Setup::Filter

  Setup::Notebook if Cenit.jupyter_notebooks

  #Transformations

  config.navigation 'Transforms', icon: 'fa fa-random'

  Setup::Translator

  Setup::Renderer

  Setup::Parser

  Setup::Converter

  Setup::Updater

  Setup::AlgorithmOutput

  Setup::Action

  Setup::Application

  Cenit::ApplicationParameter

  Setup::Snippet

  #Channels

  config.navigation 'Channels', icon: 'fa fa-exchange'

  Setup::EmailChannel

  Setup::SmtpAccount

  Setup::EmailFlow

  #Workflows

  config.navigation 'Workflows', icon: 'fa fa-cogs'

  Setup::Flow

  Setup::Notification

  Setup::EmailNotification

  Setup::WebHookNotification

  Setup::Event

  Setup::Observer

  Setup::Scheduler

  #Monitors

  config.navigation 'Monitors', icon: 'fa fa-heartbeat', break_line: true

  Mongoid::Tracer::Trace

  Setup::SystemNotification

  Setup::Task

  Setup::Execution

  Setup::FlowExecution

  Setup::DataTypeGeneration

  Setup::DataTypeExpansion

  Setup::Translation

  Setup::DataImport

  Setup::Push

  Setup::BasePull

  Setup::PullImport

  Setup::SharedCollectionPull

  Setup::ApiPull

  Setup::SchemasImport

  Setup::ApiSpecImport

  Setup::Deletion

  Setup::AlgorithmExecution

  Setup::Submission

  Setup::Crossing

  Setup::FileStoreMigration

  Setup::Storage

  #Configuration

  config.navigation 'Configuration', icon: 'fa fa-sliders'

  Setup::Namespace

  Setup::DataTypeConfig

  Setup::FileStoreConfig

  Setup::FlowConfig

  Setup::ConnectionConfig

  Setup::Pin

  Setup::Binding

  Setup::Parameter

  #Administration

  config.navigation 'Administration', icon: 'fa fa-user-secret'

  User

  Account

  Role

  Setup::CrossSharedName

  Script

  Cenit::BasicToken

  Cenit::BasicTenantToken

  Setup::TaskToken

  Setup::DelayedMessage

  Setup::SystemReport

  RabbitConsumer

  Cenit::ApplicationId

  Setup::ScriptExecution

  Setup::Category

<<<<<<< HEAD
  # Tracing
  Mongoid::Tracer::Trace

=======
>>>>>>> 67699c0b
  config.actions do
    dashboard # mandatory
    # disk_usage
    shared_collection_index
    remote_shared_collection
    open_api_directory
    ecommerce_index
    link_data_type
    index # mandatory
    swagger { only [Setup::ApiSpec] }
    new
    filters
    data_events
    notifications
    flows
    import
    import_schema
    import_api_spec
    pull_import
    translator_update
    convert
    export
    bulk_delete
    show
    show_records
    data_type_config
    run
    run_script
    edit
    configure
    play
    copy
    share
    simple_cross
    bulk_cross
    build_gem
    pull
    push
    download_file
    process_flow
    authorize
    simple_generate
    bulk_generate
    simple_expand
    bulk_expand
    records
    filter_data_type
    switch_navigation
    render_chart
    switch_scheduler
    chart
    simple_export
    schedule
    state
    retry_task
    submit
    inspect
    cancel
    regist
    reinstall
    simple_delete_data_type
    bulk_delete_data_type
    collect
    delete
    trash
    notebooks_root if Cenit.jupyter_notebooks
    clean_up
    #show_in_app
    send_to_flow
    delete_all
    data_type
<<<<<<< HEAD
    trace_index do
      only { Mongoid::Tracer::Trace::TRACEABLE_MODELS }
    end
    trace_show do
      only do
        @traceable_models ||= Mongoid::Tracer::Trace::TRACEABLE_MODELS + [Mongoid::Tracer::Trace]
      end
    end
=======
    member_trace_index
    collection_trace_index
>>>>>>> 67699c0b
    algorithm_dependencies do
      only { Setup::Algorithm }
    end
    rest_api1
    rest_api2
    documentation
    notebooks if Cenit.jupyter_notebooks
  end
end<|MERGE_RESOLUTION|>--- conflicted
+++ resolved
@@ -68,13 +68,8 @@
   RailsAdmin::Config::Actions::RemoteSharedCollection,
   RailsAdmin::Config::Actions::OpenApiDirectory,
   RailsAdmin::Config::Actions::Collect,
-<<<<<<< HEAD
-  RailsAdmin::Config::Actions::TraceShow,
-  RailsAdmin::Config::Actions::TraceIndex,
-=======
   RailsAdmin::Config::Actions::MemberTraceIndex,
   RailsAdmin::Config::Actions::CollectionTraceIndex,
->>>>>>> 67699c0b
   RailsAdmin::Config::Actions::DataTypeConfig
 ].each { |a| RailsAdmin::Config::Actions.register(a) }
 
@@ -534,12 +529,6 @@
 
   Setup::Category
 
-<<<<<<< HEAD
-  # Tracing
-  Mongoid::Tracer::Trace
-
-=======
->>>>>>> 67699c0b
   config.actions do
     dashboard # mandatory
     # disk_usage
@@ -611,19 +600,8 @@
     send_to_flow
     delete_all
     data_type
-<<<<<<< HEAD
-    trace_index do
-      only { Mongoid::Tracer::Trace::TRACEABLE_MODELS }
-    end
-    trace_show do
-      only do
-        @traceable_models ||= Mongoid::Tracer::Trace::TRACEABLE_MODELS + [Mongoid::Tracer::Trace]
-      end
-    end
-=======
     member_trace_index
     collection_trace_index
->>>>>>> 67699c0b
     algorithm_dependencies do
       only { Setup::Algorithm }
     end
