--- conflicted
+++ resolved
@@ -59,11 +59,7 @@
   RailsAdmin::Config::Actions::AlgorithmDependencies,
   RailsAdmin::Config::Actions::RestApi1,
   RailsAdmin::Config::Actions::RestApi2,
-<<<<<<< HEAD
-  RailsAdmin::Config::Actions::ForeignNotifications,
-=======
   RailsAdmin::Config::Actions::Notifications,
->>>>>>> 2be1472e
   RailsAdmin::Config::Actions::LinkDataType,
   RailsAdmin::Config::Actions::ImportApiSpec,
   RailsAdmin::Config::Actions::RemoteSharedCollection,
@@ -145,11 +141,7 @@
     new
     filters
     data_events
-<<<<<<< HEAD
-    foreign_notifications
-=======
     notifications
->>>>>>> 2be1472e
     flows
     import
     import_schema
