[RailsAdmin::Config::Actions::MemoryUsage,
 RailsAdmin::Config::Actions::DiskUsage,
 RailsAdmin::Config::Actions::SendToFlow,
 RailsAdmin::Config::Actions::TestTransformation,
 RailsAdmin::Config::Actions::LoadModel,
 RailsAdmin::Config::Actions::ShutdownModel,
 RailsAdmin::Config::Actions::SwitchNavigation,
 RailsAdmin::Config::Actions::DataType,
 RailsAdmin::Config::Actions::Import,
 #RailsAdmin::Config::Actions::EdiExport,
 RailsAdmin::Config::Actions::ImportSchema,
 RailsAdmin::Config::Actions::DeleteAll,
 RailsAdmin::Config::Actions::TranslatorUpdate,
 RailsAdmin::Config::Actions::Convert,
 RailsAdmin::Config::Actions::DeleteLibrary,
 RailsAdmin::Config::Actions::SimpleShare,
 RailsAdmin::Config::Actions::BulkShare,
 RailsAdmin::Config::Actions::PullCollection,
 RailsAdmin::Config::Actions::RetryNotification,
 RailsAdmin::Config::Actions::UploadFile,
 RailsAdmin::Config::Actions::DownloadFile,
 RailsAdmin::Config::Actions::DeleteDataType,
 RailsAdmin::Config::Actions::ProcessFlow,
 RailsAdmin::Config::Actions::BuildGem,
 RailsAdmin::Config::Actions::Run,
 RailsAdmin::Config::Actions::Authorize].each { |a| RailsAdmin::Config::Actions.register(a) }

RailsAdmin::Config::Actions.register(:export, RailsAdmin::Config::Actions::EdiExport)
RailsAdmin::Config::Fields::Types.register(RailsAdmin::Config::Fields::Types::JsonValue)
RailsAdmin::Config::Fields::Types.register(RailsAdmin::Config::Fields::Types::JsonSchema)
{
  config: {
    mode: 'css',
    theme: 'neo',
  },
  assets: {
    mode: '/assets/codemirror/modes/css.js',
    theme: '/assets/codemirror/themes/neo.css',
  }
}.each { |option, configuration| RailsAdmin::Config::Fields::Types::CodeMirror.register_instance_option(option) { configuration } }

RailsAdmin.config do |config|

  ## == PaperTrail ==
  # config.audit_with :paper_trail, 'User', 'PaperTrail::Version' # PaperTrail >= 3.0.0

  ### More at https://github.com/sferik/rails_admin/wiki/Base-configuration
  config.authenticate_with do
    warden.authenticate! scope: :user
  end
  config.current_user_method { current_user }
  config.audit_with :mongoid_audit
  config.authorize_with :cancan

  config.actions do
    dashboard # mandatory
    # memory_usage
    # disk_usage
    index # mandatory
    new { except [Setup::Event, Setup::DataType] }
    import
    import_schema
    translator_update
    convert
    export
    bulk_delete
    show
    run
    edit
    simple_share
    bulk_share
    build_gem
    pull_collection
    upload_file
    download_file
    load_model
    shutdown_model
    process_flow
    authorize
    delete_data_type
    delete
    delete_library
    #show_in_app
    send_to_flow
    test_transformation
    switch_navigation
    delete_all
    data_type
    retry_notification

    # history_index do
    #   only [Setup::DataType, Setup::Webhook, Setup::Flow, Setup::Schema, Setup::Event, Setup::Connection, Setup::ConnectionRole, Setup::Library]
    # end
    # history_show do
    #   only [Setup::DataType, Setup::Webhook, Setup::Flow, Setup::Schema, Setup::Event, Setup::Connection, Setup::ConnectionRole, Setup::Notification, Setup::Library]
    # end
  end

  config.model Setup::Validator do
    visible false
  end

  config.model Setup::Library do
    navigation_label 'Data Definitions'
    weight -16

    configure :name do
      read_only { !bindings[:object].new_record? }
      help ''
    end

    edit do
      field :name
      field :slug
    end

    show do
      field :name
      field :slug
      field :schemas
      field :data_types

      field :_id
      field :created_at
      #field :creator
      field :updated_at
      #field :updater
    end

    fields :name, :slug, :schemas, :data_types
  end

  config.model Setup::Schema do
    object_label_method { :custom_title }
    navigation_label 'Data Definitions'
    weight -18

    edit do
      field :library do
        read_only { !bindings[:object].new_record? }
        inline_edit false
      end

      field :uri do
        read_only { !bindings[:object].new_record? }
        html_attributes do
          {cols: '74', rows: '1'}
        end
      end

      field :schema, :code_mirror do
        html_attributes do
          {cols: '74', rows: '15'}
        end
      end
    end

    show do
      field :library
      field :uri
      field :schema do
        pretty_value do
          pretty_value =
            if json = JSON.parse(value) rescue nil
              "<code class='json'>#{JSON.pretty_generate(json)}</code>"
            elsif xml = Nokogiri::XML(value) rescue nil
              "<code class='xml'>#{xml.to_xml}</code>"
            else
              value
            end
          "<pre>#{pretty_value}</pre>".html_safe
        end
      end

      field :_id
      field :created_at
      #field :creator
      field :updated_at
      #field :updater

    end
    fields :library, :uri
  end

  config.model Setup::DataType do
    label 'Data type'
    label_plural 'Data types'
    object_label_method { :custom_title }
    navigation_label 'Data Definitions'
    weight -17

    configure :title do
      pretty_value do
        bindings[:object].custom_title
      end
    end

    configure :slug

    configure :storage_size, :decimal do
      pretty_value do
        unless max = bindings[:controller].instance_variable_get(:@max_storage_size)
          bindings[:controller].instance_variable_set(:@max_storage_size, max = bindings[:controller].instance_variable_get(:@objects).collect { |data_type| data_type.storage_size }.max)
        end
        (bindings[:view].render partial: 'used_memory_bar', locals: {max: max, value: bindings[:object].records_model.storage_size}).html_safe
      end
      read_only true
    end

    edit do
      field :title
    end

    list do
      field :title
      field :name
      field :slug
      field :used_memory do
        pretty_value do
          unless max = bindings[:controller].instance_variable_get(:@max_used_memory)
            bindings[:controller].instance_variable_set(:@max_used_memory, max = Setup::DataType.fields[:used_memory.to_s].type.new(Setup::DataType.max(:used_memory)))
          end
          (bindings[:view].render partial: 'used_memory_bar', locals: {max: max, value: Setup::DataType.fields[:used_memory.to_s].type.new(value)}).html_safe
        end
      end
      field :storage_size
    end

    show do
      field :title
      field :name
      field :slug
      field :activated
      field :schema do
        pretty_value do
          pretty_value =
            if json = JSON.pretty_generate(value) rescue nil
              "<code class='json'>#{json}</code>"
            else
              value
            end
          "<pre>#{pretty_value}</pre>".html_safe
        end
      end

      field :_id
      field :created_at
      #field :creator
      field :updated_at
      #field :updater
    end
    fields :title, :name, :used_memory
  end

  config.model Setup::EdiValidator do
    label 'EDI Validators'
    navigation_label 'Data Definitions'

    fields :name, :schema, :content_type
  end

  config.model Setup::AlgorithmValidator do
    navigation_label 'Data Definitions'

    fields :name, :algorithm
  end

  config.model Setup::FileDataType do
    configure :library do
      associated_collection_scope do
        library = (obj = bindings[:object]).library
        Proc.new { |scope|
          if library
            scope.where(id: library.id)
          else
            scope
          end
        }
      end
    end
    configure :validator do
      inline_add false
      inline_edit false
      associated_collection_scope do
        Proc.new { |scope| scope.any_in(_type: [Setup::Schema.to_s, Setup::EdiValidator.to_s]) }
      end
    end
    configure :used_memory do
      pretty_value do
        unless max = bindings[:controller].instance_variable_get(:@max_used_memory)
          bindings[:controller].instance_variable_set(:@max_used_memory, max = Setup::SchemaDataType.fields[:used_memory.to_s].type.new(Setup::SchemaDataType.max(:used_memory)))
        end
        (bindings[:view].render partial: 'used_memory_bar', locals: {max: max, value: Setup::SchemaDataType.fields[:used_memory.to_s].type.new(value)}).html_safe
      end
    end

    configure :storage_size, :decimal do
      pretty_value do
        unless max = bindings[:controller].instance_variable_get(:@max_storage_size)
          bindings[:controller].instance_variable_set(:@max_storage_size, max = bindings[:controller].instance_variable_get(:@objects).collect { |data_type| data_type.records_model.storage_size }.max)
        end
        (bindings[:view].render partial: 'used_memory_bar', locals: {max: max, value: bindings[:object].records_model.storage_size}).html_safe
      end
      read_only true
    end

    edit do
      field :library
      field :title
      field :name
      field :validator
      field :validators
    end

    list do
      field :title
      field :name
      field :validator
      field :validators
      field :used_memory do
        pretty_value do
          unless max = bindings[:controller].instance_variable_get(:@max_used_memory)
            bindings[:controller].instance_variable_set(:@max_used_memory, max = Setup::SchemaDataType.fields[:used_memory.to_s].type.new(Setup::SchemaDataType.max(:used_memory)))
          end
          (bindings[:view].render partial: 'used_memory_bar', locals: {max: max, value: Setup::SchemaDataType.fields[:used_memory.to_s].type.new(value)}).html_safe
        end
      end
      field :storage_size
    end

    show do
      field :title
      field :name
      field :activated
      field :validator
      field :validators

      field :_id
      field :created_at
      #field :creator
      field :updated_at
      #field :updater
    end
  end

  config.model Setup::SchemaDataType do
    object_label_method { :custom_title }
    navigation_label 'Data Definitions'
    weight -17
    register_instance_option(:after_form_partials) do
      %w(shutdown_and_reload)
    end

    configure :title do
      pretty_value do
        bindings[:object].custom_title
      end
    end

    configure :name do
      read_only { !bindings[:object].new_record? }
    end

    configure :schema, :code_mirror do
      html_attributes do
        report = bindings[:object].shutdown(report_only: true)
        reload = (report[:reloaded].collect(&:data_type) + report[:destroyed].collect(&:data_type)).uniq
        bindings[:object].instance_variable_set(:@_to_reload, reload)
        {cols: '74', rows: '15'}
      end
      pretty_value do
        "<pre><code class='json'>#{JSON.pretty_generate(JSON.parse(value))}</code></pre>".html_safe
      end
    end

    configure :storage_size, :decimal do
      pretty_value do
        unless max = bindings[:controller].instance_variable_get(:@max_storage_size)
          bindings[:controller].instance_variable_set(:@max_storage_size, max = bindings[:controller].instance_variable_get(:@objects).collect { |data_type| data_type.records_model.storage_size }.max)
        end
        (bindings[:view].render partial: 'used_memory_bar', locals: {max: max, value: bindings[:object].records_model.storage_size}).html_safe
      end
    end

    edit do
      field :library
      field :title
      field :name
      field :schema, :json_schema
    end

    list do
      field :title
      field :name
      field :used_memory do
        pretty_value do
          unless max = bindings[:controller].instance_variable_get(:@max_used_memory)
            bindings[:controller].instance_variable_set(:@max_used_memory, max = Setup::SchemaDataType.fields[:used_memory.to_s].type.new(Setup::SchemaDataType.max(:used_memory)))
          end
          (bindings[:view].render partial: 'used_memory_bar', locals: {max: max, value: Setup::SchemaDataType.fields[:used_memory.to_s].type.new(value)}).html_safe
        end
      end
      field :storage_size
    end

    show do
      field :title
      field :name
      field :activated
      field :schema do
        pretty_value do
          "<pre><code class='ruby'>#{JSON.pretty_generate(value)}</code></pre>".html_safe
        end
      end

      field :_id
      field :created_at
      #field :creator
      field :updated_at
      #field :updater
    end
  end

  config.model Setup::Connection do
    weight -15
    configure :name, :string do
      help 'Requiered.'
      html_attributes do
        {maxlength: 30, size: 30}
      end
    end
    configure :url do
      html_attributes do
        {cols: '50', rows: '1'}
      end
    end
    group :credentials do
      label "Credentials"
    end
    configure :key, :string do
      visible { bindings[:view]._current_user.has_role? :admin }
      html_attributes do
        {maxlength: 30, size: 30}
      end
      group :credentials
    end
    configure :token, :text do
      visible { bindings[:view]._current_user.has_role? :admin }
      html_attributes do
        {cols: '50', rows: '1'}
      end
      group :credentials
    end

    group :parameters do
      label "Parameters & Headers"
    end
    configure :parameters do
      group :parameters
      visible { bindings[:view]._current_user.has_role? :admin }
    end
    configure :headers do
      group :parameters
      visible { bindings[:view]._current_user.has_role? :admin }
    end
    configure :template_parameters do
      group :parameters
      visible { bindings[:view]._current_user.has_role? :admin }
    end
    configure :oauth2_authorization do
      group :parameters
      inline_edit false
      visible { bindings[:view]._current_user.has_role? :admin }
    end

    show do
      field :name
      field :url

      field :key
      field :token

      field :parameters
      field :headers
      field :template_parameters
      field :oauth2_authorization

      field :_id
      field :created_at
      #field :creator
      field :updated_at
      #field :updater
    end

    fields :name, :url, :parameters, :headers, :template_parameters, :oauth2_authorization, :key, :token
  end

  config.model Setup::Parameter do
    object_label_method { :to_s }
    edit do
      field :key
      field :value
    end
  end

  config.model Setup::ConnectionRole do
    weight -14
    configure :name, :string do
      help 'Requiered.'
      html_attributes do
        {maxlength: 50, size: 50}
      end
    end
    configure :webhooks do
      nested_form false
    end
    configure :connections do
      nested_form false
    end
    modal do
      field :name
      field :webhooks
      field :connections
    end
    show do
      field :name
      field :webhooks
      field :connections

      field :_id
      field :created_at
      #field :creator
      field :updated_at
      #field :updater
    end
    fields :name, :webhooks, :connections
  end

  config.model Setup::Webhook do
    weight -13

    configure :path, :string do
      help "Requiered. Path of the webhook relative to connection URL."
      html_attributes do
        {maxlength: 255, size: 100}
      end
    end
    group :parameters do
      label "Add Parameters"
    end
    configure :parameters do
      group :parameters
    end
    configure :headers do
      group :parameters
    end
    configure :template_parameters do
      group :parameters
    end

    show do
      field :name
      field :purpose
      field :path
      field :method

      field :parameters
      field :headers
      field :template_parameters

      field :_id
      field :created_at
      #field :creator
      field :updated_at
      #field :updater
    end
    fields :name, :purpose, :path, :method, :parameters, :headers, :template_parameters
  end

  config.model Setup::Notification do
    weight -10
    navigation_label 'Notifications'
    configure :exception_message do
      pretty_value do
        "<label style='color:red'>#{value}</label>".html_safe
      end
    end
    show do
      field :flow
      field :retries
      field :response
      field :exception_message

      field :_id
      field :created_at
      #field :creator
      field :updated_at
      #field :updater
    end
    fields :flow, :created_at, :retries, :response, :exception_message
  end

  config.model Setup::Flow do
    register_instance_option(:form_synchronized) do
      [:custom_data_type, :data_type_scope, :lot_size, :connection_role, :webhook, :response_translator, :response_data_type]
    end
    edit do
      field :name
      field :event do
        inline_edit false
        inline_add false
      end
      field :translator do
        help 'Required'
      end
      field :custom_data_type do
        inline_edit false
        inline_add false
        visible do
          if (f = bindings[:object]).custom_data_type.present?
            f.nil_data_type = false
          end
          if f.translator.present? && f.translator.data_type.nil? && !f.nil_data_type
            f.instance_variable_set(:@selecting_data_type, f.custom_data_type = f.event && f.event.try(:data_type)) unless f.data_type
            f.nil_data_type = f.translator.type == :Export && (params = (controller = bindings[:controller]).params) && (params = params[controller.abstract_model.param_key]) && params[:custom_data_type_id].blank? && params.keys.include?(:custom_data_type_id.to_s)
            true
          else
            false
          end
        end
        label do
          if (translator = bindings[:object].translator)
            if [:Export, :Conversion].include?(translator.type)
              'Source data type'
            else
              'Target data type'
            end
          else
            'Data type'
          end
        end
        help do
          if bindings[:object].nil_data_type
            ''
          elsif (translator = bindings[:object].translator) && [:Export, :Conversion].include?(translator.type)
            'Optional'
          else
            'Required'
          end
        end
      end
      field :nil_data_type do
        visible { bindings[:object].nil_data_type }
        label do
          if (translator = bindings[:object].translator)
            if [:Export, :Conversion].include?(translator.type)
              'No source data type'
            else
              'No target data type'
            end
          else
            'No data type'
          end
        end
      end
      field :data_type_scope do
        visible do
          bindings[:controller].instance_variable_set(:@_data_type, bindings[:object].data_type)
          bindings[:controller].instance_variable_set(:@_update_field, 'translator_id')
          (f = bindings[:object]).translator.present? && f.translator.type != :Import && f.data_type && !f.instance_variable_get(:@selecting_data_type)
        end
        label do
          if (translator = bindings[:object].translator)
            if [:Export, :Conversion].include?(translator.type)
              'Source scope'
            else
              'Target scope'
            end
          else
            'Data type scope'
          end
        end
        help 'Required'
      end
      field :scope_filter do
        visible { bindings[:object].scope_symbol == :filtered }
        partial 'form_triggers'
        help false
      end
      field :lot_size do
        visible { (f = bindings[:object]).translator.present? && f.translator.type == :Export && !f.nil_data_type && f.data_type_scope && f.scope_symbol != :event_source }
      end
      field :webhook do
        visible { (translator = (f = bindings[:object]).translator) && (translator.type == :Import || (translator.type == :Export && (bindings[:object].data_type_scope.present? || f.nil_data_type))) }
        help 'Required'
      end
      field :connection_role do
        visible { (translator = (f = bindings[:object]).translator) && (translator.type == :Import || (translator.type == :Export && (bindings[:object].data_type_scope.present? || f.nil_data_type))) }
        help 'Optional'
      end
      field :response_translator do
        visible { (translator = (f = bindings[:object]).translator) && (translator.type == :Export && (bindings[:object].data_type_scope.present? || f.nil_data_type)) && f.ready_to_save? }
        associated_collection_scope do
          Proc.new { |scope|
            scope.where(type: :Import)
          }
        end
      end
      field :response_data_type do
        inline_edit false
        inline_add false
        visible { (response_translator = bindings[:object].response_translator) && response_translator.type == :Import && response_translator.data_type.nil? }
        help ''
      end
      field :discard_events do
        visible { (((obj = bindings[:object]).translator && obj.translator.type == :Import) || obj.response_translator.present?) && bindings[:object].ready_to_save? }
        help "Events won't be fired for created or updated records if checked"
      end
      field :active do
        visible { bindings[:object].ready_to_save? }
      end
    end

    show do
      field :name
      field :event
      field :translator

      field :_id
      field :created_at
      #field :creator
      field :updated_at
      #field :updater
    end

    fields :name, :event, :translator
  end

  config.model Setup::Event do
    edit do
      field :name
    end

    show do
      field :name
      field :last_trigger_timestamps

      field :_id
      field :created_at
      #field :creator
      field :updated_at
      #field :updater
    end

    fields :name, :last_trigger_timestamps
  end

  config.model Setup::Observer do
    edit do
      field :name
      field :data_type do
        associated_collection_scope do
          data_type = bindings[:object].data_type
          Proc.new { |scope|
            if data_type
              scope.where(id: data_type.id)
            else
              scope
            end
          }
        end
      end
      field :triggers do
        visible do
          bindings[:controller].instance_variable_set(:@_data_type, data_type = bindings[:object].data_type)
          bindings[:controller].instance_variable_set(:@_update_field, 'data_type_id')
          data_type.present?
        end
        partial 'form_triggers'
        help false
      end
    end

    show do
      field :name
      field :data_type
      field :triggers
      field :last_trigger_timestamps

      field :_id
      field :created_at
      #field :creator
      field :updated_at
      #field :updater
    end

    fields :name, :data_type, :triggers, :last_trigger_timestamps
  end

  config.model Setup::Scheduler do
    edit do
      field :name
      field :scheduling_method
      field :expression do
        visible { bindings[:object].scheduling_method.present? }
        label do
          case bindings[:object].scheduling_method
          when :Once
            'Date and time'
          when :Periodic
            'Duration'
          when :CRON
            'CRON Expression'
          else
            'Expression'
          end
        end
        help do
          case bindings[:object].scheduling_method
          when :Once
            'Select a date and a time'
          when :Periodic
            'Type a time duration'
          when :CRON
            'Type a CRON Expression'
          else
            'Expression'
          end
        end
        partial { bindings[:object].scheduling_method == :Once ? 'form_datetime_wrapper' : 'form_text' }
        html_attributes do
          {rows: '1'}
        end
      end
    end

    show do
      field :name
      field :expression
      field :last_trigger_timestamps

      field :_id
      field :created_at
      #field :creator
      field :updated_at
      #field :updater
    end

    fields :name, :scheduling_method, :expression, :last_trigger_timestamps
  end

  config.model Setup::Translator do
    register_instance_option(:form_synchronized) do
      [:source_data_type, :target_data_type, :transformation, :target_importer, :source_exporter, :discard_chained_records]
    end
    edit do
      field :name

      field :type

      field :source_data_type do
        inline_edit false
        inline_add false
        visible { [:Export, :Conversion].include?(bindings[:object].type) }
        help { bindings[:object].type == :Conversion ? 'Required' : 'Optional' }
      end

      field :target_data_type do
        inline_edit false
        inline_add false
        visible { [:Import, :Update, :Conversion].include?(bindings[:object].type) }
        help { bindings[:object].type == :Conversion ? 'Required' : 'Optional' }
      end

      field :discard_events do
        visible { [:Import, :Update, :Conversion].include?(bindings[:object].type) }
        help "Events won't be fired for created or updated records if checked"
      end

      field :style do
        visible { bindings[:object].type.present? }
        help 'Required'
      end

      field :bulk_source do
        visible { bindings[:object].type == :Export && bindings[:object].style.present? && bindings[:object].source_bulkable? }
      end

      field :mime_type do
        label 'MIME type'
        visible { bindings[:object].type == :Export && bindings[:object].style.present? }
      end

      field :file_extension do
        visible { bindings[:object].type == :Export && !bindings[:object].file_extension_enum.empty? }
        help { "Extensions for #{bindings[:object].mime_type}" }
      end

      field :transformation, :code_mirror do
        visible { bindings[:object].style.present? && bindings[:object].style != 'chain' }
        html_attributes do
          {cols: '74', rows: '15'}
        end
      end

      field :source_exporter do
        inline_add { bindings[:object].source_exporter.nil? }
        visible { bindings[:object].style == 'chain' && bindings[:object].source_data_type && bindings[:object].target_data_type }
        help 'Required'
        associated_collection_scope do
          data_type = bindings[:object].source_data_type
          Proc.new { |scope|
            scope.all(type: :Conversion, source_data_type: data_type)
          }
        end
      end

      field :target_importer do
        inline_add { bindings[:object].target_importer.nil? }
        visible { bindings[:object].style == 'chain' && bindings[:object].source_data_type && bindings[:object].target_data_type && bindings[:object].source_exporter }
        help 'Required'
        associated_collection_scope do
          translator = bindings[:object]
          source_data_type =
            if translator.source_exporter
              translator.source_exporter.target_data_type
            else
              translator.source_data_type
            end
          target_data_type = bindings[:object].target_data_type
          Proc.new { |scope|
            scope = scope.all(type: :Conversion,
                              source_data_type: source_data_type,
                              target_data_type: target_data_type)
          }
        end
      end

      field :discard_chained_records do
        visible { bindings[:object].style == 'chain' && bindings[:object].source_data_type && bindings[:object].target_data_type && bindings[:object].source_exporter }
        help "Chained records won't be saved if checked"
      end
    end

    show do
      field :name
      field :type
      field :source_data_type
      field :bulk_source
      field :target_data_type
      field :discard_events
      field :style
      field :mime_type
      field :file_extension
      field :transformation do
        pretty_value do
          "<pre><code class='ruby'>#{value}</code></pre>".html_safe
        end
      end
      field :source_exporter
      field :target_importer
      field :discard_chained_records

      field :_id
      field :created_at
      #field :creator
      field :updated_at
      #field :updater
    end

    fields :name, :type, :style, :transformation
  end

  config.model Setup::SharedName do
    visible { false }
    navigation_label 'Collections'
    fields :name, :owners
  end

  config.model Setup::SharedCollection do
    register_instance_option(:discard_submit_buttons) do
      !(a = bindings[:action]) || a.key != :edit
    end
    navigation_label 'Collections'
    object_label_method { :versioned_name }
    weight -19
    edit do
      field :image do
        visible { !bindings[:object].new_record? }
      end
      field :name
      field :shared_version
      field :authors
      field :summary
      field :description
      field :source_collection do
        visible { !((source_collection = bindings[:object].source_collection) && source_collection.new_record?) }
        inline_edit false
        inline_add false
        associated_collection_scope do
          source_collection = (obj = bindings[:object]).source_collection
          Proc.new { |scope|
            if obj.new_record?
              scope.where(id: source_collection ? source_collection.id : nil)
            else
              scope
            end
          }
        end
      end
      field :connections do
        inline_add false
        read_only do
          !bindings[:object].instance_variable_get(:@_selecting_connections)
        end
        help do
          nil
        end
        pretty_value do
          if bindings[:object].connections.present?
            v = bindings[:view]
            ids = ''
            [value].flatten.select(&:present?).collect do |associated|
              ids += "<option value=#{associated.id} selected=true/>"
              amc = polymorphic? ? RailsAdmin.config(associated) : associated_model_config
              am = amc.abstract_model
              wording = associated.send(amc.object_label_method)
              can_see = !am.embedded? && (show_action = v.action(:show, am, associated))
              can_see ? v.link_to(wording, v.url_for(action: show_action.action_name, model_name: am.to_param, id: associated.id), class: 'pjax') : wording
            end.to_sentence.html_safe +
              v.select_tag("#{bindings[:controller].instance_variable_get(:@model_config).abstract_model.param_key}[connection_ids][]", ids.html_safe, multiple: true, style: 'display:none').html_safe
          else
            'No connection selected'.html_safe
          end
        end
        visible do
          !(obj = bindings[:object]).instance_variable_get(:@_selecting_collection) && obj.source_collection && obj.source_collection.connections.present?
        end
        associated_collection_scope do
          source_collection = bindings[:object].source_collection
          connections = (source_collection && source_collection.connections) || []
          Proc.new { |scope|
            scope.any_in(id: connections.collect { |connection| connection.id })
          }
        end
      end
      field :dependencies do
        inline_add false
        read_only do
          !bindings[:object].instance_variable_get(:@_selecting_connections)
        end
        help do
          nil
        end
        pretty_value do
          if bindings[:object].dependencies.present?
            v = bindings[:view]
            ids = ''
            [value].flatten.select(&:present?).collect do |associated|
              ids += "<option value=#{associated.id} selected=true/>"
              amc = polymorphic? ? RailsAdmin.config(associated) : associated_model_config
              am = amc.abstract_model
              wording = associated.send(amc.object_label_method)
              can_see = !am.embedded? && (show_action = v.action(:show, am, associated))
              can_see ? v.link_to(wording, v.url_for(action: show_action.action_name, model_name: am.to_param, id: associated.id), class: 'pjax') : wording
            end.to_sentence.html_safe +
              v.select_tag("#{bindings[:controller].instance_variable_get(:@model_config).abstract_model.param_key}[dependency_ids][]", ids.html_safe, multiple: true, style: 'display:none').html_safe
          else
            'No dependencies selected'.html_safe
          end
        end
        visible do
          !(obj = bindings[:object]).instance_variable_get(:@_selecting_collection)
        end
      end
      field :pull_parameters do
        visible do
          if !(obj = bindings[:object]).instance_variable_get(:@_selecting_collection) &&
            !obj.instance_variable_get(:@_selecting_connections) &&
              (pull_parameters_enum = obj.enum_for_pull_parameters).present?
            bindings[:controller].instance_variable_set(:@shared_parameter_enum, pull_parameters_enum)
            true
          else
            false
          end
        end
      end
    end
    show do
      field :image
      field :name do
        pretty_value do
          bindings[:object].versioned_name
        end
      end
      field :category
      field :summary
      field :description
      field :authors
      field :dependencies

      field :_id
      field :created_at
      field :updated_at
    end
    list do
      field :image
      field :name do
        pretty_value do
          bindings[:object].versioned_name
        end
      end
      field :category
      field :authors
      field :summary
      field :dependencies
    end
  end

  config.model Setup::CollectionAuthor do
    object_label_method { :label }
  end

  config.model Setup::CollectionPullParameter do
    object_label_method { :label }
    field :label
    field :parameter, :enum do
      enum do
        bindings[:controller].instance_variable_get(:@shared_parameter_enum) || [bindings[:object].parameter]
      end
    end
    edit do
      field :label
      field :parameter
    end
    show do
      field :label
      field :parameter

      field :created_at
      #field :creator
      field :updated_at
    end
    fields :label, :parameter
  end

  config.model Setup::Collection do
    navigation_label 'Collections'
    weight -19
    show do
      field :image
      field :name
      field :flows
      field :connection_roles
      field :translators
      field :events
      field :libraries
      field :custom_validators
      field :algorithms
      field :webhooks
      field :connections

      field :_id
      field :created_at
      #field :creator
      field :updated_at
      #field :updater
    end
    fields :image, :name, :flows, :connection_roles, :translators, :events, :libraries, :custom_validators, :algorithms, :webhooks, :connections
  end

  config.model Setup::CustomValidator do
    visible false
  end

  config.model Setup::Integration do
    edit do
      field :name
      field :pull_connection
      field :pull_event do
        inline_add { false }
        inline_edit { false }
      end
      field :data_type
      field :receiver_connection
    end
    show do
      field :name
      field :pull_connection
      field :pull_flow
      field :pull_event
      field :pull_translator
      field :data_type
      field :send_translator
      field :send_flow
      field :receiver_connection
    end
    fields :name, :pull_connection, :pull_flow, :pull_event, :pull_translator, :data_type, :send_translator, :send_flow, :receiver_connection
  end

  config.model Setup::Algorithm do
    object_label_method { :custom_title }
    edit do
      field :name_space
      field :name
      field :description
      field :parameters
      field :code, :code_mirror
      field :call_links do
        visible { bindings[:object].call_links.present? }
      end
    end
    show do
      field :name_space
      field :name
      field :description
      field :parameters
      field :code do
        pretty_value do
          "<pre><code class='ruby'>#{value}</code></pre>".html_safe
        end
      end
    end
    fields :name_space, :name, :description, :parameters, :call_links
  end

  config.model Setup::CallLink do
    edit do
      field :name do
        read_only true
        help { nil }
        label 'Call name'
      end
      field :link do
        inline_add false
        inline_edit false
        help { nil }
      end
    end
    fields :name, :link
  end

  config.model Role do
    navigation_label 'Administration'
    fields :name, :users
  end

  config.model User do
    navigation_label 'Administration'
    object_label_method { :label }

    group :credentials do
      label 'Credentials'
      active true
    end

    group :activity do
      label 'Activity'
      active true
    end

    configure :name
    configure :email
    configure :roles
    configure :password do
      group :credentials
    end
    configure :password_confirmation do
      group :credentials
    end
    configure :key do
      group :credentials
    end
    configure :authentication_token do
      group :credentials
    end
    configure :confirmed_at do
      group :activity
    end
    configure :sign_in_count do
      group :activity
    end
    configure :current_sign_in_at do
      group :activity
    end
    configure :last_sign_in_at do
      group :activity
    end
    configure :current_sign_in_ip do
      group :activity
    end
    configure :last_sign_in_ip do
      group :activity
    end

    edit do
      field :name
      field :email do
        visible { User.current.super_admin? }
      end
      field :roles do
        visible { User.current.super_admin? }
      end
      field :password do
        visible { User.current.super_admin? }
      end
      field :password_confirmation do
        visible { User.current.super_admin? }
      end
      field :key do
        visible { !bindings[:object].new_record? && User.current.super_admin? }
      end
      field :authentication_token do
        visible { !bindings[:object].new_record? && User.current.super_admin? }
      end
      field :confirmed_at do
        visible { !bindings[:object].new_record? && User.current.super_admin? }
      end
      field :sign_in_count do
        visible { !bindings[:object].new_record? && User.current.super_admin? }
      end
      field :current_sign_in_at do
        visible { !bindings[:object].new_record? && User.current.super_admin? }
      end
      field :last_sign_in_at do
        visible { !bindings[:object].new_record? && User.current.super_admin? }
      end
      field :current_sign_in_ip do
        visible { !bindings[:object].new_record? && User.current.super_admin? }
      end
      field :last_sign_in_ip do
        visible { !bindings[:object].new_record? && User.current.super_admin? }
      end
    end

    show do
      field :name
      field :email
      field :roles
      field :key
      field :authentication_token
      field :sign_in_count
      field :current_sign_in_at
      field :last_sign_in_at
      field :current_sign_in_ip
      field :last_sign_in_ip
    end
  end

  config.model Account do
    navigation_label 'Administration'
    object_label_method { :label }

    fields :name, :owner, :tenant_account, :number, :users
  end

  config.model Setup::SharedName do
    navigation_label 'Administration'

    fields :name, :owners
  end

<<<<<<< HEAD
  config.model Script do
    navigation_label 'Administration'

    edit do
      field :name
      field :description
      field :code, :code_mirror
    end

    show do
      field :name
      field :description
      field :code do
        pretty_value do
          "<pre><code class='ruby'>#{value}</code></pre>".html_safe
=======
  config.model CenitToken do
    navigation_label 'Administration'
  end

  config.model TkAptcha do
    navigation_label 'Administration'
  end

  config.model Setup::BaseOauthProvider do
    navigation_label 'OAuth'

    fields :name, :response_type, :authorization_endpoint, :token_endpoint, :token_method, :parameters, :clients
  end

  config.model Setup::OauthProvider do
    fields :name, :response_type, :authorization_endpoint, :token_endpoint, :token_method, :request_token_endpoint, :parameters, :clients
  end

  config.model Setup::Oauth2Provider do
    fields :name, :response_type, :authorization_endpoint, :token_endpoint, :token_method, :parameters, :clients, :scope_separator, :scopes
  end

  config.model Setup::OauthParameter do
    navigation_label 'OAuth'
    object_label_method { :to_s }
    fields :key, :value
  end

  config.model Setup::OauthClient do
    navigation_label 'OAuth'

    fields :name, :provider, :identifier, :secret
  end

  config.model Setup::Oauth2Scope do
    navigation_label 'OAuth'

    fields :name, :description, :provider
  end

  config.model Setup::BaseOauthAuthorization do
    label 'Authorizations'
    fields :name, :provider, :client
  end

  config.model Setup::OauthAuthorization do
    edit do
      field :name
      field :provider do
        inline_add false
        inline_edit false
        associated_collection_scope do
          provider = (obj = bindings[:object]) && obj.provider
          Proc.new { |scope|
            if provider
              scope.any_in(id: provider.id, _type: Setup::OauthProvider.to_s)
            else
              scope
            end
          }
        end
      end
      field :client do
        inline_add false
        inline_edit false
        visible do
          if ((obj = bindings[:object]) && obj.provider).present?
            obj.client = obj.provider.clients.first if obj.client.blank?
            true
          else
            false
          end
        end
        associated_collection_scope do
          provider = ((obj = bindings[:object]) && obj.provider) || nil
          Proc.new { |scope|
            if provider
              scope.where(provider_id: provider.id)
            else
              scope
            end
          }
        end
      end
    end

  end

  config.model Setup::Oauth2Authorization do
    edit do
      field :name
      field :provider do
        inline_add false
        inline_edit false
        associated_collection_scope do
          provider = (obj = bindings[:object]) && obj.provider
          Proc.new { |scope|
            if provider
              scope.any_in(id: provider.id, _type: Setup::Oauth2Provider.to_s)
            else
              scope
            end
          }
        end
      end
      field :client do
        inline_add false
        inline_edit false
        visible do
          if ((obj = bindings[:object]) && obj.provider).present?
            obj.client = obj.provider.clients.first if obj.client.blank?
            true
          else
            false
          end
        end
        associated_collection_scope do
          provider = ((obj = bindings[:object]) && obj.provider) || nil
          Proc.new { |scope|
            if provider
              scope.where(provider_id: provider.id)
            else
              scope
            end
          }
        end
      end
      field :scopes do
        visible { ((obj = bindings[:object]) && obj.provider).present? }
        associated_collection_scope do
          provider = ((obj = bindings[:object]) && obj.provider) || nil
          Proc.new { |scope|
            if provider
              scope.where(provider_id: provider.id)
            else
              scope
            end
          }
>>>>>>> 56d3ef20
        end
      end
    end

<<<<<<< HEAD
    fields :name, :description, :code
=======
>>>>>>> 56d3ef20
  end
end<|MERGE_RESOLUTION|>--- conflicted
+++ resolved
@@ -1360,7 +1360,6 @@
     fields :name, :owners
   end
 
-<<<<<<< HEAD
   config.model Script do
     navigation_label 'Administration'
 
@@ -1376,7 +1375,13 @@
       field :code do
         pretty_value do
           "<pre><code class='ruby'>#{value}</code></pre>".html_safe
-=======
+        end
+      end
+    end
+
+    fields :name, :description, :code
+  end
+
   config.model CenitToken do
     navigation_label 'Administration'
   end
@@ -1515,14 +1520,9 @@
               scope
             end
           }
->>>>>>> 56d3ef20
-        end
-      end
-    end
-
-<<<<<<< HEAD
-    fields :name, :description, :code
-=======
->>>>>>> 56d3ef20
+        end
+      end
+    end
+
   end
 end