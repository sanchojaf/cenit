--- conflicted
+++ resolved
@@ -1679,11 +1679,7 @@
   end
 
   config.model Setup::ConnectionRole do
-<<<<<<< HEAD
-    #visible { Account.current_super_admin? }
-=======
     visible false
->>>>>>> 8ece5816
     navigation_label 'Connectors'
     weight 210
     label 'Connection Role'
