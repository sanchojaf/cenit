--- conflicted
+++ resolved
@@ -483,13 +483,7 @@
       return nil unless (abstract_model = RailsAdmin.config(Setup::Authorization).abstract_model)
       return nil unless (index_action = RailsAdmin::Config::Actions.find(:index, controller: controller, abstract_model: abstract_model)).try(:authorized?)
       link_to url_for(action: index_action.action_name, model_name: abstract_model.to_param, controller: 'rails_admin/main') do
-<<<<<<< HEAD
-        html = '<i class="icon-check"></i>'
         unauthorized_count = Setup::Authorization.where(authorized: false).count
-        if unauthorized_count > 0
-          html += "<span class=\"label\" style=\"background:red;font-size:100%;margin-left:3px\">#{unauthorized_count}</span>"
-        end
-=======
         html =
           <<-HTML
             <span class="label label-success" title="Authorizations" rel="tooltip">✓</span>
@@ -503,7 +497,6 @@
               background-color: #{Setup::Notification.type_color(:info)}'>#{Setup::Authorization.where(authorized: true).count}
             </b>
           HTML
->>>>>>> e963dcd6
         html.html_safe
       end
     end
@@ -526,8 +519,8 @@
             counters[Setup::Notification.type_color(type)] = count
           end
         end
-        counters.each do |color, count| 
-          html += 
+        counters.each do |color, count|
+          html +=
             <<-HTML
               <b class="label rounded label-xs up" style='border-radius: 500px;
                 position: relative;
