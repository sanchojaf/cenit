require 'rails_admin/config'
require 'rails_admin/main_controller'
require 'rails_admin/config/fields/types/carrierwave'
require 'rails_admin/adapters/mongoid'
require 'rails_admin/lib/mongoff_abstract_model'

module RailsAdmin

  module Config

    class << self

      def model(entity, &block)
        key = nil
        model_class =
          if entity.is_a?(Mongoff::Model) || entity.is_a?(Mongoff::Record) || entity.is_a?(RailsAdmin::MongoffAbstractModel)
            RailsAdmin::MongoffModelConfig
          else
            key =
              case entity
              when RailsAdmin::AbstractModel
                entity.model.try(:name).try :to_sym
              when Class
                entity.name.to_sym
              when String, Symbol
                entity.to_sym
              else
                entity.class.name.to_sym
              end
            RailsAdmin::Config::LazyModel
          end

        if block
          model = model_class.new(entity, &block)
          @registry[key] = model if key
        elsif key
          unless (model = @registry[key])
            @registry[key] = model = model_class.new(entity)
          end
        else
          model = model_class.new(entity)
        end
        model
      end
    end

    class Model

      register_instance_option :public_access? do
        false
      end

      Actions.all.each do |action|
        instance_eval "register_instance_option(:#{action.key}_template_name) { :#{action.key} }"
        instance_eval "register_instance_option(:#{action.key}_link_icon) { nil }"
      end

      register_instance_option :template_name do
        if (action = bindings[:action])
          send("#{action.key}_template_name")
        end
      end

      register_instance_option :show_in_dashboard do
        true
      end

      register_instance_option :label_navigation do
        label_plural
      end

      def contextualized_label(context = nil)
        label
      end

      def contextualized_label_plural(context = nil)
        label_plural
      end

      register_instance_option :extra_associations do
        []
      end
    end

    module Actions

      class Base
        register_instance_option :template_name do
          ((absm = bindings[:abstract_model]) && absm.config.with(action: self).template_name) || key.to_sym
        end
      end

      class New
        register_instance_option :controller do
          proc do

            #Patch
            if request.get? || params[:_restart] # NEW

              unless (attrs = params[:attributes] || {}).is_a?(Hash)
                attrs = JSON.parse(attrs) rescue {}
              end
              @object = @abstract_model.new(attrs)
              @authorization_adapter && @authorization_adapter.attributes_for(:new, @abstract_model).each do |name, value|
                @object.send("#{name}=", value)
              end
              if (object_params = params[@abstract_model.to_param])
                @object.set_attributes(@object.attributes.merge(object_params))
              end
              respond_to do |format|
                format.html { render @action.template_name }
                format.js { render @action.template_name, layout: false }
              end

            elsif request.post? # CREATE

              @modified_assoc = []
              @object = @abstract_model.new
              sanitize_params_for!(request.xhr? ? :modal : :create)

              @object.set_attributes(params[@abstract_model.param_key])
              @authorization_adapter && @authorization_adapter.attributes_for(:create, @abstract_model).each do |name, value|
                @object.send("#{name}=", value)
              end

              #Patch
              if params[:_next].nil? && @object.save
                @auditing_adapter && @auditing_adapter.create_object(@object, @abstract_model, _current_user)
                respond_to do |format|
                  format.html { redirect_to_on_success }
                  format.js { render json: { id: @object.id.to_s, label: @model_config.with(object: @object).object_label } }
                end
              else
                handle_save_error
              end

            end
          end
        end
      end

      class Edit
        register_instance_option :controller do
          proc do

            if request.get? # EDIT

              respond_to do |format|
                format.html { render @action.template_name }
                format.js { render @action.template_name, layout: false }
              end

            elsif request.put? # UPDATE
              sanitize_params_for!(action = (request.xhr? ? :modal : :update))

              @object.set_attributes(form_attributes = params[@abstract_model.param_key])

              #Patch
              if (synchronized_fields = @model_config.with(object: @object).try(:form_synchronized))
                params_to_check = {}
                model_config.send(action).with(controller: self, view: view_context, object: @object).fields.each do |field|
                  if synchronized_fields.include?(field.name.to_sym)
                    params_to_check[field.name.to_sym] = (field.is_a?(RailsAdmin::Config::Fields::Association) ? field.method_name : field.name).to_s
                  end
                end
                params_to_check.each do |field, param|
                  @object.send("#{field}=", nil) unless form_attributes[param].present?
                end
              end

              @authorization_adapter && @authorization_adapter.attributes_for(:update, @abstract_model).each do |name, value|
                @object.send("#{name}=", value)
              end
              changes = @object.changes
              if @object.save
                @auditing_adapter && @auditing_adapter.update_object(@object, @abstract_model, _current_user, changes)
                respond_to do |format|
                  format.html { redirect_to_on_success }
                  format.js { render json: { id: @object.id.to_s, label: @model_config.with(object: @object).object_label } }
                end
              else
                handle_save_error :edit
              end

            end

          end
        end
      end

      class Dashboard
        register_instance_option :controller do
          proc do
            @history = @auditing_adapter && @auditing_adapter.latest || []
            if @action.statistics?
              #Patch
              @model_configs = {}
              @abstract_models =
                if current_user
                  RailsAdmin::Config.visible_models(controller: self).select(&:show_in_dashboard).collect(&:abstract_model).select do |absm|
                    ((model = absm.model) rescue nil) &&
                      (model.is_a?(Mongoff::Model) || model.include?(AccountScoped)) &&
                      (@model_configs[absm.model_name] = absm.config)
                  end
                else
                  Setup::Models.collect { |m| RailsAdmin::Config.model(m) }.select(&:visible).select(&:show_in_dashboard).collect do |config|
                    absm = config.abstract_model
                    @model_configs[absm.model_name] = config
                    absm
                  end
                end
              @most_recent_changes = {}
              @count = {}
              @max = 0
              #Patch
              if current_user
                @abstract_models.each do |t|
                  scope = @authorization_adapter && @authorization_adapter.query(:index, t)
                  current_count = t.count({ cache: true }, scope)
                  @max = current_count > @max ? current_count : @max
                  @count[t.model.name] = current_count
                  # Patch
                  # next unless t.properties.detect { |c| c.name == :updated_at }
                  # @most_recent_changes[t.model.name] = t.first(sort: "#{t.table_name}.updated_at").try(:updated_at)
                end
              else
                @abstract_models.each do |absm|
                  current_count = absm.model.super_count
                  @max = current_count > @max ? current_count : @max
                  @count[absm.model.name] = current_count
                end
              end
            end
            render @action.template_name, status: (flash[:error].present? ? :not_found : 200)
          end
        end

        register_instance_option :link_icon do
          'fa fa-dashboard'
        end
      end

      class Index < RailsAdmin::Config::Actions::Base

        register_instance_option :controller do
          proc do
            #Patch
            if current_user || model_config.public_access?
              begin
                @objects ||= list_entries

                unless @model_config.list.scopes.empty?
                  if params[:scope].blank?
                    unless @model_config.list.scopes.first.nil?
                      @objects = @objects.send(@model_config.list.scopes.first)
                    end
                  elsif @model_config.list.scopes.collect(&:to_s).include?(params[:scope])
                    @objects = @objects.send(params[:scope].to_sym)
                  end
                end

                respond_to do |format|
                  format.html do
                    render @action.template_name, status: (flash[:error].present? ? :not_found : 200)
                  end

                  format.json do
                    output = begin
                      if params[:compact]
                        primary_key_method = @association ? @association.associated_primary_key : @model_config.abstract_model.primary_key
                        label_method = @model_config.object_label_method
                        @objects.collect { |o| { id: o.send(primary_key_method).to_s, label: o.send(label_method).to_s } }
                      else
                        @objects.to_json(@schema)
                      end
                    end
                    if params[:send_data]
                      send_data output, filename: "#{params[:model_name]}_#{DateTime.now.strftime('%Y-%m-%d_%Hh%Mm%S')}.json"
                    else
                      render json: output, root: false
                    end
                  end

                  format.xml do
                    output = @objects.to_xml(@schema)
                    if params[:send_data]
                      send_data output, filename: "#{params[:model_name]}_#{DateTime.now.strftime('%Y-%m-%d_%Hh%Mm%S')}.xml"
                    else
                      render xml: output
                    end
                  end

                  format.csv do
                    header, encoding, output = CSVConverter.new(@objects, @schema).to_csv(params[:csv_options])
                    if params[:send_data]
                      send_data output,
                                type: "text/csv; charset=#{encoding}; #{'header=present' if header}",
                                disposition: "attachment; filename=#{params[:model_name]}_#{DateTime.now.strftime('%Y-%m-%d_%Hh%Mm%S')}.csv"
                    else
                      render text: output
                    end
                  end
                end
              rescue Exception => ex
                flash[:error] = ex.message
                redirect_to dashboard_path
              end
            else
              redirect_to new_session_path(User)
            end
          end
        end
      end
    end

    module Fields

      class Association

        register_instance_option :list_fields do
          nil
        end

        register_instance_option :pretty_value do
          v = bindings[:view]
          #Patch
          action = v.instance_variable_get(:@action)
          values, total = show_values(limit = 40)
          if action.is_a?(RailsAdmin::Config::Actions::Show) && !v.instance_variable_get(:@showing)
            v.instance_variable_set(:@showing, true)
            amc = RailsAdmin.config(association.klass)
            am = amc.abstract_model
            count = 0
            fields = amc.list.with(controller: self, view: v, object: am.new).visible_fields
            if (listing = list_fields)
              fields = fields.select { |f| listing.include?(f.name.to_s) }
            end
            table = <<-HTML
            <table class="table table-condensed table-striped">
              <thead>
                <tr>
                  #{fields.collect { |field| "<th class=\"#{field.css_class} #{field.type_css_class}\">#{field.label}</th>" }.join}
                  <th class="last shrink"></th>
                <tr>
              </thead>
              <tbody>
          #{values.collect do |associated|
              if count < limit - 5 || limit >= total
                associated.try(:instance_pending_references, *fields)
                count += 1
                can_see = !am.embedded? && !associated.new_record? && (show_action = v.action(:show, am, associated))
                '<tr class="script_row">' +
                  fields.collect do |field|
                    field.bind(object: associated, view: v)
                    "<td class=\"#{field.css_class} #{field.type_css_class}\" title=\"#{v.strip_tags(associated.to_s)}\">#{field.pretty_value}</td>"
                  end.join +
                  '<td class="last links"><ul class="inline list-inline">' +
                  if can_see
                    v.menu_for(:member, am, associated, true)
                  else
                    ''
                  end +
                  '</ul></td>' +
                  '</tr>'
              else
                ''
              end
            end.join}
              </tbody>
            </table>
            HTML
            if multiple?
              table += "<div class=\"clearfix total-count\">#{total} #{amc.label_plural}"
              if total > count
                table += " (showing #{count})"
              end
              table += '</div>'
            end
            v.instance_variable_set(:@showing, false)
            table.html_safe
          else
            values.collect do |associated|
              amc = polymorphic? ? RailsAdmin.config(associated) : associated_model_config # perf optimization for non-polymorphic associations
              am = amc.abstract_model
              wording = associated.send(amc.object_label_method)
              can_see = !am.embedded? && (show_action = v.action(:show, am, associated))
              can_see ? v.link_to(wording, v.url_for(action: show_action.action_name, model_name: am.to_param, id: associated.id), class: 'pjax') : ERB::Util.html_escape(wording)
            end.to_sentence.html_safe
          end
        end

        def value
          #Patch
          if (v = bindings[:object].send(association.name)).is_a?(Enumerable)
            v.to_a
          else
            v
          end
        end

        def show_values(limit = 10)
          if (v = bindings[:object].try(association.name, limit: limit) || bindings[:object].send(association.name))
            if v.is_a?(Enumerable)
              total = v.size
              if total > limit
                v = v.limit(limit) rescue v
              end
            else
              v = [v]
              total = 1
            end
          else
            v = []
            total = 0
          end
          [v, total]
        end
      end

      module Types

        class Datetime

          register_instance_option :formatted_value do
            if (time = value)
              if (current_account = Account.current)
                time = time.to_time.localtime(current_account.time_zone_offset)
              end
              I18n.l(time, format: strftime_format)
            else
              ''.html_safe
            end
          end
        end
      end
    end
  end

  class AbstractModel

    def embedded_in?(abstract_model = nil)
      embedded?
    end
  end

  module ApplicationHelper

    # parent => :root, :collection, :member
    def menu_for(parent, abstract_model = nil, object = nil, only_icon = false) # perf matters here (no action view trickery)
      actions = actions(parent, abstract_model, object).select { |a| a.http_methods.include?(:get) }
      actions.collect do |action|
        wording = wording_for(:menu, action)
        #Patch
        link_icon = (abstract_model && abstract_model.config.send("#{action.key}_link_icon")) || action.link_icon
        %(
          <li title="#{wording if only_icon}" rel="#{'tooltip' if only_icon}" class="icon #{action.key}_#{parent}_link #{'active' if current_action?(action)}">
            <a class="#{action.pjax? ? 'pjax' : ''}" href="#{url_for(action: action.action_name, controller: 'rails_admin/main', model_name: abstract_model.try(:to_param), id: (object.try(:persisted?) && object.try(:id) || nil))}">
              <i class="#{link_icon}"></i>
              <span#{only_icon ? " style='display:none'" : ''}>#{wording}</span>
            </a>
          </li>
        )
      end.join.html_safe
    end

    def wording_for(label, action = @action, abstract_model = @abstract_model, object = @object)
      model_config = abstract_model.try(:config)
      #Patch
      object = abstract_model && object && object.is_a?(abstract_model.model) ? object : nil rescue nil
      action = RailsAdmin::Config::Actions.find(action.to_sym) if action.is_a?(Symbol) || action.is_a?(String)

      capitalize_first_letter I18n.t(
        "admin.actions.#{action.i18n_key}.#{label}",
        model_label: model_config && model_config.contextualized_label(label),
        model_label_plural: model_config && model_config.contextualized_label_plural(label),
        object_label: model_config && object.try(model_config.object_label_method),
      )
    end

    def linking(model)
      if (account = Account.current) &&
        (abstract_model = RailsAdmin.config(model).abstract_model) &&
        (index_action = RailsAdmin::Config::Actions.find(:index, controller: controller, abstract_model: abstract_model)).try(:authorized?)
        [account, abstract_model, index_action]
      else
        [nil, nil, nil]
      end
    end

    def tasks_link
      _, abstract_model, index_action = linking(Setup::Task)
      return nil unless index_action
      link_to url_for(action: index_action.action_name, model_name: abstract_model.to_param, controller: 'rails_admin/main'), class: 'pjax' do
        html = '<i class="icon-tasks" title="Tasks" rel="tooltip"/></i>'
        #...
        html.html_safe
      end
    end

    def authorizations_link
      _, abstract_model, index_action = linking(Setup::Authorization)
      return nil unless index_action
      link_to url_for(action: index_action.action_name, model_name: abstract_model.to_param, controller: 'rails_admin/main'), class: 'pjax' do
        html = '<i class="icon-check"  title="Authorizations" rel="tooltip"></i>'
        if (unauthorized_count = Setup::Authorization.where(authorized: false).count) > 0
          label_html = <<-HTML
            <b class="label rounded label-xs success up" style='border-radius: 500px;
              position: relative;
              top: -10px;
              min-width: 4px;
              min-height: 4px;
              display: inline-block;
              font-size: 9px;
              background-color: #{Setup::Notification.type_color(:error)}'>#{unauthorized_count}
            </b>
          HTML
          html += label_html
        end
        html.html_safe
      end
    end

    def notifications_link
      account, abstract_model, index_action = linking(Setup::Notification)
      return nil unless index_action
      link_to url_for(action: index_action.action_name, model_name: abstract_model.to_param, controller: 'rails_admin/main'), class: 'pjax' do
        html = '<i class="icon-bell" title="Notification" rel="tooltip"></i>'
        counters = Hash.new { |h, k| h[k] = 0 }
        scope =
          if (from_date = account.notifications_listed_at)
            Setup::Notification.where(:created_at.gte => from_date)
          else
            Setup::Notification.all
          end
        Setup::Notification.type_enum.each do |type|
          if (count = scope.where(type: type).count) > 0
            counters[Setup::Notification.type_color(type)] = count
          end
        end
        counters.each do |color, count|
          html +=
            <<-HTML
              <b class="label rounded label-xs up" style='border-radius: 500px;
                position: relative;
                top: -10px;
                min-width: 4px;
                min-height: 4px;
                display: inline-block;
                font-size: 9px;
                background-color: #{color}'>#{count}
              </b>
          HTML
        end
        html.html_safe
      end
    end

    def edit_user_link
      # Patch
      inspecting = false
      account_config = nil
      account_abstract_model = nil
      inspect_action = nil
      current_user =
        if (current_account = Account.current) && current_account.super_admin? && current_account.tenant_account
          account_abstract_model = (account_config = RailsAdmin.config(Account)).abstract_model
          inspect_action = RailsAdmin::Config::Actions.find(:inspect, controller: controller, abstract_model: account_abstract_model, object: current_account.tenant_account)
          inspecting = inspect_action.try(:authorized?)
          current_account.tenant_account.owner
        else
          _current_user
        end
      abstract_model = (user_config = RailsAdmin.config(current_user.class)).abstract_model if current_user
      edit_action = RailsAdmin::Config::Actions.find(:show, controller: controller, abstract_model: abstract_model, object: current_user) if abstract_model
      unless current_user && abstract_model && edit_action
        user_config = account_config
        abstract_model = account_abstract_model
        edit_action = inspect_action
        current_user = current_account.tenant_account || current_account
      end
      return nil unless current_user && abstract_model && edit_action
      link = link_to url_for(action: edit_action.action_name, model_name: abstract_model.to_param, id: current_user.id, controller: 'rails_admin/main'), class: 'pjax' do
        html = []
        # Patch
        # text = _current_user.name
        # Patch
        text = current_user.send(user_config.object_label_method)
        html << content_tag(:span, text, style: 'padding-right:5px')
        unless inspecting
          if current_user && current_user.picture.present? && abstract_model && edit_action
            html << image_tag(current_user.picture.icon.url, alt: '')
          elsif current_user.email.present?
            html << image_tag("#{(request.ssl? ? 'https://secure' : 'http://www')}.gravatar.com/avatar/#{Digest::MD5.hexdigest current_user.email}?s=30", alt: '')
          end
        end
        html.join.html_safe
      end
      if inspecting
        link = [link]
        link << link_to(url_for(action: inspect_action.action_name, model_name: account_abstract_model.to_param, id: current_account.tenant_account.id, controller: 'rails_admin/main'), class: 'pjax') do
          '<i class="icon-eye-close" style="color: red"></i>'.html_safe
        end
      end
      link
    end


    def main_navigation
      #Patch
      nodes_stack = RailsAdmin::Config.visible_models(controller: controller) +
        Setup::DataType.where(navigation_link: true).collect { |data_type| RailsAdmin.config(data_type.records_model) }
      node_model_names = nodes_stack.collect { |c| c.abstract_model.model_name }
      if @model_configs
        nodes_stack.each_with_index do |node, index|
          if (model_config = @model_configs[node.abstract_model.model_name])
            nodes_stack[index] = model_config
          end
        end
      end

      i = -1
      nodes_stack.group_by(&:navigation_label).collect do |navigation_label, nodes|
        i += 1
        collapse_id = "main-collapse#{i}"

        nodes = nodes.select { |n| n.parent.nil? || !n.parent.to_s.in?(node_model_names) }
        li_stack = navigation nodes_stack, nodes, collapse_id

        label = navigation_label || t('admin.misc.navigation')
        html_id = "main-#{label.underscore.gsub(' ', '-')}"

        icon = ((opts = RailsAdmin::Config.navigation_options[label]) && opts[:icon]) || 'fa fa-cube'
        icon =
          case icon
          when Symbol
            render partial: icon.to_s
          else
            "<i class='#{icon}'></i>"
          end

        %(<div id='#{html_id}' class='panel panel-default'>
            <div class='panel-heading'>
              <a data-toggle='collapse' data-parent='#main-accordion' href='##{collapse_id}' class='panel-title collapse in collapsed'>
                <span class='nav-caret'><i class='fa fa-caret-down'></i></span>
                <span class='nav-icon'>#{icon}</i></span>
                <span class='nav-caption'>#{capitalize_first_letter label}</span>
              </a>
            </div>
            #{li_stack}
          </div>) if li_stack.present?
      end.join.html_safe
    end

    def dashboard_main()
      nodes_stack = @model_configs.values.sort_by(&:weight)
      node_model_names =
        if current_user
          RailsAdmin::Config.visible_models(controller: controller)
        else
          Setup::Models.collect { |m| RailsAdmin::Config.model(m) }.select(&:visible)
        end.collect { |c| c.abstract_model.model_name }

      html_ = "<table class='table table-condensed table-striped .col-sm-6'>" +
        '<thead><tr><th class="shrink"></th><th></th><th class="shrink"></th></tr></thead>' +
        nodes_stack.group_by(&:navigation_label).collect do |navigation_label, nodes|
          nodes = nodes.select { |n| n.parent.nil? || !n.parent.to_s.in?(node_model_names) }
          stack = dashboard_navigation nodes_stack, nodes

          label = navigation_label || t('admin.misc.navigation')

          icon = ((opts = RailsAdmin::Config.navigation_options[label]) && opts[:icon]) || 'fa fa-cube'
          icon =
            case icon
            when Symbol
              render partial: icon.to_s
            else
              "<i class='#{icon}'></i>"
            end

          if stack.present?
            %(
              <tbody><tr><td colspan="3"><h3>
                <span class="nav-icon">#{icon}</span>
                <span class="nav-caption">#{label}</span>
              </h3></td></tr>
            #{stack}
            </tbody>)
          end
        end.join + '</tbody></table>'
      html_.html_safe
    end

    def navigation(nodes_stack, nodes, html_id)
      if not nodes.present?
        return
      end
      i = -1
      ("<div id='#{html_id}' class='nav nav-pills nav-stacked panel-collapse collapse'>" +
        nodes.collect do |node|
          i += 1
          stack_id = "#{html_id}-sub#{i}"
<<<<<<< HEAD
          model_count = node.abstract_model.model.all.count rescue 0
=======
          model_count = node.abstract_model.count(cache: true)
>>>>>>> 9ff9ed2a

          children = nodes_stack.select { |n| n.parent.to_s == node.abstract_model.model_name }
          if children.present?
            li = %(<div class='panel panel-default'>
            <div class='panel-heading'>
              <a data-toggle='collapse' data-parent='##{html_id}' href='##{stack_id}' class='panel-title collapse in collapsed'>
                <span class='nav-caret'><i class='fa fa-caret-down'></i></span>
                <span class='nav-caption'>#{capitalize_first_letter node.label_navigation}</span>
              </a>
            </div>)
            li + navigation(nodes_stack, children, stack_id) + '</div>'
          else
            model_param = node.abstract_model.to_param
            url = url_for(action: :index, controller: 'rails_admin/main', model_name: model_param)
            nav_icon = node.navigation_icon ? %(<i class="#{node.navigation_icon}"></i>).html_safe : ''
            content_tag :li, data: { model: model_param } do
              link_to url, class: 'pjax' do
                rc = ""
                if _current_user.present? && model_count>0
                  rc += "<span class='nav-amount'>#{model_count}</span>"
                end
                rc += "<span class='nav-caption'>#{capitalize_first_letter node.label_navigation}</span>"
                rc.html_safe
              end
            end
          end
        end.join + '</div>').html_safe
    end

    def dashboard_navigation(nodes_stack, nodes)
      if not nodes.present?
        return
      end
      i = -1
      ('' +
        nodes.collect do |node|
          i += 1

          children = nodes_stack.select { |n| n.parent.to_s == node.abstract_model.model_name }
          if children.present?
            li = dashboard_navigation nodes_stack, children
          else
            model_param = node.abstract_model.to_param
            url = url_for(action: :index, controller: 'rails_admin/main', model_name: model_param)
            content_tag :tr, data: { model: model_param } do
              rc = '<td>' + link_to(url, class: 'pjax') do
                if current_user
                  # "#{capitalize_first_letter node.label_navigation}"
                  "#{capitalize_first_letter node.abstract_model.config.label_plural}"
                else
                  "#{capitalize_first_letter node.abstract_model.config.label_plural}"
                end
              end
              rc += '</td>'

              model_count =
                if current_user
                  node.abstract_model.count(cache: true)
                else
                  @count[node.abstract_model.model.name] || 0
                end
              pc = percent(model_count, @max)
              indicator = get_indicator(pc)
              anim = animate_width_to(pc)

              rc += '<td>'
              rc += "<div class='progress progress-#{indicator}' style='margin-bottom:0'>"
              rc += "<div class='animate-width-to progress-bar progress-bar-#{indicator}' data-animate-length='#{anim}' data-animate-width-to='#{anim}' style='width:2%'>"
              rc += "#{model_count}"
              rc += '</div>'
              rc += '</div>'
              rc += '</td>'

              menu = menu_for(:collection, node.abstract_model, nil, true)

              rc += '<td class="links">'
              rc += "<ul class='inline list-inline'>#{menu}</ul>"
              rc += '</td>'

              rc.html_safe
            end
          end
        end.join).html_safe
    end
  end


  class MainController

    alias_method :rails_admin_list_entries, :list_entries

    def list_entries(model_config = @model_config, auth_scope_key = :index, additional_scope = get_association_scope_from_params, pagination = !(params[:associated_collection] || params[:all] || params[:bulk_ids]))
      scope = rails_admin_list_entries(model_config, auth_scope_key, additional_scope, pagination)
      if (model = model_config.abstract_model.model).is_a?(Class)
        if model.include?(CrossOrigin::Document)
          origins = []
          ([:default] + model.origins).each { |origin| origins << origin if params[origin_param="#{origin}_origin"].to_i.even? }
          origins << nil if origins.include?(:default)
          scope = scope.any_in(origin: origins)
        end
      elsif (output = Setup::AlgorithmOutput.where(id: params[:algorithm_output]).first) &&
        output.data_type == model.data_type
        scope = scope.any_in(id: output.output_ids)
      end
      scope
    end

    def sanitize_params_for!(action, model_config = @model_config, target_params = params[@abstract_model.param_key])
      return unless target_params.present?
      #Patch
      fields = model_config.send(action).with(controller: self, view: view_context, object: @object).fields.select do |field|
        !(field.properties.is_a?(RailsAdmin::Adapters::Mongoid::Property) && field.properties.property.is_a?(Mongoid::Fields::ForeignKey))
      end
      allowed_methods = fields.collect(&:allowed_methods).flatten.uniq.collect(&:to_s) << 'id' << '_destroy'
      fields.each { |f| f.parse_input(target_params) }
      target_params.slice!(*allowed_methods)
      target_params.permit! if target_params.respond_to?(:permit!)
      fields.select(&:nested_form).each do |association|
        children_params = association.multiple? ? target_params[association.method_name].try(:values) : [target_params[association.method_name]].compact
        (children_params || []).each do |children_param|
          sanitize_params_for!(:nested, association.associated_model_config, children_param)
        end
      end
    end

    def check_for_cancel
      #Patch
      return unless params[:_continue] || (params[:bulk_action] && !params[:bulk_ids] && !params[:object_ids])
      if params[:model_name]
        redirect_to(back_or_index, notice: t('admin.flash.noaction'))
      else
        flash[:notice] = t('admin.flash.noaction')
        redirect_to dashboard_path
      end
    end

    def handle_save_error(whereto = :new)
      #Patch
      if @object && @object.errors.present?
        flash.now[:error] = t('admin.flash.error', name: @model_config.label, action: t("admin.actions.#{@action.key}.done").html_safe).html_safe
        flash.now[:error] += %(<br>- #{@object.errors.full_messages.join('<br>- ')}).html_safe
      end

      respond_to do |format|
        format.html { render whereto, status: :not_acceptable }
        format.js { render whereto, layout: false, status: :not_acceptable }
      end
    end

    def do_flash_process_result(objs)
      objs = [objs] unless objs.is_a?(Enumerable)
      messages =
        objs.collect do |obj|
          amc = RailsAdmin.config(obj)
          am = amc.abstract_model
          wording = obj.send(amc.object_label_method)
          if (show_action = view_context.action(:show, am, obj))
            wording + ' ' + view_context.link_to(t('admin.flash.click_here'), view_context.url_for(action: show_action.action_name, model_name: am.to_param, id: obj.id), class: 'pjax')
          else
            wording
          end
        end
      model_label = @model_config.label
      model_label = model_label.pluralize if @action.bulkable?
      do_flash(:notice, t('admin.flash.processed', name: model_label, action: t("admin.actions.#{@action.key}.doing")) + ':', messages)
    end

    def do_flash(flash_key, header, messages = [], options = {})
      do_flash_on(flash, flash_key, header, messages, options)
    end

    def do_flash_now(flash_key, header, messages = [], options = {})
      do_flash_on(flash.now, flash_key, header, messages, options)
    end

    def do_flash_on(flash_hash, flash_key, header, messages = [], options = {})
      options = (options || {}).reverse_merge(reset: true)
      flash_message = header.html_safe
      flash_message = flash_hash[flash_key] + flash_message unless options[:reset] || flash_hash[flash_key].nil?
      max_message_count = options[:max] || 5
      max_message_length = 500
      max_length = 1500
      messages = [messages] unless messages.is_a?(Enumerable)
      msgs = messages[0..max_message_count].collect { |msg| msg.length < max_message_length ? msg : msg[0..max_message_length] + '...' }
      count = 0
      msgs.each do |msg|
        if flash_message.length < max_length
          flash_message += "<br>- #{msg}".html_safe
          count += 1
        end
      end
      if (count = messages.length - count) > 0
        flash_message += "<br>- and another #{count}.".html_safe
      end
      flash_hash[flash_key] = flash_message.html_safe
    end

    def get_association_scope_from_params
      return nil unless params[:associated_collection].present?
      #Patch
      if (source_abstract_model = RailsAdmin::AbstractModel.new(to_model_name(params[:source_abstract_model])))
        source_model_config = source_abstract_model.config
        source_object = source_abstract_model.get(params[:source_object_id])
        action = params[:current_action].in?(%w(create update)) ? params[:current_action] : 'edit'
        @association = source_model_config.send(action).fields.detect { |f| f.name == params[:associated_collection].to_sym }.with(controller: self, object: source_object)
        @association.associated_collection_scope
      end
    end
  end

  module Adapters
    module Mongoid

      alias_method :rails_admin_count, :count

      def count(options = {}, scope = nil)
        if options.delete(:cache)
          if @count_cache
            @count_cache
          else
            @count_cache = rails_admin_count(options, scope)
          end
        else
          rails_admin_count(options, scope)
        end
      end

      def sort_by(options, scope)
        return scope unless options[:sort]

        case options[:sort]
        when String
          #Patch
          collection_name = (sort = options[:sort])[0..i = sort.rindex('.') - 1]
          field_name = sort.from(i + 2)
          if collection_name && collection_name != table_name
            fail('sorting by associated model column is not supported in Non-Relational databases')
          end
        when Symbol
          field_name = options[:sort].to_s
        end
        #Patch
        if field_name.present?
          if options[:sort_reverse]
            scope.asc field_name
          else
            scope.desc field_name
          end
        else
          scope
        end
      end

      def parse_collection_name(column)
        #Patch
        collection_name = column[0..i = column.rindex('.') - 1]
        column_name = column.from(i + 2)
        if [:embeds_one, :embeds_many].include?(model.relations[collection_name].try(:macro).try(:to_sym))
          [table_name, column]
        else
          [collection_name, column_name]
        end
        [collection_name, column_name]
      end

      def associations
        model.relations.values.collect do |association|
          Association.new(association, model)
        end + config.extra_associations
      end
    end
  end

  class ApplicationController

    def get_model
      #Patch
      @model_name = to_model_name(name = params[:model_name].to_s)
      data_type = nil
      unless (@abstract_model = RailsAdmin::AbstractModel.new(@model_name))
        if (slugs = name.to_s.split('~')).size == 2
          if (ns = Setup::Namespace.where(slug: slugs[0]).first)
            data_type = Setup::DataType.where(namespace: ns.name, slug: slugs[1]).first
          end
        else
          data_type = Setup::DataType.where(id: name.from(2)).first if name.start_with?('dt')
        end
        if data_type
          abstract_model_class =
            if (model = data_type.records_model).is_a?(Class)
              RailsAdmin::AbstractModel
            else
              RailsAdmin::MongoffAbstractModel
            end
          @abstract_model = abstract_model_class.new(model)
        end
      end

      fail(RailsAdmin::ModelNotFound) if @abstract_model.nil? || (@model_config = @abstract_model.config).excluded?

      @properties = @abstract_model.properties
    end

    def get_object
      #Patch
      if (@object = @abstract_model.get(params[:id]))
        unless @object.is_a?(Mongoff::Record) || @object.class == @abstract_model.model
          @model_config = RailsAdmin::Config.model(@object.class)
          @abstract_model = @model_config.abstract_model
        end
        @object
      elsif (model = @abstract_model.model)
        @object = model.try(:find_by_id, params[:id])
      end
      @object || fail(RailsAdmin::ObjectNotFound)
    end
  end

  module Extensions
    module MongoidAudit
      class AuditingAdapter

        def version_class_for(object)
          @version_class.with(collection: "#{object.collection_name.to_s.singularize}_#{@version_class.collection_name}")
        end

        def version_class_with(abstract_model)
          @version_class.with(collection: "#{abstract_model.model.collection_name.to_s.singularize}_#{@version_class.collection_name}")
        end

        def listing_for_model_or_object(model, object, query, sort, sort_reverse, all, page, per_page)
          if sort.present?
            sort = COLUMN_MAPPING[sort.to_sym]
          else
            sort = :created_at
            sort_reverse = 'true'
          end
          model_name = model.model.name
          if object
            versions = version_class_for(object).where('association_chain.name' => model.model_name, 'association_chain.id' => object.id)
          else
            versions = version_class_with(model).where('association_chain.name' => model_name)
          end
          versions = versions.order_by([sort, sort_reverse == 'true' ? :desc : :asc])
          unless all
            page = 1 if page.nil?
            versions = versions.send(Kaminari.config.page_method_name, page).per(per_page)
          end
          versions.map { |version| VersionProxy.new(version) }
        end
      end
    end
  end
end<|MERGE_RESOLUTION|>--- conflicted
+++ resolved
@@ -699,11 +699,7 @@
         nodes.collect do |node|
           i += 1
           stack_id = "#{html_id}-sub#{i}"
-<<<<<<< HEAD
-          model_count = node.abstract_model.model.all.count rescue 0
-=======
           model_count = node.abstract_model.count(cache: true)
->>>>>>> 9ff9ed2a
 
           children = nodes_stack.select { |n| n.parent.to_s == node.abstract_model.model_name }
           if children.present?
