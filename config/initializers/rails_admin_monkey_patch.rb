require 'rails_admin/config'
require 'rails_admin/main_controller'
require 'rails_admin/config/fields/types/carrierwave'
require 'rails_admin/adapters/mongoid'
require 'rails_admin/lib/mongoff_abstract_model'

module RailsAdmin

  module Config

    class << self

      def remove_model(model)
        models_pool
        @@system_models.delete_if { |e| e.eql?(model.to_s) }
      end

      def new_model(model)
        if !models_pool.include?(model.to_s)
          @@system_models.insert((i = @@system_models.find_index { |e| e > model.to_s }) ? i : @@system_models.length, model.to_s)
        end
      end

      def model(entity, &block)
        key = nil
        model_class =
          if entity.is_a?(Mongoff::Model) || entity.is_a?(Mongoff::Record) || entity.is_a?(RailsAdmin::MongoffAbstractModel)
            RailsAdmin::MongoffModelConfig
          else
            key =
              if entity.is_a?(RailsAdmin::AbstractModel)
                entity.model.try(:name).try :to_sym
              elsif entity.is_a?(Class)
                entity.name.to_sym
              elsif entity.is_a?(String) || entity.is_a?(Symbol)
                entity.to_sym
              else
                entity.class.name.to_sym
              end
            RailsAdmin::Config::LazyModel
          end

        if block
          model = model_class.new(entity, &block)
          @registry[key] = model if key
        elsif key
          unless model = @registry[key]
            @registry[key] = model = model_class.new(entity)
          end
        else
          model = model_class.new(entity)
        end
        model
      end
    end

    module Actions

      class New
        register_instance_option :controller do
          proc do

            if request.get? || params[:_restart] # NEW

              @object = @abstract_model.new
              @authorization_adapter && @authorization_adapter.attributes_for(:new, @abstract_model).each do |name, value|
                @object.send("#{name}=", value)
              end
              if object_params = params[@abstract_model.to_param]
                @object.set_attributes(@object.attributes.merge(object_params))
              end
              respond_to do |format|
                format.html { render @action.template_name }
                format.js { render @action.template_name, layout: false }
              end

            elsif request.post? # CREATE

              @modified_assoc = []
              @object = @abstract_model.new
              sanitize_params_for!(request.xhr? ? :modal : :create)

              @object.set_attributes(params[@abstract_model.param_key])
              @authorization_adapter && @authorization_adapter.attributes_for(:create, @abstract_model).each do |name, value|
                @object.send("#{name}=", value)
              end

              if params[:_next].nil? && @object.save
                @auditing_adapter && @auditing_adapter.create_object(@object, @abstract_model, _current_user)
                respond_to do |format|
                  format.html { redirect_to_on_success }
                  format.js { render json: {id: @object.id.to_s, label: @model_config.with(object: @object).object_label} }
                end
              else
                handle_save_error
              end

            end
          end
        end
      end

      class Edit
        register_instance_option :controller do
          proc do

            if request.get? # EDIT

              respond_to do |format|
                format.html { render @action.template_name }
                format.js { render @action.template_name, layout: false }
              end

            elsif request.put? # UPDATE
              sanitize_params_for!(action = (request.xhr? ? :modal : :update))

              @object.set_attributes(form_attributes = params[@abstract_model.param_key])

              if synchronized_fields = @model_config.try(:form_synchronized)
                params_to_check = {}
                model_config.send(action).with(controller: self, view: view_context, object: @object).fields.each do |field|
                  if synchronized_fields.include?(field.name.to_sym)
                    params_to_check[field.name.to_sym] = (field.is_a?(RailsAdmin::Config::Fields::Association) ? field.method_name : field.name).to_s
                  end
                end
                params_to_check.each do |field, param|
                  @object.send("#{field}=", nil) unless form_attributes[param].present?
                end
              end

              @authorization_adapter && @authorization_adapter.attributes_for(:update, @abstract_model).each do |name, value|
                @object.send("#{name}=", value)
              end
              changes = @object.changes
              if @object.save
                @auditing_adapter && @auditing_adapter.update_object(@object, @abstract_model, _current_user, changes)
                respond_to do |format|
                  format.html { redirect_to_on_success }
                  format.js { render json: {id: @object.id.to_s, label: @model_config.with(object: @object).object_label} }
                end
              else
                handle_save_error :edit
              end

            end

          end
        end
      end
    end
  end

  class AbstractModel

    def embedded_in?(abstract_model = nil)
      embedded?
    end

    class << self

      def update_model_config(loaded_models, removed_models=[], models_to_reset=Set.new)
        loaded_models = [loaded_models] unless loaded_models.is_a?(Enumerable)
        removed_models = [removed_models] unless removed_models.is_a?(Enumerable)
        models_to_reset = [models_to_reset] unless models_to_reset.is_a?(Enumerable)
        models_to_reset = Set.new(models_to_reset) unless models_to_reset.is_a?(Set)
        collect_models(models_to_reset, models_to_reset)
        collect_models(loaded_models, models_to_reset)
        collect_models(removed_models, models_to_reset)
        models_to_reset.delete_if { |model| (dt = model.data_type).nil? || dt.to_be_destroyed }
        removed_models.each do |model|
          if model.is_a?(Class)
            Config.reset_model(model)
            Config.remove_model(model)
            if m = all.detect { |m| m.model_name.eql?(model.to_s) }
              all.delete(m)
              puts "#{self.to_s}: model #{model.schema_name rescue model.to_s} removed!"
            else
              puts "#{self.to_s}: model #{model.schema_name rescue model.to_s} is not present to be removed!"
            end
          end
          models_to_reset.delete(model)
        end
        models_to_reset.each do |model|
          if model.is_a?(Class)
            Config.new_model(model)
            if !all.detect { |e| e.model_name.eql?(model.to_s) } && m = new(model)
              all << m
            end
          end
        end
        reset_models(models_to_reset.select { |model| model.is_a?(Class) })
      end

      def remove_model(models)
        update_model_config([], models)
      end

      def model_loaded(models)
        update_model_config(models)
      end

      def reset_models(models)
        models = [models] unless models.is_a?(Enumerable)
        models = sort_by_embeds(models)
        models.each do |model|
          puts "#{self.to_s}: resetting configuration of #{model.schema_name rescue model.to_s}"
          Config.reset_model(model)
          rails_admin_model = Config.model(model).target
          data_type = model.data_type
          data_type.reload
          schema = model.schema
          model_data_type = data_type.model.eql?(model) ? data_type : nil
          title = (model_data_type && model_data_type.title) || model.title
          {navigation_label: nil,
           visible: false,
           label: title}.each do |option, value|
            if model_data_type && model_data_type.respond_to?(option)
              value = model_data_type.send(option)
            end
            rails_admin_model.register_instance_option option do
              value
            end
          end
          if properties = schema['properties']
            properties['created_at'] = properties['updated_at'] = {'type' => 'string', 'format' => 'date-time', 'visible' => false}
            properties.each do |property, property_schema|
              if field =
<<<<<<< HEAD
                  if (property_model = model.property_model(property)).is_a?(Mongoff::Model) &&
                      !%w(integer number string boolean).include?(property_model.schema['type'])
                    rails_admin_model.view(property, :json_value)
                  else
                    begin
                      rails_admin_model.fields(property.to_sym).first
                    rescue
                      rails_admin_model.view(property.to_sym)
                    end
=======
                if (property_model = model.property_model(property)).is_a?(Mongoff::Model) &&
                  !%w(integer number string boolean).include?(property_model.schema['type'])
                  rails_admin_model.field(property, :json_value)
                else
                  begin
                    rails_admin_model.fields(property.to_sym).first
                  rescue
                    rails_admin_model.field(property.to_sym)
>>>>>>> da560362
                  end
                end
                property_schema = data_type.merge_schema(property_schema)
                visible_ok = false
                {label: 'title', help: 'description', visible: 'visible'}.each do |option, key|
                  unless (value = property_schema[key]).nil?
                    field.register_instance_option option do
                      value
                    end
                    visible_ok = true if option == :visible
                  end
                end
                unless visible_ok
                  field.register_instance_option :visible do
                    true
                  end
                end
                if field.name == :_id
                  field.register_instance_option :read_only do
                    !bindings[:object].new_record?
                  end
                  field.register_instance_option :partial do
                    'form_field'
                  end
                  field.register_instance_option :html_attributes do
                    {size: 50}
                  end
                end
              end
            end
          end
        end
      end

      private

      def sort_by_embeds(models, sorted = [])
        models.each do |model|
          [:embeds_one, :embeds_many].each do |rk|
            sort_by_embeds(model.reflect_on_all_associations(rk).collect { |r| r.klass }.reject { |model| models.include?(model) || sorted.include?(model) }, sorted)
          end if model.is_a?(Class)
          sorted << model unless sorted.include?(model)
        end
        sorted
      end

      def collect_models(models, to_reset)
        models.each do |model|
          unless to_reset.detect { |m| m.model_access_name == model.model_access_name }
            begin
              unless model.is_a?(Class)
                affected_models = model.affected_models
              else
                to_reset << model
                [:embeds_one, :embeds_many, :embedded_in].each do |rk|
                  collect_models(model.reflect_on_all_associations(rk).collect { |r| r.klass }, to_reset)
                end
                # referenced relations must be reset if a referenced relation reflects back
                referenced_to_reset = []
                {[:belongs_to] => [:has_one, :has_many],
                 [:has_one, :has_many] => [:belongs_to],
                 [:has_and_belongs_to_many] => [:has_and_belongs_to_many]}.each do |rks, rkbacks|
                  rks.each do |rk|
                    model.reflect_on_all_associations(rk).each do |r|
                      rkbacks.each do |rkback|
                        referenced_to_reset << r.klass if r.klass.reflect_on_all_associations(rkback).detect { |r| r.klass.eql?(model) }
                      end
                    end
                  end
                end
                collect_models(referenced_to_reset, to_reset)
                affected_models = model.affected_models
              end
              collect_models(affected_models, to_reset)
            rescue Exception => ex
              puts "#{self.to_s}: error loading configuration of model #{model.schema_name rescue model.to_s} -> #{ex.message}"
              #raise ex
            end
          end
        end
      end
    end
  end

  module ApplicationHelper

    def wording_for(label, action = @action, abstract_model = @abstract_model, object = @object)
      model_config = abstract_model.try(:config)
      object = abstract_model && object && object.is_a?(abstract_model.model) ? object : nil rescue nil
      action = RailsAdmin::Config::Actions.find(action.to_sym) if action.is_a?(Symbol) || action.is_a?(String)

      capitalize_first_letter I18n.t(
                                "admin.actions.#{action.i18n_key}.#{label}",
                                model_label: model_config && model_config.label,
                                model_label_plural: model_config && model_config.label_plural,
                                object_label: model_config && object.try(model_config.object_label_method),
                              )
    end

    def edit_user_link
      return nil unless authorized?(:show, _current_user.class, _current_user) && _current_user.respond_to?(:email)
      return nil unless abstract_model = RailsAdmin.config(_current_user.class).abstract_model
      return nil unless show_action = RailsAdmin::Config::Actions.find(:show, controller: controller, abstract_model: abstract_model, object: _current_user)
      text = _current_user.name
      text = _current_user.email if text.blank?
      link_to text, url_for(action: show_action.action_name, model_name: abstract_model.to_param, id: _current_user.id, controller: 'rails_admin/main')
    end

  end

  class MainController

    def sanitize_params_for!(action, model_config = @model_config, target_params = params[@abstract_model.param_key])
      return unless target_params.present?
      fields = model_config.send(action).with(controller: self, view: view_context, object: @object).fields.select do |field|
        !(field.properties.is_a?(RailsAdmin::Adapters::Mongoid::Property) && field.properties.property.is_a?(Mongoid::Fields::ForeignKey))
      end
      allowed_methods = fields.collect(&:allowed_methods).flatten.uniq.collect(&:to_s) << 'id' << '_destroy'
      fields.each { |f| f.parse_input(target_params) }
      target_params.slice!(*allowed_methods)
      target_params.permit! if target_params.respond_to?(:permit!)
      fields.select(&:nested_form).each do |association|
        children_params = association.multiple? ? target_params[association.method_name].try(:values) : [target_params[association.method_name]].compact
        (children_params || []).each do |children_param|
          sanitize_params_for!(:nested, association.associated_model_config, children_param)
        end
      end
    end

    def handle_save_error(whereto = :new)
      if @object && @object.errors.present?
        flash.now[:error] = t('admin.flash.error', name: @model_config.label, action: t("admin.actions.#{@action.key}.done").html_safe).html_safe
        flash.now[:error] += %(<br>- #{@object.errors.full_messages.join('<br>- ')}).html_safe
      end

      respond_to do |format|
        format.html { render whereto, status: :not_acceptable }
        format.js { render whereto, layout: false, status: :not_acceptable }
      end
    end

    def do_flash_process_result(objs)
      objs = [objs] unless objs.is_a?(Enumerable)
      messages =
        objs.collect do |obj|
          amc = RailsAdmin.config(obj)
          am = amc.abstract_model
          wording = obj.send(amc.object_label_method)
          if show_action = view_context.action(:show, am, obj)
            wording + ' ' + view_context.link_to(t('admin.flash.click_here'), view_context.url_for(action: show_action.action_name, model_name: am.to_param, id: obj.id), class: 'pjax')
          else
            wording
          end
        end
      model_label = @model_config.label
      model_label = model_label.pluralize if @action.bulkable?
      do_flash(:notice, t('admin.flash.processed', name: model_label, action: t("admin.actions.#{@action.key}.doing")) + ':', messages)
    end

    def do_flash(flash_key, header, messages = [], options = {})
      do_flash_on(flash, flash_key, header, messages, options)
    end

    def do_flash_now(flash_key, header, messages = [], options = {})
      do_flash_on(flash.now, flash_key, header, messages, options)
    end

    def do_flash_on(flash_hash, flash_key, header, messages = [], options = {})
      options = (options || {}).reverse_merge(reset: true)
      flash_message = header.html_safe
      flash_message = flash_hash[flash_key] + flash_message unless options[:reset] || flash_hash[flash_key].nil?
      max_message_count = options[:max] || 5
      max_message_length = 500
      max_length = 1500
      messages = [messages] unless messages.is_a?(Enumerable)
      msgs = messages[0..max_message_count].collect { |msg| msg.length < max_message_length ? msg : msg[0..max_message_length] + '...' }
      count = 0
      msgs.each do |msg|
        if flash_message.length < max_length
          flash_message += "<br>- #{msg}".html_safe
          count += 1
        end
      end
      if (count = messages.length - count) > 0
        flash_message += "<br>- and another #{count}.".html_safe
      end
      flash_hash[flash_key] = flash_message.html_safe
    end
  end

  module Adapters
    module Mongoid

      def sort_by(options, scope)
        return scope unless options[:sort]

        case options[:sort]
        when String
          collection_name = (sort = options[:sort])[0..i = sort.rindex('.') - 1]
          field_name = sort.from(i + 2)
          if collection_name && collection_name != table_name
            fail('sorting by associated model column is not supported in Non-Relational databases')
          end
        when Symbol
          field_name = options[:sort].to_s
        end
        if field_name.present?
          if options[:sort_reverse]
            scope.asc field_name
          else
            scope.desc field_name
          end
        else
          scope
        end
      end

      def parse_collection_name(column)
        collection_name = column[0..i = column.rindex('.') - 1]
        column_name = column.from(i + 2)
        if [:embeds_one, :embeds_many].include?(model.relations[collection_name].try(:macro).try(:to_sym))
          [table_name, column]
        else
          [collection_name, column_name]
        end
        [collection_name, column_name]
      end
    end
  end

  class ApplicationController

    def get_model
      @model_name = to_model_name(name = params[:model_name].to_s)
      unless @abstract_model = RailsAdmin::AbstractModel.new(@model_name)
        if (slugs = name.to_s.split('~')).size == 2
          if (library = Setup::Library.where(slug: slugs[0]).first)
            data_type = Setup::DataType.where(library: library, slug: slugs[1]).first
          end
        else
          data_type = Setup::DataType.where(id: name.from(2)).first if name.start_with?('dt')
        end
        if data_type
          abstract_model_class =
            if (model = data_type.records_model).is_a?(Class)
              RailsAdmin::AbstractModel
            else
              RailsAdmin::MongoffAbstractModel
            end
          @abstract_model = abstract_model_class.new(model)
        end
      end

      fail(RailsAdmin::ModelNotFound) if @abstract_model.nil? || (@model_config = @abstract_model.config).excluded?

      @properties = @abstract_model.properties
    end

    def get_object
      fail(RailsAdmin::ObjectNotFound) unless (@object = @abstract_model.get(params[:id]))
    end
  end
end<|MERGE_RESOLUTION|>--- conflicted
+++ resolved
@@ -225,17 +225,6 @@
             properties['created_at'] = properties['updated_at'] = {'type' => 'string', 'format' => 'date-time', 'visible' => false}
             properties.each do |property, property_schema|
               if field =
-<<<<<<< HEAD
-                  if (property_model = model.property_model(property)).is_a?(Mongoff::Model) &&
-                      !%w(integer number string boolean).include?(property_model.schema['type'])
-                    rails_admin_model.view(property, :json_value)
-                  else
-                    begin
-                      rails_admin_model.fields(property.to_sym).first
-                    rescue
-                      rails_admin_model.view(property.to_sym)
-                    end
-=======
                 if (property_model = model.property_model(property)).is_a?(Mongoff::Model) &&
                   !%w(integer number string boolean).include?(property_model.schema['type'])
                   rails_admin_model.field(property, :json_value)
@@ -244,7 +233,6 @@
                     rails_admin_model.fields(property.to_sym).first
                   rescue
                     rails_admin_model.field(property.to_sym)
->>>>>>> da560362
                   end
                 end
                 property_schema = data_type.merge_schema(property_schema)
