--- conflicted
+++ resolved
@@ -47,11 +47,7 @@
   allow_for [Class], [:where, :all, :new_sign, :digest, :now]
 
   deny_for [Setup::DynamicRecord, Mongoff::Record], ->(instance, method) do
-<<<<<<< HEAD
-    return false if [:id, :to_json, :to_edi, :to_hash, :to_xml, :to_params, :[], :[]=, :save, :all, :where, :records_model, :nil?, :==].include?(method)
-=======
     return false if [:id, :to_json, :to_edi, :to_hash, :to_xml, :to_params, :[], :[]=, :save, :all, :where, :records_model, :nil?, :==, :errors].include?(method)
->>>>>>> f0a7c0cf
     return false if [:data].include?(method) && instance.is_a?(Mongoff::GridFs::FileFormatter)
     if (method = method.to_s).end_with?('=')
       method = method.chop
