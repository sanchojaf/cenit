
Capataz.config do

  disable ENV['CAPATAZ_DISABLE']

  deny_declarations_of :module, :class, :yield, :self, :def, :const, :ivar, :cvar, :gvar, :return

  deny_invoke_of :require, :new, :create, :class, :eval, :class_eval, :instance_eval, :instance_variable_set, :instance_variable_get, :constants, :const_get, :const_set, :constantize

  allowed_constants Psych, JSON, URI, File, Array, Hash, Nokogiri, Nokogiri::XML, Nokogiri::XML::Builder, Time, Base64, Digest, Digest::MD5, Digest::SHA256,
                    SecureRandom, Setup, Setup::Namespace, Setup::DataType, Setup::Schema, OpenSSL, OpenSSL::PKey, OpenSSL::PKey::RSA,
                    OpenSSL::Digest, OpenSSL::Digest::SHA1, OpenSSL::HMAC, OpenSSL::X509::Certificate, Setup::Webhook, Setup::Algorithm,
                    Setup::Task, Setup::Task::RUNNING_STATUS, Setup::Task::NOT_RUNNING_STATUS, Setup::Task::ACTIVE_STATUS, Setup::Task::NON_ACTIVE_STATUS,
                    Xmldsig, Xmldsig::SignedDocument, Zip, Zip::OutputStream, Zip::InputStream, StringIO, MIME::Mail, MIME::Text, MIME::Multipart::Mixed,
<<<<<<< HEAD
                    Spreadsheet, Spreadsheet::Workbook, Setup::Authorization, Setup::Connection, Devise, Cenit, JWT, ContactUs::Contact
=======
                    Spreadsheet, Spreadsheet::Workbook, Setup::Authorization, Setup::Connection, Devise, Cenit, JWT, Setup::XsltValidator, Setup::Translator,
                    Setup::Flow
>>>>>>> 93de5fc1

  allow_on Cenit, [:homepage, :namespace]

  allow_on JWT, [:encode, :decode]

  allow_on Devise, [:friendly_token]

  allow_on Spreadsheet::Workbook, [:new_workbook]

  allow_on MIME::Multipart::Mixed, [:new_message]

  allow_on MIME::Mail, [:new_message]

  allow_on MIME::Text, [:new_text]

  allow_on JSON, [:parse, :pretty_generate]

  allow_on Psych, [:load, :add_domain_type]

  allow_on YAML, [:load, :add_domain_type]

  allow_on URI, [:decode, :encode]

  allow_on StringIO, [:new_io]

  allow_on File, [:dirname, :basename]

  allow_on Time, [:month, :day, :year, :now]

  allow_on Xmldsig::SignedDocument, [:new_document, :sign]

  allow_on OpenSSL::PKey::RSA, [:new_rsa]

  allow_on OpenSSL::X509::Certificate, [:new_certificate]

  allow_on OpenSSL::Digest::SHA1, [:digest, :new_sha1]

  allow_for ActionView::Base, [:escape_javascript, :j]

  allow_on Setup::Task::RUNNING_STATUS, [:include?]

  allow_on Setup::Task::NOT_RUNNING_STATUS, [:include?]

  allow_on Setup::Task::ACTIVE_STATUS, [:include?]

  allow_on Setup::Task::NON_ACTIVE_STATUS, [:include?]

  allow_on Nokogiri::XML::Builder, [:with, :new_builder, :[]]

  allow_on Nokogiri::XML, [:search]

  allow_on Setup::Connection, [:get, :post, :where]

  allow_on Setup::Webhook, [:where]

  allow_on Setup::Translator, [:run, :where]

  allow_for [Mongoff::Model], [:where, :all, :data_type]

  # allow_for [Setup::Raml],  [:id, :name, :slug, :to_json, :to_edi, :to_hash, :to_xml, :to_params, :records_model, :ref_hash, :raml_parse, :build_hash, :map_collection]

  allow_for [Class],
            [
              :where, :all, :now,
              :new_sign, :digest, :new_sha1, :hexdigest, :new_rsa, :sign, :new_certificate,
              :data_type, :id,
              :write_buffer, :put_next_entry, :write,
              :encode64, :decode64, :urlsafe_encode64, :new_io, :get_input_stream, :open, :new_document
            ] + Setup::Webhook.method_enum

  allow_for [Mongoid::Criteria, Mongoff::Criteria], Enumerable.instance_methods(false) + Origin::Queryable.instance_methods(false) + [:each, :present?, :blank?]

  allow_for Setup::Task, [:status, :scheduler, :state, :resume_in, :run_again, :progress, :progress=, :update, :destroy, :notifications, :notify]

  allow_for Setup::Scheduler, [:activated?, :name, :to_json, :share_json, :to_edi, :to_hash, :to_xml, :namespace]

  allow_for Setup::Webhook::ResponseProxy, [:code, :body, :headers, :content_type]

  allow_for Setup::DataType, ((%w(_json _xml _edi) + ['']).collect do |format|
    %w(create new create!).collect do |action|
      if action.end_with?('!')
        "#{action.chop}_from#{format}!"
      else
        "#{action}_from#{format}"
      end
    end + [:create_from]
  end + [:name, :slug, :to_json, :share_json, :to_edi, :to_hash, :to_xml, :to_params, :records_model, :namespace]).flatten

  deny_for [Setup::DynamicRecord, Mongoff::Record], ->(instance, method) do
    return false if [:id, :to_json, :share_json, :to_edi, :to_hash, :to_xml, :to_xml_element, :to_params, :from_json, :from_xml, :from_edi, :[], :[]=, :save, :all, :where, :orm_model, :nil?, :==, :errors, :destroy].include?(method)
    return false if instance.orm_model.data_type.records_methods.any? { |alg| alg.name == method.to_s }
    return false if [:data].include?(method) && instance.is_a?(Mongoff::GridFs::FileFormatter)
    if (method = method.to_s).end_with?('=')
      method = method.chop
    end
    instance.orm_model.property_schema(method).nil?
  end
end<|MERGE_RESOLUTION|>--- conflicted
+++ resolved
@@ -12,12 +12,8 @@
                     OpenSSL::Digest, OpenSSL::Digest::SHA1, OpenSSL::HMAC, OpenSSL::X509::Certificate, Setup::Webhook, Setup::Algorithm,
                     Setup::Task, Setup::Task::RUNNING_STATUS, Setup::Task::NOT_RUNNING_STATUS, Setup::Task::ACTIVE_STATUS, Setup::Task::NON_ACTIVE_STATUS,
                     Xmldsig, Xmldsig::SignedDocument, Zip, Zip::OutputStream, Zip::InputStream, StringIO, MIME::Mail, MIME::Text, MIME::Multipart::Mixed,
-<<<<<<< HEAD
-                    Spreadsheet, Spreadsheet::Workbook, Setup::Authorization, Setup::Connection, Devise, Cenit, JWT, ContactUs::Contact
-=======
                     Spreadsheet, Spreadsheet::Workbook, Setup::Authorization, Setup::Connection, Devise, Cenit, JWT, Setup::XsltValidator, Setup::Translator,
                     Setup::Flow
->>>>>>> 93de5fc1
 
   allow_on Cenit, [:homepage, :namespace]
 
