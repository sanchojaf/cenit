require 'capataz/capataz'

Capataz.config do

  deny_declarations_of :module, :class, :yield, :self, :def, :const, :ivar, :cvar, :gvar, :return

  deny_invoke_of :require, :new, :create, :class, :eval, :class_eval, :instance_eval, :instance_variable_set, :instance_variable_get, :constants, :const_get, :const_set, :constantize

  allowed_constants Psych, JSON, URI, File, Array, Hash, Nokogiri, Nokogiri::XML, Time, Base64, Digest, Digest::MD5,
                    SecureRandom, Setup, Setup::DataType, Setup::Library, Setup::Schema, Setup::SchemaDataType, OpenSSL,
                    OpenSSL::Digest, OpenSSL::HMAC, Setup::Task, Setup::Task::RUNNING_STATUS, Setup::Task::NOT_RUNNING_STATUS

  allow_on JSON, [:parse, :pretty_generate]

  allow_on Psych, [:load, :add_domain_type]

  allow_on YAML, [:load, :add_domain_type]

  allow_on URI, [:decode, :encode]

  allow_on File, [:dirname, :basename]

  allow_on RamlParser::Parser, [:parse_hash, :parse_doc]

  allow_for ActionView::Base, [:escape_javascript, :j]

  allow_on Setup::Task::RUNNING_STATUS, [:include?]

  allow_on Setup::Task::NOT_RUNNING_STATUS, [:include?]

<<<<<<< HEAD
  allow_for ActionView::Base, []

  allow_for [Mongoff::Model], [:where, :all, :data_type]
=======
  allow_for [Mongoff::Model], [:where, :all]
>>>>>>> 1eb5ac20

  allow_for [Setup::Raml],  [:id, :name, :slug, :to_json, :to_edi, :to_hash, :to_xml, :to_params, :records_model, :ref_hash, :raml_parse, :build_hash, :map_collection]

  allow_for [Class], [:where, :all, :new_sign, :digest, :hexdigest, :id]

  allow_for [Mongoid::Criteria, Mongoff::Criteria], Enumerable.instance_methods(false) + Origin::Queryable.instance_methods(false) + [:each, :present?, :blank?]

  allow_for Setup::Task, [:status, :scheduler, :state, :resume_in, :run_again, :progress, :progress=, :update, :destroy, :notifications]

  allow_for Setup::Scheduler, [:activated?]

  allow_for Setup::DataType, ((%w(_json _xml _edi) + ['']).collect do |format|
                             %w(create new create!).collect do |action|
                               if action.end_with?('!')
                                 "#{action.chop}_from#{format}!"
                               else
                                 "#{action}_from#{format}"
                               end
                             end + [:create_from]
                           end + [:name, :slug, :to_json, :to_edi, :to_hash, :to_xml, :to_params, :records_model, :library, :library_id]).flatten

  allow_for [Class], [:where, :all, :new_sign, :digest, :now, :data_type]

  deny_for [Setup::DynamicRecord, Mongoff::Record], ->(instance, method) do
    return false if [:id, :to_json, :to_edi, :to_hash, :to_xml, :to_xml_element, :to_params, :[], :[]=, :save, :all, :where, :orm_model, :nil?, :==, :errors].include?(method)
    return false if [:data].include?(method) && instance.is_a?(Mongoff::GridFs::FileFormatter)
    if (method = method.to_s).end_with?('=')
      method = method.chop
    end
    instance.orm_model.property_schema(method).nil?
  end
end<|MERGE_RESOLUTION|>--- conflicted
+++ resolved
@@ -28,13 +28,7 @@
 
   allow_on Setup::Task::NOT_RUNNING_STATUS, [:include?]
 
-<<<<<<< HEAD
-  allow_for ActionView::Base, []
-
   allow_for [Mongoff::Model], [:where, :all, :data_type]
-=======
-  allow_for [Mongoff::Model], [:where, :all]
->>>>>>> 1eb5ac20
 
   allow_for [Setup::Raml],  [:id, :name, :slug, :to_json, :to_edi, :to_hash, :to_xml, :to_params, :records_model, :ref_hash, :raml_parse, :build_hash, :map_collection]
 
