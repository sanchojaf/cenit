--- conflicted
+++ resolved
@@ -29,11 +29,7 @@
 
   allow_for Setup::CrossSharedCollection, [:pull, :shared?, :to_json, :share_json, :to_xml, :to_edi, :name]
 
-<<<<<<< HEAD
-  allow_on [Account, Tenant], [:find_where, :find_all, :switch, :notify, :data_type]
-=======
-  allow_on [Account, Tenant], [:name, :where, :all, :switch, :notify, :data_type, :current]
->>>>>>> 24a1f84a
+  allow_on [Account, Tenant], [:find_where, :find_all, :switch, :notify, :data_type, :current]
 
   allow_on Cenit, [:homepage, :namespace]
 
