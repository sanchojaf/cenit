require 'capataz/capataz'

Capataz.config do

  deny_declarations_of :module, :class, :yield, :self, :def, :const, :ivar, :cvar, :gvar, :return

  deny_invoke_of :require, :new, :create, :class, :eval, :class_eval, :instance_eval, :instance_variable_set, :instance_variable_get, :constants, :const_get, :const_set, :constantize

  allowed_constants Psych, JSON, URI, File, Array, Hash, Nokogiri, Nokogiri::XML, Time, Base64, Digest, Digest::MD5,
                    SecureRandom, Setup, Setup::DataType, Setup::Library, Setup::Schema, Setup::SchemaDataType, OpenSSL,
                    OpenSSL::Digest, OpenSSL::HMAC, Setup::Task, Setup::Task::RUNNING_STATUS, Setup::Task::NOT_RUNNING_STATUS

  allow_on JSON, [:parse, :pretty_generate]

  allow_on Psych, [:load, :add_domain_type]

  allow_on YAML, [:load, :add_domain_type]

  allow_on URI, [:decode, :encode]

  allow_on File, [:dirname, :basename]

  allow_on RamlParser::Parser, [:parse_hash, :parse_doc]

<<<<<<< HEAD
  allow_for ActionView::Base, [:escape_javascript, :j]
=======
  allow_on Setup::Task::RUNNING_STATUS, [:include?]

  allow_on Setup::Task::NOT_RUNNING_STATUS, [:include?]

  allow_for ActionView::Base, []
>>>>>>> 678ba80a

  allow_for [Mongoff::Model], [:where, :all]

  allow_for [Setup::Raml],  [:id, :name, :slug, :to_json, :to_edi, :to_hash, :to_xml, :to_params, :records_model, :ref_hash, :raml_parse, :build_hash, :map_collection]

  allow_for [Class], [:where, :all, :new_sign, :digest, :hexdigest, :id]

  allow_for [Mongoid::Criteria, Mongoff::Criteria], Enumerable.instance_methods(false) + Origin::Queryable.instance_methods(false) + [:each, :present?, :blank?]

  allow_for Setup::Task, [:status, :scheduler, :state, :resume_in, :run_again, :progress, :progress=, :update, :destroy, :notifications]

  allow_for Setup::Scheduler, [:activated?]

  allow_for Setup::DataType, ((%w(_json _xml _edi) + ['']).collect do |format|
                             %w(create new create!).collect do |action|
                               if action.end_with?('!')
                                 "#{action.chop}_from#{format}!"
                               else
                                 "#{action}_from#{format}"
                               end
                             end + [:create_from]
                           end + [:name, :slug, :to_json, :to_edi, :to_hash, :to_xml, :to_params, :records_model]).flatten

  allow_for [Class], [:where, :all, :new_sign, :digest, :now]

  deny_for [Setup::DynamicRecord, Mongoff::Record], ->(instance, method) do
    return false if [:id, :to_json, :to_edi, :to_hash, :to_xml, :to_params, :[], :[]=, :save, :all, :where, :records_model, :nil?, :==, :errors].include?(method)
    return false if [:data].include?(method) && instance.is_a?(Mongoff::GridFs::FileFormatter)
    if (method = method.to_s).end_with?('=')
      method = method.chop
    end
    instance.orm_model.property_schema(method).nil?
  end
end<|MERGE_RESOLUTION|>--- conflicted
+++ resolved
@@ -22,15 +22,11 @@
 
   allow_on RamlParser::Parser, [:parse_hash, :parse_doc]
 
-<<<<<<< HEAD
   allow_for ActionView::Base, [:escape_javascript, :j]
-=======
+
   allow_on Setup::Task::RUNNING_STATUS, [:include?]
 
   allow_on Setup::Task::NOT_RUNNING_STATUS, [:include?]
-
-  allow_for ActionView::Base, []
->>>>>>> 678ba80a
 
   allow_for [Mongoff::Model], [:where, :all]
 
