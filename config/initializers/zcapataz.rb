Capataz.config do

  disable ENV['CAPATAZ_DISABLE']

  maximum_iterations ENV['CAPATAZ_MAXIMUM_ITERATIONS'] || 3000

  deny_declarations_of :module, :class, :yield, :self, :def, :const, :ivar, :cvar, :gvar, :return

  deny_invoke_of :require, :new, :create, :class, :eval, :class_eval, :instance_eval, :instance_variable_set, :instance_variable_get, :constants, :const_get, :const_set, :constantize

  allowed_constants Psych, JSON, URI, File, Array, Hash, Nokogiri, Nokogiri::XML, Nokogiri::XML::Builder, Time, Base64, Digest, Digest::MD5, Digest::SHA256,
                    SecureRandom, Setup, Setup::Namespace, Setup::DataType, Setup::Schema, OpenSSL, OpenSSL::PKey, OpenSSL::PKey::RSA,
                    OpenSSL::Digest, OpenSSL::Digest::SHA1, OpenSSL::HMAC, OpenSSL::X509::Certificate, Setup::Webhook, Setup::Algorithm,
                    Setup::Task, Setup::Task::RUNNING_STATUS, Setup::Task::NOT_RUNNING_STATUS, Setup::Task::ACTIVE_STATUS, Setup::Task::NON_ACTIVE_STATUS,
                    Xmldsig, Xmldsig::SignedDocument, Zip, Zip::OutputStream, Zip::InputStream, StringIO, MIME::Mail, MIME::Text, MIME::Multipart::Mixed,
                    Spreadsheet, Spreadsheet::Workbook, Setup::Authorization, Setup::Connection, Devise, Cenit, JWT, Setup::XsltValidator, Setup::Translator,
                    Setup::Flow, WriteXLSX, MIME::DiscreteMediaFactory, MIME::DiscreteMedia, MIME::DiscreteMedia, MIME::Image, MIME::Application, DateTime,
<<<<<<< HEAD
                    Tenant, Setup::SystemNotification, WickedPdf, Magick::Image, PDFKit, Tempfile, IMGKit, Origami, MWS, MWS::Orders::Client, MWS::Feeds::Client
=======
                    Tenant, Setup::SystemNotification, WickedPdf, Magick::Image, PDFKit, Tempfile, IMGKit, Origami, MWS, MWS::Orders::Client, PdfForms, CombinePDF
>>>>>>> 9aa10091

  # TODO Configure zip utility access when removing tangled access to Zip::[Output|Input]Stream
  # allow_on Zip, [:decode, :encode]
  #
  # allow_for Zip::Entry, [:name, :read]


  allow_on Setup::SystemNotification, :create_with

  allow_for Setup::CrossSharedCollection, [:pull, :shared?, :to_json, :share_json, :to_xml, :to_edi]

  allow_on [Account, Tenant], [:name, :where, :all, :switch, :notify]

  allow_on Cenit, [:homepage, :namespace]

  allow_on JWT, [:encode, :decode]

  allow_on Devise, [:friendly_token]

  allow_on Spreadsheet::Workbook, [:new_workbook]

  allow_on MIME::Multipart::Mixed, [:new_message]

  allow_on MIME::Mail, [:new_message]

  allow_on MIME::Text, [:new_text]

  allow_on JSON, [:parse, :pretty_generate]

  allow_on Psych, [:load, :add_domain_type]

  allow_on YAML, [:load, :add_domain_type]

  allow_on URI, [:decode, :encode, :encode_www_form, :parse]

  allow_on StringIO, [:new_io]

  allow_on File, [:dirname, :basename]

  allow_on Time, [:strftime, :at, :year, :month, :day, :mday, :wday, :hour, :min, :sec, :now, :to_i, :utc, :getlocal, :gm, :gmtime, :local]

  allow_on DateTime, [:parse, :strftime]

  allow_on Xmldsig::SignedDocument, [:new_document, :sign]

  allow_on OpenSSL::PKey::RSA, [:new_rsa]

  allow_on OpenSSL::X509::Certificate, [:new_certificate]

  allow_on OpenSSL::Digest::SHA1, [:digest, :new_sha1]

  allow_for ActionView::Base, [:escape_javascript, :j]

  allow_on Setup::Task, [:current, :where, :all]

  allow_on Setup::Task::RUNNING_STATUS, [:include?]

  allow_on Setup::Task::NOT_RUNNING_STATUS, [:include?]

  allow_on Setup::Task::ACTIVE_STATUS, [:include?]

  allow_on Setup::Task::NON_ACTIVE_STATUS, [:include?]

  allow_on Nokogiri::XML::Builder, [:with, :new_builder, :[]]

  allow_on Nokogiri::XML, [:search]

  allow_on Setup::Connection, Setup::Webhook.method_enum + [:webhook_for, :where]

  allow_on Setup::Webhook, [:where]

  allow_on Setup::Translator, [:run, :where]

  allow_on WriteXLSX, [:new_xlsx]

  allow_on MIME::DiscreteMedia, [:create_media]

  allow_on MIME::Application, [:new_app]

  allow_on MIME::Image, [:new_img]

  allow_on MIME::DiscreteMedia, [:new_media]

  allow_on MIME::DiscreteMediaFactory, [:create_factory]

  allow_on PDFKit, [:pdf_from_html]

  allow_on IMGKit, [:image_from_html]

  allow_on Origami, [:sign_pdf]

  allow_on WickedPdf, [:new_wickedpdf]

  allow_on MWS::Feeds::Client, [:new_feed]

  allow_on Magick::Image, [:read]

  allow_for [Mongoff::Model], [:where, :all, :data_type]

  # allow_for [Setup::Raml],  [:id, :name, :slug, :to_json, :to_edi, :to_hash, :to_xml, :to_params, :records_model, :ref_hash, :raml_parse, :build_hash, :map_collection]

  allow_for [Class],
            [
              :where, :all, :now,
              :new_sign, :digest, :new_sha1, :hexdigest, :new_rsa, :sign, :new_certificate,
              :data_type, :id,
              :write_buffer, :put_next_entry, :write,
              :encode64, :decode64, :urlsafe_encode64, :new_io, :get_input_stream, :open, :new_document
            ] + Setup::Webhook.method_enum

  allow_for [Mongoid::Criteria, Mongoff::Criteria], Enumerable.instance_methods(false) + Origin::Queryable.instance_methods(false) + [:each, :present?, :blank?, :limit, :skip]

  allow_for Setup::Task, [:status, :scheduler, :state, :resume_in, :run_again, :progress, :progress=, :update, :destroy, :notifications, :notify, :to_json, :share_json, :to_edi, :to_hash, :to_xml, :id, :current_execution, :sources, :description]

  allow_for Setup::Scheduler, [:activated?, :name, :to_json, :share_json, :to_edi, :to_hash, :to_xml, :namespace]

  allow_for Setup::Webhook::HttpResponse, [:code, :body, :headers, :content_type]

  allow_for Setup::Webhook::Response, [:code, :body, :headers, :content_type]

  allow_for Setup::DataType, ((%w(_json _xml _edi) + ['']).collect do |format|
    %w(create new create!).collect do |action|
      if action.end_with?('!')
        "#{action.chop}_from#{format}!"
      else
        "#{action}_from#{format}"
      end
    end + [:create_from]
  end + [:name, :slug, :to_json, :share_json, :to_edi, :to_hash, :to_xml, :to_params, :records_model, :namespace, :id, :ns_slug, :nil?, :title] + Setup::DataType::RECORDS_MODEL_METHODS).flatten

  deny_for [Setup::DynamicRecord, Mongoff::Record], ->(instance, method) do
    return false if [:id, :to_json, :share_json, :to_edi, :to_hash, :to_xml, :to_xml_element, :to_params, :from_json, :from_xml, :from_edi, :[], :[]=, :save, :all, :where, :orm_model, :nil?, :==, :errors, :destroy, :new_record?].include?(method)
    return false if instance.orm_model.data_type.records_methods.any? { |alg| alg.name == method.to_s }
    return false if [:data].include?(method) && instance.is_a?(Mongoff::GridFs::FileFormatter)
    if (method = method.to_s).end_with?('=')
      method = method.chop
    end
    instance.orm_model.property_schema(method).nil?
  end

  allow_on PdfForms, [:new_pdfform, :to_pdf_data, :save_to, :get_field_names, :fill_form]
  allow_on PdfForms::Fdf, [:new_pdf]
  allow_on CombinePDF, [:new_pdf]
end<|MERGE_RESOLUTION|>--- conflicted
+++ resolved
@@ -15,11 +15,8 @@
                     Xmldsig, Xmldsig::SignedDocument, Zip, Zip::OutputStream, Zip::InputStream, StringIO, MIME::Mail, MIME::Text, MIME::Multipart::Mixed,
                     Spreadsheet, Spreadsheet::Workbook, Setup::Authorization, Setup::Connection, Devise, Cenit, JWT, Setup::XsltValidator, Setup::Translator,
                     Setup::Flow, WriteXLSX, MIME::DiscreteMediaFactory, MIME::DiscreteMedia, MIME::DiscreteMedia, MIME::Image, MIME::Application, DateTime,
-<<<<<<< HEAD
-                    Tenant, Setup::SystemNotification, WickedPdf, Magick::Image, PDFKit, Tempfile, IMGKit, Origami, MWS, MWS::Orders::Client, MWS::Feeds::Client
-=======
-                    Tenant, Setup::SystemNotification, WickedPdf, Magick::Image, PDFKit, Tempfile, IMGKit, Origami, MWS, MWS::Orders::Client, PdfForms, CombinePDF
->>>>>>> 9aa10091
+                    Tenant, Setup::SystemNotification, WickedPdf, Magick::Image, PDFKit, Tempfile, IMGKit, Origami, MWS, MWS::Orders::Client, PdfForms, CombinePDF, MWS::Feeds::Client
+
 
   # TODO Configure zip utility access when removing tangled access to Zip::[Output|Input]Stream
   # allow_on Zip, [:decode, :encode]
