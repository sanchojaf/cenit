--- conflicted
+++ resolved
@@ -6,11 +6,7 @@
   deactivate_models true
 
   #Use this option to setup an external service
-<<<<<<< HEAD
-  service_url 'http://localhost:3001'
-=======
   service_url  ENV['SERVICE_URL']
->>>>>>> d7685759
 
   #Home page
   homepage ENV['HOMEPAGE']
