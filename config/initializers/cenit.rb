--- conflicted
+++ resolved
@@ -2,24 +2,16 @@
 
 Cenit.config do
 
-<<<<<<< HEAD
-  #Use this options to setup an external service
-=======
   #Deactivate models on cenit startup
   deactivate_models false
 
   #Use this option to setup an external service
->>>>>>> 85e405bf
   service_url 'http://localhost:4567'
 
   #Home page
   homepage 'www.cenitsass.com'
 
-<<<<<<< HEAD
-  captcha_length 5
-=======
   #Captcha length
   captcha_length 5
 
->>>>>>> 85e405bf
 end