Cenit::Application.routes.draw do
  scope '/hub' do
    mount RailsAdmin::Engine => '/data', as: 'rails_admin'
  
    get 'schema', to: 'schema#index'
    
    get 'explore/:api' => 'api#explore', :as => :explore_api
    devise_for :users, :controllers => { :omniauth_callbacks => "users/omniauth_callbacks" } do
      get 'sign_out', :to => 'users/sessions#destroy', :as => :destroy_user_session
    end
    #devise_for :users
    
    #root :to => "home#index"

    root to: 'rails_admin/main#dashboard'

    namespace :cenit do
      post '/', to: 'api#consume', as: 'api'
    end

    namespace :setup do
      resources :connections
      resources :flows
      resources :webhooks
      resources :data_types
<<<<<<< HEAD
      resources :events
      resources :connection_roles
      resources :libraries
      resources :templates
      resources :schemas
      resources :schedules
      
      post '/load', to: 'load#consume', as: 'load'
=======
      resources :connection_roles
      resources :events
>>>>>>> d54cca5f
    end
    
  end
end<|MERGE_RESOLUTION|>--- conflicted
+++ resolved
@@ -23,19 +23,12 @@
       resources :flows
       resources :webhooks
       resources :data_types
-<<<<<<< HEAD
       resources :events
       resources :connection_roles
       resources :libraries
       resources :templates
       resources :schemas
       resources :schedules
-      
-      post '/load', to: 'load#consume', as: 'load'
-=======
-      resources :connection_roles
-      resources :events
->>>>>>> d54cca5f
     end
     
   end
