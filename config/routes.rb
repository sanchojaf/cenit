Cenit::Application.routes.draw do
<<<<<<< HEAD
  mount RailsAdmin::Engine => '/data', as: 'rails_admin'
  root to: 'rails_admin/main#dashboard'
  # root to: 'home#index'

  get 'schema', to: 'schema#index'
  get '/file/:model/:field/:id/:file', to: 'file#index'

  get 'explore/:api', to: 'api#explore', as: :explore_api
  post 'write/:api', to: 'api#write', as: :write_api
  
  devise_for :users, controllers: { omniauth_callbacks: "users/omniauth_callbacks" } do
    get 'sign_out', to: 'users/sessions#destroy', as: :destroy_user_session
  end

  namespace :cenit do
    post '/', to: 'api#consume', as: 'api'
  end

  namespace :setup do
    resources :connections
    resources :flows
    resources :webhooks
    resources :data_types
    resources :events
    resources :connection_roles
    resources :libraries
    resources :collections
    resources :schemas
    resources :schedules
  end
=======

    mount RailsAdmin::Engine => '/data', as: 'rails_admin'

    get 'schema', to: 'schema#index'
    match '/file/:model/:field/:id/:file' => 'file#index', via: :get

    get 'explore/:api' => 'api#explore', :as => :explore_api
    devise_for :users, :controllers => { :omniauth_callbacks => "users/omniauth_callbacks" } do
      get 'sign_out', :to => 'users/sessions#destroy', :as => :destroy_user_session
    end
    #devise_for :users

    #root :to => "home#index"

    root to: 'rails_admin/main#dashboard'

    namespace :cenit do
      post '/', to: 'api#consume', as: 'api'
    end

    namespace :setup do
      #resources :api 
      get '/:model', to: 'api#index'
      get '/:model/:id', to: 'api#show'
      post '/:model', to: 'api#create'
      match '/:model/:id', to: 'api#update', via: [:patch, :put]
      delete '/:model/:id', to: 'api#destroy'
    end

>>>>>>> b76b38c2
end<|MERGE_RESOLUTION|>--- conflicted
+++ resolved
@@ -1,6 +1,7 @@
 Cenit::Application.routes.draw do
-<<<<<<< HEAD
+
   mount RailsAdmin::Engine => '/data', as: 'rails_admin'
+
   root to: 'rails_admin/main#dashboard'
   # root to: 'home#index'
 
@@ -19,46 +20,10 @@
   end
 
   namespace :setup do
-    resources :connections
-    resources :flows
-    resources :webhooks
-    resources :data_types
-    resources :events
-    resources :connection_roles
-    resources :libraries
-    resources :collections
-    resources :schemas
-    resources :schedules
+    get '/:model', to: 'api#index'
+    get '/:model/:id', to: 'api#show'
+    post '/:model', to: 'api#create'
+    match '/:model/:id', to: 'api#update', via: [:patch, :put]
+    delete '/:model/:id', to: 'api#destroy'
   end
-=======
-
-    mount RailsAdmin::Engine => '/data', as: 'rails_admin'
-
-    get 'schema', to: 'schema#index'
-    match '/file/:model/:field/:id/:file' => 'file#index', via: :get
-
-    get 'explore/:api' => 'api#explore', :as => :explore_api
-    devise_for :users, :controllers => { :omniauth_callbacks => "users/omniauth_callbacks" } do
-      get 'sign_out', :to => 'users/sessions#destroy', :as => :destroy_user_session
-    end
-    #devise_for :users
-
-    #root :to => "home#index"
-
-    root to: 'rails_admin/main#dashboard'
-
-    namespace :cenit do
-      post '/', to: 'api#consume', as: 'api'
-    end
-
-    namespace :setup do
-      #resources :api 
-      get '/:model', to: 'api#index'
-      get '/:model/:id', to: 'api#show'
-      post '/:model', to: 'api#create'
-      match '/:model/:id', to: 'api#update', via: [:patch, :put]
-      delete '/:model/:id', to: 'api#destroy'
-    end
-
->>>>>>> b76b38c2
 end