Cenit::Application.routes.draw do
<<<<<<< HEAD
  devise_for :users, controllers: { omniauth_callbacks: 'users/omniauth_callbacks' } do
    get 'sign_out', to: 'users/sessions#destroy', as: :destroy_user_session
  end
  
  mount RailsAdmin::Engine => '/data', as: 'rails_admin'
=======
  mount RailsAdmin::Engine => '/', as: 'rails_admin'
>>>>>>> 62f32547

  root to: 'rails_admin/main#dashboard'

  get 'explore/:api', to: 'api#explore', as: :explore_api
  post 'write/:api', to: 'api#write', as: :write_api

  get 'oauth/callback', to: 'oauth2_callback#index'
  get 'oauth2/callback', to: 'oauth2_callback#index'
  get 'schema', to: 'schema#index'
  get 'captcha', to: 'captcha#index'
  get 'captcha/:token', to: 'captcha#index'
  get '/file/:model/:field/:id/*file(.:format)', to: 'file#index'

  namespace :api do
    namespace :v1 do
      post '/auth/ping', to: 'api#auth'
      get  '/public/:model', to: 'api#index', ns: 'setup'
      get  '/public/:model/:id(.:format)', to: 'api#show', ns: 'setup', defaults: { format: 'json' }, constraints: {format: /(json)/}
      post '/setup/account', to: 'api#new_account'
      post '/:ns/push', to: 'api#push'
      post '/:ns/:model', to: 'api#new'
      get '/:ns/:model', to: 'api#index', defaults: { format: 'json' }
      get '/:ns/:model/:id', to: 'api#show', defaults: { format: 'json' }
      get '/:ns/:model/:id/:view', to: 'api#content', defaults: { format: 'json' }
      delete '/:ns/:model/:id', to: 'api#destroy'
      post '/:ns/:model/:id/pull', to: 'api#pull'
      post '/:ns/:model/:id/run', to: 'api#run'
      match '/auth', to: 'api#auth', via: [:head]
      match '/*path', to: 'api#cors_check', via: [:options]
     end
  end

  get '/data/:model_name/*id', to: 'rails_admin/main#show'

  match 'app/:ns/:app_slug' => 'app#index', via: [:all]
  match 'app/:ns/:app_slug/*path' => 'app#index', via: [:all]
end<|MERGE_RESOLUTION|>--- conflicted
+++ resolved
@@ -1,13 +1,9 @@
 Cenit::Application.routes.draw do
-<<<<<<< HEAD
   devise_for :users, controllers: { omniauth_callbacks: 'users/omniauth_callbacks' } do
     get 'sign_out', to: 'users/sessions#destroy', as: :destroy_user_session
   end
   
-  mount RailsAdmin::Engine => '/data', as: 'rails_admin'
-=======
   mount RailsAdmin::Engine => '/', as: 'rails_admin'
->>>>>>> 62f32547
 
   root to: 'rails_admin/main#dashboard'
 
