require File.expand_path('../boot', __FILE__)

# require 'rails/all'
require "action_controller/railtie"
require "action_mailer/railtie"
# require "active_resource/railtie"
require "sprockets/railtie"

# Require the gems listed in Gemfile, including any gems
# you've limited to :test, :development, or :production.
Bundler.require(:default, Rails.env)

module Cenit
  class Application < Rails::Application

    config.autoload_paths += %W(#{config.root}/lib) #/**/*.rb
    # Settings in config/environments/* take precedence over those specified here.
    # Application configuration should go into files in config/initializers
    # -- all .rb files in that directory are automatically loaded.

    # Set Time.zone default to the specified zone and make Active Record auto-convert to this zone.
    # Run "rake -D time" for a list of tasks for finding time zone names. Default is UTC.
    # config.time_zone = 'Central Time (US & Canada)'

    # The default locale is :en and all translations from config/locales/*.rb,yml are auto loaded.
    # config.i18n.load_path += Dir[Rails.root.join('my', 'locales', '*.{rb,yml}').to_s]
    # config.i18n.default_locale = :de

    config.to_prepare do
      # Load application's model / class decorators
      Dir.glob(File.join(File.dirname(__FILE__), "../app/**/*_decorator*.rb")) do |c|
        Rails.configuration.cache_classes ? require(c) : load(c)
      end
    end

    config.after_initialize do

      Thread.current[:cenit_initializing] = true

      puts 'Clearing LOCKS'
      Cenit::Locker.clear

      puts 'DELETING OLD Consumers'
      RabbitConsumer.delete_all

      Account.all.each do |account|
        Account.current = account

        ThreadToken.destroy_all
        Setup::Task.where(:status.in => Setup::Task::ACTIVE_STATUS).update_all(status: :broken)
        Setup::Execution.where(:status.nin => Setup::Task::FINISHED_STATUS).update_all(status: :broken, completed_at: Time.now)

        Setup::Application.all.update_all(provider_id: Setup::Oauth2Provider.build_in_provider_id)
      end

      Account.current = nil

      Cenit::ApplicationParameter.instance_eval do
        include Setup::CenitScoped
        build_in_data_type.referenced_by(:name)
      end

      Cenit::OauthAccessGrant.instance_eval do
        include Setup::CenitScoped
        deny :all
        allow :index, :delete
      end

      Setup::BuildInDataType.each(&:db_data_type)

      wrong_data_types = []
      Setup::CenitDataType.all.each do |data_type|
        wrong_data_types << "#{data_type.namespace}::#{data_type.name}" unless data_type.build_in
      end
      unless wrong_data_types.empty?
        Setup::SystemNotification.create(type: :warning, message: "Wrong cenit data types: #{wrong_data_types.to_sentence}")
      end

<<<<<<< HEAD
      RailsAdmin::RestApi::Notebooks::Startup.init if Cenit.jupyter_notebooks
=======
      Cenit::Notebooks.startup if Cenit.jupyter_notebooks
>>>>>>> d3aff4e9
    end

    if Rails.env.production? &&
      (notifier_email = ENV['NOTIFIER_EMAIL']) &&
      (exception_recipients = ENV['EXCEPTION_RECIPIENTS'])
      Rails.application.config.middleware.use ExceptionNotification::Rack,
                                              email: {
                                                email_prefix: "[Cenit Error #{Rails.env}] ",
                                                sender_address: %{"notifier" <#{notifier_email}>},
                                                exception_recipients: exception_recipients.split(',')
                                              }
      Thread.current[:cenit_initializing] = nil
    end

  end
end<|MERGE_RESOLUTION|>--- conflicted
+++ resolved
@@ -76,11 +76,7 @@
         Setup::SystemNotification.create(type: :warning, message: "Wrong cenit data types: #{wrong_data_types.to_sentence}")
       end
 
-<<<<<<< HEAD
-      RailsAdmin::RestApi::Notebooks::Startup.init if Cenit.jupyter_notebooks
-=======
       Cenit::Notebooks.startup if Cenit.jupyter_notebooks
->>>>>>> d3aff4e9
     end
 
     if Rails.env.production? &&
