--- conflicted
+++ resolved
@@ -86,13 +86,6 @@
         def tracing?
           self.class.data_type.trace_on_default && super
         end
-<<<<<<< HEAD
-
-        def trace_model
-          super.with(self.class)
-        end
-=======
->>>>>>> 67699c0b
       end
 
       Cenit::Notebooks.startup if Cenit.jupyter_notebooks
