%ul.nav.navbar-nav.navbar-right.root_links
  - actions(:root).each do |action|
    %li{class: "#{action.action_name}_root_link"}= link_to wording_for(:menu, action), { action: action.action_name, controller: 'rails_admin/main' }, class: "pjax"
<<<<<<< HEAD
  - if main_app_root_path = (main_app.root_path rescue false)
    %li= link_to t('admin.home.name'), main_app_root_path
  - if (t_link = tasks_link)
    %li= t_link
=======
>>>>>>> e963dcd6
  - if (auth_link = authorizations_link)
    %li= auth_link
  - if (nlink = notifications_link)
    %li= nlink
  - if _current_user
    - if user_link = edit_user_link
      %li.edit_user_root_link= user_link
    - if logout_path.present?
      %li= link_to content_tag('span', t('admin.misc.log_out'), class: 'label label-danger'), logout_path, method: logout_method<|MERGE_RESOLUTION|>--- conflicted
+++ resolved
@@ -1,13 +1,8 @@
 %ul.nav.navbar-nav.navbar-right.root_links
   - actions(:root).each do |action|
     %li{class: "#{action.action_name}_root_link"}= link_to wording_for(:menu, action), { action: action.action_name, controller: 'rails_admin/main' }, class: "pjax"
-<<<<<<< HEAD
-  - if main_app_root_path = (main_app.root_path rescue false)
-    %li= link_to t('admin.home.name'), main_app_root_path
   - if (t_link = tasks_link)
     %li= t_link
-=======
->>>>>>> e963dcd6
   - if (auth_link = authorizations_link)
     %li= auth_link
   - if (nlink = notifications_link)
