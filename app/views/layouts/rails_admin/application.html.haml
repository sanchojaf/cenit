-#rails_admin-1.0 ready
%html{lang: I18n.locale}
  %head
    %meta{content: "IE=edge", "http-equiv" => "X-UA-Compatible"}
    %meta{content: "text/html; charset=utf-8", "http-equiv" => "Content-Type"}
    %meta{name: "description", content: "iPaaS - Cenit IO has been designed to orchestrate data flows that may involve several APIs. It makes possible the automation of all operational processes in a company, connecting between on-premises infrastructure and cloud services."}
    %title= 'Cenit IO | Open Platform for Data and Business Integration (iPaaS)'

    = csrf_meta_tag
    = stylesheet_link_tag "rails_admin/rails_admin.css", media: :all
<<<<<<< HEAD
    <!-- Javascript -->
    = javascript_include_tag "rails_admin/rails_admin.js"
    -# Initialize JS simple i18n
    :javascript
      RailsAdmin.I18n.init('#{I18n.locale}', JSON.parse("#{j I18n.t('admin.js').to_json}"));
=======
    = content_for :script do
      -# Initialize JS simple i18n
      :javascript
        RailsAdmin.I18n.init('#{I18n.locale}', JSON.parse("#{j I18n.t('admin.js').to_json}"));
>>>>>>> ea85e927

        (function(i,s,o,g,r,a,m){i['GoogleAnalyticsObject']=r;i[r]=i[r]||function(){
        (i[r].q=i[r].q||[]).push(arguments)},i[r].l=1*new Date();a=s.createElement(o),
        m=s.getElementsByTagName(o)[0];a.async=1;a.src=g;m.parentNode.insertBefore(a,m)
        })(window,document,'script','https://www.google-analytics.com/analytics.js','ga');

        ga('create',"#{ENV['GOOGLE_ANALYTIC_ID']}", 'auto');
        ga('send', 'pageview');


  - dashboard_root =  @action.is_a?(RailsAdmin::Config::Actions::Dashboard) && params[:group].blank?
  - if (dashboard_root)
    - if current_user.nil?
      = render partial: 'rails_admin/main/new_home'
    -else
      = render "layouts/rails_admin/body"
  - else
<<<<<<< HEAD
    = render "layouts/rails_admin/body"
=======
    %body.rails_admin
      #loading.label.label-warning{style: 'display:none; position:fixed; right:20px; bottom:20px; z-index:100000'}= t('admin.loading')
      %nav.navbar.navbar-default.navbar-fixed-top
        = render "layouts/rails_admin/navigation"
      #wrapper
        - if Cenit.hide_admin_navigation
          .content{:'data-pjax-container' => true}= render template: 'layouts/rails_admin/pjax'
        - else
          #sidebar-wrapper
            = render "layouts/rails_admin/sidebar_navigation"
          #content-wrapper
            .xyz
              .content{:'data-pjax-container' => true}= render template: 'layouts/rails_admin/pjax'
  = javascript_include_tag "rails_admin/rails_admin.js"
  = yield :script
  - if TourTrack.show_tour?(request.remote_ip, User.current)
    = content_for :script do
      :javascript
        initializeTour();
  = render partial: 'contact_us'
>>>>>>> ea85e927
<|MERGE_RESOLUTION|>--- conflicted
+++ resolved
@@ -8,18 +8,10 @@
 
     = csrf_meta_tag
     = stylesheet_link_tag "rails_admin/rails_admin.css", media: :all
-<<<<<<< HEAD
-    <!-- Javascript -->
-    = javascript_include_tag "rails_admin/rails_admin.js"
-    -# Initialize JS simple i18n
-    :javascript
-      RailsAdmin.I18n.init('#{I18n.locale}', JSON.parse("#{j I18n.t('admin.js').to_json}"));
-=======
     = content_for :script do
       -# Initialize JS simple i18n
       :javascript
         RailsAdmin.I18n.init('#{I18n.locale}', JSON.parse("#{j I18n.t('admin.js').to_json}"));
->>>>>>> ea85e927
 
         (function(i,s,o,g,r,a,m){i['GoogleAnalyticsObject']=r;i[r]=i[r]||function(){
         (i[r].q=i[r].q||[]).push(arguments)},i[r].l=1*new Date();a=s.createElement(o),
@@ -37,27 +29,4 @@
     -else
       = render "layouts/rails_admin/body"
   - else
-<<<<<<< HEAD
-    = render "layouts/rails_admin/body"
-=======
-    %body.rails_admin
-      #loading.label.label-warning{style: 'display:none; position:fixed; right:20px; bottom:20px; z-index:100000'}= t('admin.loading')
-      %nav.navbar.navbar-default.navbar-fixed-top
-        = render "layouts/rails_admin/navigation"
-      #wrapper
-        - if Cenit.hide_admin_navigation
-          .content{:'data-pjax-container' => true}= render template: 'layouts/rails_admin/pjax'
-        - else
-          #sidebar-wrapper
-            = render "layouts/rails_admin/sidebar_navigation"
-          #content-wrapper
-            .xyz
-              .content{:'data-pjax-container' => true}= render template: 'layouts/rails_admin/pjax'
-  = javascript_include_tag "rails_admin/rails_admin.js"
-  = yield :script
-  - if TourTrack.show_tour?(request.remote_ip, User.current)
-    = content_for :script do
-      :javascript
-        initializeTour();
-  = render partial: 'contact_us'
->>>>>>> ea85e927
+    = render "layouts/rails_admin/body"