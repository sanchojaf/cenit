:javascript
  $('.nav.nav-pills li.active').removeClass('active');
  $('.nav.nav-pills li[data-model="#{@abstract_model.to_param}"]').addClass('active');

%title= "#{@abstract_model.try(:pretty_name) || @page_name} | #{[_get_plugin_name[0] || 'Rails', _get_plugin_name[1] || 'Admin'].join(' ')}"

- page_slug = @page_name.parameterize

- flash && flash.each do |key, value|
  .alert{class: flash_alert_class(key), style: "margin-bottom: #{page_slug=='dashboard' ? '0' : '20px'}"}
    %a.close{href: '#', :'data-dismiss' => "alert"} &times;
    = value

- unless page_slug == 'dashboard'
  = breadcrumb

<<<<<<< HEAD
= render :partial => 'rails_admin/curl/menu' if respond_to?(:api_specification) && api_specification.present? && api_current_paths.present?
=======
= render :partial => 'rails_admin/curl/menu' if respond_to?(:api_current_paths) && api_current_paths
>>>>>>> fd72464f

- if ['dashboard', 'list-of-shared-collections'].include? page_slug
  - @count ||= {}
  - query = params[:query]
  .clearfix
    .col-md-7{style: 'margin: 10px 0 20px;'}
      %h3.label-heading{style: 'margin: 0;'}
        %small=  t("admin.misc.title_search_shared_collections")
        %h4{style: "margin-top: 0px;"}= t("admin.misc.sub_title_search_shared_collections", count: @count[Setup::CrossSharedCollection.name])
        - shared_path = index_path(model_name: "setup~cross_shared_collection", query: query)
        = form_tag(shared_path, method: :get, class: "pjax-form form-inline") do
          .input-group.col-xs-12
            %input.form-control.btb.btn-default{name: "query", type: "search", value: query}
              %span.input-group-btn
                %button.btn.btn-primary
                  %i.fa.fa-search
      = 'Try'
      = link_to('gmail', index_path(model_name: "setup~cross_shared_collection", query: 'gmail'))+','
      = link_to('twilio', index_path(model_name: "setup~cross_shared_collection", query: 'twilio'))+' or'
      = link_to('shipstation', index_path(model_name: "setup~cross_shared_collection", query: 'shipstation'))
    .col-md-5
      %h4.text-muted{style:'margin-top: 30px;'}
        - if current_user
          = t('admin.actions.dashboard.tenant_users.title')
          - users = tenant_users
        - else
          = t('admin.actions.dashboard.recent_users.title')
          - users = recent_users
      %ul.list-inline.list-unstyled
        - users.each do |u|
          - url = u.picture_url(50)
          - alt = (u.email.split('@'))[0]
          - title = u.name.present? ? u.name : alt
          %li
            = image_tag url, alt: alt, title: title, class: 'img-circle', height: 50, width: 50
      - unless current_user
        %span.text-muted
          = t('admin.actions.dashboard.recent_users.more', count: (User.all.count/5 * 5))


%ul.nav.nav-tabs
  = menu_for((@abstract_model ? (@object.try(:persisted?) ? :member : :collection) : :root), @abstract_model, @object, false, Cenit.max_tab_actions_count.to_i.abs)
  = content_for :contextual_tabs
= yield<|MERGE_RESOLUTION|>--- conflicted
+++ resolved
@@ -14,11 +14,7 @@
 - unless page_slug == 'dashboard'
   = breadcrumb
 
-<<<<<<< HEAD
-= render :partial => 'rails_admin/curl/menu' if respond_to?(:api_specification) && api_specification.present? && api_current_paths.present?
-=======
 = render :partial => 'rails_admin/curl/menu' if respond_to?(:api_current_paths) && api_current_paths
->>>>>>> fd72464f
 
 - if ['dashboard', 'list-of-shared-collections'].include? page_slug
   - @count ||= {}
@@ -60,6 +56,6 @@
 
 
 %ul.nav.nav-tabs
-  = menu_for((@abstract_model ? (@object.try(:persisted?) ? :member : :collection) : :root), @abstract_model, @object, false, Cenit.max_tab_actions_count.to_i.abs)
+  = menu_for((@abstract_model ? (@object.try(:persisted?) ? :member : :collection) : :root), @abstract_model, @object)
   = content_for :contextual_tabs
 = yield