--- conflicted
+++ resolved
@@ -14,11 +14,7 @@
 - unless page_slug == 'dashboard'
   = breadcrumb
 
-<<<<<<< HEAD
-= render :partial => 'rails_admin/curl/menu' if respond_to?(:api_specification) && api_specification.present? && api_current_paths.present?
-=======
 = render :partial => 'rails_admin/curl/menu' if respond_to?(:api_current_paths) && api_current_paths
->>>>>>> 32d04154
 
 - if ['dashboard', 'list-of-shared-collections'].include? page_slug
   - @count ||= {}
