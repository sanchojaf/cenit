--- conflicted
+++ resolved
@@ -8,15 +8,9 @@
       .trace-info
         .trace-header
           .action.pull-left
-<<<<<<< HEAD
-            = @action.diffstat(diff[:additions], diff[:deletions]).html_safe
+            = @action.diffstat(diff[:additions], diff[:deletions], true).html_safe
             - if (author = User.where(id: @trace.author_id).first)
               = image_tag(author.picture_url, alt: '', width: '20px')
-=======
-            = @action.diffstat(diff[:additions], diff[:deletions], true).html_safe
-            - if current_user
-              = image_tag(current_user.picture_url, alt: '', width: '20px')
->>>>>>> de23f73a
               %label
                 = author.email
             %span
