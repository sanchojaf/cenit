- integrations = public_apis
.container
  .row
    .col-md-offset-1.col-md-10
      .row.header
        %h3
          = 'Need an easy way to connect your business with'
          = link_to 'Cloud Services', '/open_api_directory', data: { no_turbolink: true }
          ='?'
        %p
          ='Cenit IO is the perfect tool to help you out.'
          = link_to 'Get in touch', '#contact_us',class: 'item contact-modal',data: { toggle: 'modal', backdrop: 'false' }
        %br
        .col-md-offset-2.col-md-8.centered
          -query = params[:query]
          -shared_path = index_path(model_name: "cross_shared_collection", query: query)
          =form_tag(shared_path, method: :get) do
<<<<<<< HEAD
            =text_field_tag "query", @name, placeholder: "Search...", class: "form-control"
=======
            =text_field_tag "query", @name, placeholder: "Search on more than 275+ Shared Collections", class: "form-control"
>>>>>>> 0dbf7c35
          .try-integrations
            ='Try'
            = integration_sample
      -if current_user
        .row{ id: 'collections' }
          = collections_at_dashboard
      -else
<<<<<<< HEAD
        .row
          .col-md-12.centered
            - if integrations.count >= 2
              %br
              %br
              #integration_list
                .col-sm-3.no-padding-right.col-xs-6
                  .col-sm-4
                  .col-sm-8.no-padding-left
                    .section#left
                      .pic
                        - integrations.each_with_index do |int, index|
                          - data = api_basic_data int
                          =image_tag data[:image], :alt => "#{data[:alt]}",:id =>"l_#{index}",:class => 'none img-responsive', width: "102", height: "71"
                .col-sm-6.no-padding-right.no-padding-left.hidden-xs
                  .col-md-4.col-sm-3.exchange.text-center
                    = content_tag :i,'', class: 'fa fa-exchange'
                  .col-md-4.col-sm-6
                    =link_to dashboard_path, data: { no_turbolink: true } do
                      .section
                        .pic
                          = image_tag 'logo_cenitsaas_web.png',class: 'img-responsive'
                  .col-md-4.col-sm-3.exchange.text-center
                    = content_tag :i,'', class: 'fa fa-exchange'
                .col-sm-3.no-padding-left.col-xs-6
                  .col-sm-8.no-padding-right
                    .section#right
                      .pic
                        - integrations.each_with_index do |int, index|
                          - data = api_basic_data int
                          =image_tag data[:image], :alt => "#{data[:alt]}",:id =>"r_#{index}", :class => 'none img-responsive', width: "102", height: "71"
                  .col-sm-4
=======
        .col-sm-offset-1.col-md-offset-1.col-lg-offset-2
          - if integrations.count >= 2
            %br
            %br
            %table#integration_list
              %tr
                %td
                  .section#left
                    .pic.integration_image
                      - integrations.each_with_index do |int, index|
                        - data = api_basic_data int
                        =image_tag data[:image], :alt => "#{data[:alt]}",:id =>"l_#{index}",:class => 'none img-responsive', width: "102", height: "71"
                %td.hidden-xs
                  = image_tag 'arrow.png', style: 'height: 60px;margin: 20px;'
                %td.hidden-xs
                  .section{style: 'padding-left: 20px;'}
                    .pic.integration_image
                      =image_tag 'logo_cenitsaas_web.png', :alt => "Cenit IO", :class => 'img-responsive', width: "102", height: "71", style: 'padding-top: 12px;'
                %td.visible-xs
                  ='&nbsp;&nbsp;'.html_safe
                %td.hidden-xs
                  = image_tag 'arrow.png', style: 'height: 60px;margin: 20px;'
                %td
                  .section#right{style: 'padding-left: 20px;'}
                    .pic.integration_image
                      - integrations.each_with_index do |int, index|
                        - data = api_basic_data int
                        =image_tag data[:image], :alt => "#{data[:alt]}",:id =>"r_#{index}", :class => 'none img-responsive', width: "102", height: "71"
>>>>>>> 0dbf7c35
        - if integrations.count > 0
          .row.sections.hidden-xs
            - integrations.each_with_index do |int, index|
              - if index%6 == 0
                .clearfix.visible-md-block
                .clearfix.visible-lg-block
              - if index%4 == 0
                .clearfix.visible-sm-block
              = public_apis_collection_view(int).html_safe<|MERGE_RESOLUTION|>--- conflicted
+++ resolved
@@ -15,11 +15,7 @@
           -query = params[:query]
           -shared_path = index_path(model_name: "cross_shared_collection", query: query)
           =form_tag(shared_path, method: :get) do
-<<<<<<< HEAD
-            =text_field_tag "query", @name, placeholder: "Search...", class: "form-control"
-=======
             =text_field_tag "query", @name, placeholder: "Search on more than 275+ Shared Collections", class: "form-control"
->>>>>>> 0dbf7c35
           .try-integrations
             ='Try'
             = integration_sample
@@ -27,7 +23,6 @@
         .row{ id: 'collections' }
           = collections_at_dashboard
       -else
-<<<<<<< HEAD
         .row
           .col-md-12.centered
             - if integrations.count >= 2
@@ -60,36 +55,6 @@
                           - data = api_basic_data int
                           =image_tag data[:image], :alt => "#{data[:alt]}",:id =>"r_#{index}", :class => 'none img-responsive', width: "102", height: "71"
                   .col-sm-4
-=======
-        .col-sm-offset-1.col-md-offset-1.col-lg-offset-2
-          - if integrations.count >= 2
-            %br
-            %br
-            %table#integration_list
-              %tr
-                %td
-                  .section#left
-                    .pic.integration_image
-                      - integrations.each_with_index do |int, index|
-                        - data = api_basic_data int
-                        =image_tag data[:image], :alt => "#{data[:alt]}",:id =>"l_#{index}",:class => 'none img-responsive', width: "102", height: "71"
-                %td.hidden-xs
-                  = image_tag 'arrow.png', style: 'height: 60px;margin: 20px;'
-                %td.hidden-xs
-                  .section{style: 'padding-left: 20px;'}
-                    .pic.integration_image
-                      =image_tag 'logo_cenitsaas_web.png', :alt => "Cenit IO", :class => 'img-responsive', width: "102", height: "71", style: 'padding-top: 12px;'
-                %td.visible-xs
-                  ='&nbsp;&nbsp;'.html_safe
-                %td.hidden-xs
-                  = image_tag 'arrow.png', style: 'height: 60px;margin: 20px;'
-                %td
-                  .section#right{style: 'padding-left: 20px;'}
-                    .pic.integration_image
-                      - integrations.each_with_index do |int, index|
-                        - data = api_basic_data int
-                        =image_tag data[:image], :alt => "#{data[:alt]}",:id =>"r_#{index}", :class => 'none img-responsive', width: "102", height: "71"
->>>>>>> 0dbf7c35
         - if integrations.count > 0
           .row.sections.hidden-xs
             - integrations.each_with_index do |int, index|
