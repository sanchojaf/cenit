class ApplicationController < ActionController::Base
  # Prevent CSRF attacks by raising an exception.
  # For APIs, you may want to use :null_session instead.

  protect_from_forgery with: :null_session,
                       if: Proc.new { |c| c.request.format =~ %r{application/json} }

  rescue_from CanCan::AccessDenied, RailsAdmin::ActionNotAllowed do |exception|
    if _current_user
      redirect_to main_app.root_path, :alert => exception.message
    else
      redirect_to new_session_path(User)
    end
  end

  def doorkeeper_oauth_client
    @client ||= OAuth2::Client.new(DOORKEEPER_APP_ID, DOORKEEPER_APP_SECRET, :site => DOORKEEPER_APP_URL)
  end

  # expired?
  # refresh!
  def doorkeeper_access_token
    opts = {}
    if current_user
      opts[:refresh_token] = current_user.doorkeeper_refresh_token
      opts[:expires_at] = current_user.doorkeeper_expires_at
    end
    @token ||= OAuth2::AccessToken.new(doorkeeper_oauth_client, current_user.doorkeeper_access_token, opts) if current_user
  end

  around_filter :scope_current_account

  protected

  def do_optimize
    Setup::Optimizer.save_namespaces
  end

  private

  def optimize
    do_optimize
  end

  def clean_thread_cache
    Thread.clean_keys_prefixed_with('[cenit]')
  end

  def scope_current_account
    Account.current = nil
    clean_thread_cache
<<<<<<< HEAD
    if current_user
      if current_user.account.nil?
        current_user.add_role(:admin) unless current_user.has_role?(:admin)
        current_user.account = Account.create_with_owner(owner: current_user)
        current_user.core_handling true
        current_user.save(validate: false)
      end
    else
      if (orig_invitation_token = (params[:invitation_token] || (params[:user] && params[:user][:invitation_token]))).present?
        invitation_token = Devise.token_generator.digest(self, :invitation_token, orig_invitation_token)
        membership = Membership.where(invitation_token: invitation_token).first
        Account.current = membership.account if membership.present?
      end
=======
    if current_user && current_user.account.nil?
      current_user.add_role(:admin) unless current_user.has_role?(:admin)
      current_user.account = Account.create_with_owner(owner: current_user)
      current_user.save(validate: false)
>>>>>>> c308dc28
    end
    Account.current = current_user.account.target if signed_in?
    yield
  ensure
    optimize
    if (account = Account.current)
      account.save(discard_events: true)
    end
    clean_thread_cache
  end

  def after_sign_out_path_for(resource_or_scope)
    ENV['SING_OUT_URL'] || root_path
  end
end<|MERGE_RESOLUTION|>--- conflicted
+++ resolved
@@ -49,7 +49,6 @@
   def scope_current_account
     Account.current = nil
     clean_thread_cache
-<<<<<<< HEAD
     if current_user
       if current_user.account.nil?
         current_user.add_role(:admin) unless current_user.has_role?(:admin)
@@ -63,12 +62,6 @@
         membership = Membership.where(invitation_token: invitation_token).first
         Account.current = membership.account if membership.present?
       end
-=======
-    if current_user && current_user.account.nil?
-      current_user.add_role(:admin) unless current_user.has_role?(:admin)
-      current_user.account = Account.create_with_owner(owner: current_user)
-      current_user.save(validate: false)
->>>>>>> c308dc28
     end
     Account.current = current_user.account.target if signed_in?
     yield
