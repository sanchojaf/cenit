module RailsAdmin
  ApplicationController.class_eval do

    def to_model_name(param_model_name)
      model_name = param_model_name.split('~').collect(&:camelize).join('::')
      if (m = [Setup, Cenit, Forms].detect { |m| m.const_defined?(model_name, false) })
        model_name = "#{m}::#{model_name}"
      end
      model_name
    end

    def get_model
      #Patch
<<<<<<< HEAD
      @model_name = to_model_name(params[:model_name])
      #TODO Transferring shared collections to cross shared collections. REMOVE after migration
      if @model_name == Setup::SharedCollection.to_s
=======
      @model_name = to_model_name(name = params[:model_name].to_s)
      # Transferring shared collections to cross shared collections.
      # TODO Change to cross shared collection after model renaming
      if @model_name == 'Setup::SharedCollection'
>>>>>>> 1909d64d
        @model_name = Setup::CrossSharedCollection.to_s
      end
      @data_type = nil
      unless (@abstract_model = RailsAdmin::AbstractModel.new(@model_name))
        if (@data_type = get_data_type(params[:model_name].to_s))
          abstract_model_class = @data_type.records_model.is_a?(Class) ? AbstractModel : MongoffAbstractModel
          @abstract_model = abstract_model_class.new(@data_type.records_model)
        end
      end

      fail(RailsAdmin::ModelNotFound) if @abstract_model.nil? || (@model_config = @abstract_model.config).excluded?

      @properties = @abstract_model.properties
    end

    def get_data_type(param_model_name)
      data_type = nil
      slugs = param_model_name.split('~')
      if slugs.size == 2
        ns = Setup::Namespace.where(slug: slugs[0]).first
        data_type = Setup::DataType.where(namespace: ns.name, slug: slugs[1]).first if ns
      elsif param_model_name.start_with?('dt')
        data_type = Setup::DataType.where(id: param_model_name.from(2)).first
      end
      data_type
    end

    def get_object
      #Patch
      if (@object = @abstract_model.get(params[:id]))
        unless @object.is_a?(Mongoff::Record) || @object.class == @abstract_model.model
          @model_config = RailsAdmin::Config.model(@object.class)
          @abstract_model = @model_config.abstract_model
        end
        @object
      elsif (model = @abstract_model.model)
        @object = model.try(:find_by_id, params[:id])
      end
      @object || fail(RailsAdmin::ObjectNotFound)
    end
  end
end<|MERGE_RESOLUTION|>--- conflicted
+++ resolved
@@ -11,16 +11,10 @@
 
     def get_model
       #Patch
-<<<<<<< HEAD
-      @model_name = to_model_name(params[:model_name])
-      #TODO Transferring shared collections to cross shared collections. REMOVE after migration
-      if @model_name == Setup::SharedCollection.to_s
-=======
       @model_name = to_model_name(name = params[:model_name].to_s)
       # Transferring shared collections to cross shared collections.
       # TODO Change to cross shared collection after model renaming
       if @model_name == 'Setup::SharedCollection'
->>>>>>> 1909d64d
         @model_name = Setup::CrossSharedCollection.to_s
       end
       @data_type = nil
