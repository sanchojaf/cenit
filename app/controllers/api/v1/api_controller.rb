module Api::V1
  class ApiController < ApplicationController
    before_action :save_request_data, :authorize, except: [:new_account]
    before_action :find_item, only: [:show, :destroy, :pull]
    rescue_from Exception, :with => :exception_handler
    respond_to :json

    def index
      @items =
          if @criteria.present?
            if sort_key = @criteria.delete(:sort_by)
              asc = @criteria.has_key?(:ascending) | @criteria.has_key?(:asc)
              [:ascending, :asc, :descending, :desc].each { |key| @criteria.delete(key) }
            end
            if limit = @criteria.delete(:limit)
              limit = limit.to_s.to_i
              limit = nil if limit == 0
            end
            items = klass.where(@criteria)
            items = items.sort(sort_key => asc ? 1 : -1) if sort_key
            items = items.limit(limit) if limit
            items
          else
            klass.all
          end
      render json: @items.map { |item| {((model = (hash = item.inspect_json(include_id: true)).delete('_type')) ? model.downcase : @model) => hash} }
    end

    def show
      if @item.orm_model.data_type.is_a?(Setup::FileDataType)
        send_data @item.data, filename: @item[:filename], type: @item[:contentType]
      else
        render json: {@model => @item.to_hash}
      end
    end

    def push
      response =
          {
              success: success_report = Hash.new { |h, k| h[k] = [] },
              errors: broken_report = Hash.new { |h, k| h[k] = [] }
          }
      @payload.each do |root, message|
        if data_type = @payload.data_type_for(root)
          message = [message] unless message.is_a?(Array)
          message.each do |item|
            if (record = data_type.send(@payload.create_method,
                                        @payload.process_item(item, data_type),
                                        options = @payload.create_options)).errors.blank?
              success_report[root.pluralize] << record.inspect_json(inspecting: :id, inspect_scope: options[:create_collector])
            else
              broken_report[root] << {errors: record.errors.full_messages, item: item}
            end
          end
        else
          broken_report[root] = 'no model found'
        end
      end
      response.delete(:success) if success_report.blank?
      response.delete(:errors) if broken_report.blank?
      render json: response
    end

    def destroy
      if Setup::Models.registered?(klass) && Setup::Models.excluded_actions_for(klass).include?(:delete)
        render json: {status: :not_allowed}
      else
        @item.destroy
        render json: {status: :ok}
      end
    end

    def pull
      if @item.is_a?(Setup::SharedCollection)
        begin
          pull_request = Cenit::Actions.pull(@item, @webhook_body.present? ? JSON.parse(@webhook_body) : {})
          pull_request.each { |key, value| pull_request.delete(key) unless value.present? }
          if pull_request[:missing_parameters]
            pull_request.delete(:updated_records)
          elsif updated_records = pull_request[:updated_records]
            updated_records.each do |key, records|
              updated_records[key] = records.collect { |record| {id: record.id.to_s} }
            end
          end
          render json: pull_request
        rescue Exception => ex
          render json: {status: :bad_request}
        end
      else
        render json: {status: :not_allowed}
      end
    end

    def auth
      head :no_content
    end

    def new_account
      parameters = (JSON.parse(@webhook_body) rescue {}).keep_if { |key, _| %w(email password password_confirmation).include?(key) }
      parameters.reverse_merge!(email: params[:email], password: (pwd = params[:password] || Devise.friendly_token), password_confirmation: params[:password_confirmation] || pwd)
      response =
          if (user = User.new_with_session(parameters, session)).save
            Account.create_with_owner(owner: user)
            {number: user.number, token: user.authentication_token}
          else
            user.errors.to_json
          end
      render json: response
    end

    protected

    def authorize
      key = params.delete('X-User-Access-Key')
      key = request.headers['X-User-Access-Key'] || key
      token = params.delete('X-User-Access-Token')
      token = request.headers['X-User-Access-Token'] || token
      user = User.where(key: key).first if key && token
      if user && Devise.secure_compare(user.token, token) && user.has_role?(:admin)
        Account.current = user.account
        return true
      end

      key = request.headers['X-Hub-Store']
      token = request.headers['X-Hub-Access-Token']
      unless Account.set_current_with_connection(key, token)
        responder = Cenit::Responder.new(@request_id, @webhook_body, 401)
        render json: responder, root: false, status: responder.code
        return false
      end
      true
    end

    def exception_handler(exception)
      responder = Cenit::Responder.new(@request_id, @webhook_body, 500)
      responder.backtrace = exception.backtrace.to_s
      render json: responder, root: false, status: responder.code
      return false
    end

    def find_item
      @item = klass.where(id: params[:id]).first
      unless @item.present?
        render json: {status: 'item not found'}
      end
    end

<<<<<<< HEAD
    def get_data_type_by_name(name)
      @data_types[name] ||=
          if @library == 'setup'
            Setup::BuildInDataType["Setup::#{name}"]
          else
            Setup::Model.where(name: name).detect { |model| model.library.slug == @library }
          end
=======
    def get_data_type_by_slug(slug)
      if slug
        @data_types[slug] ||=
          if @library == 'setup'
            Setup::BuildInDataType["Setup::#{slug.camelize}"]
          else
            Setup::Model.where(slug: slug).detect { |model| model.library.slug == @library }
          end
      else
        nil
      end
>>>>>>> 3862d346
    end

    def get_data_type(root)
      get_data_type_by_slug(root.singularize)
    end

    def get_model(root)
      if data_type = get_data_type(root)
        data_type.records_model
      else
        nil
      end
    end

    def klass
      @klass ||= get_model(@model)
    end

    def save_request_data
      @data_types ||= {}
      @request_id = request.uuid
      @webhook_body = request.body.read
      @library = params[:library]
      @model = params[:model]
      @payload =
          case request.content_type
            when 'application/json'
              JSONPayload
            when 'application/xml'
              XMLPayload
            else
              BasicPayload
          end.new(controller: self,
                  message: @webhook_body,
                  content_type: request.content_type)
      @criteria = params.to_hash.with_indifferent_access.reject { |key, _| %w(controller action library model id api).include?(key) }
    end

    private

    attr_reader :webhook_body

    class BasicPayload

      attr_reader :config
      attr_reader :create_options

      def initialize(config)
        @config =
<<<<<<< HEAD
            {
                create_method: case config[:content_type]
                                 when 'application/json'
                                   :create_from_json
                                 when 'application/xml'
                                   :create_from_xml
                                 else
                                   :create_from
                               end,
                message: ''
            }.merge(config || {})
        @data_type = (controller = config[:controller]).send(:get_data_type_by_name, (@root = controller.request.headers['data-type']))
=======
          {
            create_method: case config[:content_type]
                           when 'application/json'
                             :create_from_json
                           when 'application/xml'
                             :create_from_xml
                           else
                             :create_from
                           end,
            message: ''
          }.merge(config || {})
        @data_type = (controller = config[:controller]).send(:get_data_type_by_slug, (@root = controller.request.headers['data-type']))
>>>>>>> 3862d346
        @create_options = {create_collector: Set.new}
        create_options_keys.each { |option| @create_options[option.to_sym] = controller.request[option] }
      end

      def create_method
        config[:create_method]
      end

      def create_options_keys
        %w(filename)
      end

      def each_root(&block)
        block.call(@root, config[:message]) if block
      end

      def each(&block)
        if @data_type
          block.call(@data_type.name, config[:message])
        else
          each_root(&block)
        end
      end

      def process_item(item, data_type)
        item
      end

      def data_type_for(root)
        @data_type && @data_type.name == root ? @data_type : config[:controller].send(:get_data_type, root)
      end
    end

    class JSONPayload < BasicPayload

      def each_root(&block)
        JSON.parse(config[:message]).each { |root, message| block.call(root, message) } if block
      end

      def process_item(item, data_type)
        data_type.is_a?(Setup::FileDataType) ? item.to_json : item
      end
    end

    def create_options_keys
      super + %w(only)
    end

    class XMLPayload < BasicPayload

      def each_root(&block)
        if roots = Nokogiri::XML::DocumentFragment.parse(config[:message]).element_children
          roots.each do |root|
            if elements = root.element_children
              elements.each { |e| block.call(root.name, e) }
            end
          end
        end if block
      end

      def process_item(item, data_type)
        data_type.is_a?(Setup::FileDataType) ? item.to_xml : item
      end
    end
  end
end<|MERGE_RESOLUTION|>--- conflicted
+++ resolved
@@ -7,22 +7,22 @@
 
     def index
       @items =
-          if @criteria.present?
-            if sort_key = @criteria.delete(:sort_by)
-              asc = @criteria.has_key?(:ascending) | @criteria.has_key?(:asc)
-              [:ascending, :asc, :descending, :desc].each { |key| @criteria.delete(key) }
-            end
-            if limit = @criteria.delete(:limit)
-              limit = limit.to_s.to_i
-              limit = nil if limit == 0
-            end
-            items = klass.where(@criteria)
-            items = items.sort(sort_key => asc ? 1 : -1) if sort_key
-            items = items.limit(limit) if limit
-            items
-          else
-            klass.all
-          end
+        if @criteria.present?
+          if sort_key = @criteria.delete(:sort_by)
+            asc = @criteria.has_key?(:ascending) | @criteria.has_key?(:asc)
+            [:ascending, :asc, :descending, :desc].each { |key| @criteria.delete(key) }
+          end
+          if limit = @criteria.delete(:limit)
+            limit = limit.to_s.to_i
+            limit = nil if limit == 0
+          end
+          items = klass.where(@criteria)
+          items = items.sort(sort_key => asc ? 1 : -1) if sort_key
+          items = items.limit(limit) if limit
+          items
+        else
+          klass.all
+        end
       render json: @items.map { |item| {((model = (hash = item.inspect_json(include_id: true)).delete('_type')) ? model.downcase : @model) => hash} }
     end
 
@@ -36,10 +36,10 @@
 
     def push
       response =
-          {
-              success: success_report = Hash.new { |h, k| h[k] = [] },
-              errors: broken_report = Hash.new { |h, k| h[k] = [] }
-          }
+        {
+          success: success_report = Hash.new { |h, k| h[k] = [] },
+          errors: broken_report = Hash.new { |h, k| h[k] = [] }
+        }
       @payload.each do |root, message|
         if data_type = @payload.data_type_for(root)
           message = [message] unless message.is_a?(Array)
@@ -99,12 +99,12 @@
       parameters = (JSON.parse(@webhook_body) rescue {}).keep_if { |key, _| %w(email password password_confirmation).include?(key) }
       parameters.reverse_merge!(email: params[:email], password: (pwd = params[:password] || Devise.friendly_token), password_confirmation: params[:password_confirmation] || pwd)
       response =
-          if (user = User.new_with_session(parameters, session)).save
-            Account.create_with_owner(owner: user)
-            {number: user.number, token: user.authentication_token}
-          else
-            user.errors.to_json
-          end
+        if (user = User.new_with_session(parameters, session)).save
+          Account.create_with_owner(owner: user)
+          {number: user.number, token: user.authentication_token}
+        else
+          user.errors.to_json
+        end
       render json: response
     end
 
@@ -145,15 +145,6 @@
       end
     end
 
-<<<<<<< HEAD
-    def get_data_type_by_name(name)
-      @data_types[name] ||=
-          if @library == 'setup'
-            Setup::BuildInDataType["Setup::#{name}"]
-          else
-            Setup::Model.where(name: name).detect { |model| model.library.slug == @library }
-          end
-=======
     def get_data_type_by_slug(slug)
       if slug
         @data_types[slug] ||=
@@ -165,7 +156,6 @@
       else
         nil
       end
->>>>>>> 3862d346
     end
 
     def get_data_type(root)
@@ -191,16 +181,16 @@
       @library = params[:library]
       @model = params[:model]
       @payload =
-          case request.content_type
-            when 'application/json'
-              JSONPayload
-            when 'application/xml'
-              XMLPayload
-            else
-              BasicPayload
-          end.new(controller: self,
-                  message: @webhook_body,
-                  content_type: request.content_type)
+        case request.content_type
+        when 'application/json'
+          JSONPayload
+        when 'application/xml'
+          XMLPayload
+        else
+          BasicPayload
+        end.new(controller: self,
+                message: @webhook_body,
+                content_type: request.content_type)
       @criteria = params.to_hash.with_indifferent_access.reject { |key, _| %w(controller action library model id api).include?(key) }
     end
 
@@ -215,20 +205,6 @@
 
       def initialize(config)
         @config =
-<<<<<<< HEAD
-            {
-                create_method: case config[:content_type]
-                                 when 'application/json'
-                                   :create_from_json
-                                 when 'application/xml'
-                                   :create_from_xml
-                                 else
-                                   :create_from
-                               end,
-                message: ''
-            }.merge(config || {})
-        @data_type = (controller = config[:controller]).send(:get_data_type_by_name, (@root = controller.request.headers['data-type']))
-=======
           {
             create_method: case config[:content_type]
                            when 'application/json'
@@ -241,7 +217,6 @@
             message: ''
           }.merge(config || {})
         @data_type = (controller = config[:controller]).send(:get_data_type_by_slug, (@root = controller.request.headers['data-type']))
->>>>>>> 3862d346
         @create_options = {create_collector: Set.new}
         create_options_keys.each { |option| @create_options[option.to_sym] = controller.request[option] }
       end
