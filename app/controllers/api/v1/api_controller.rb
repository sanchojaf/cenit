--- conflicted
+++ resolved
@@ -1,10 +1,6 @@
 module Api::V1
   class ApiController < ApplicationController
-<<<<<<< HEAD
-    before_action :authorize_account, :save_request_data, except: [:new_account]
-=======
-    before_action :authorize, :do_optimize_data_type_handling, :save_request_data, except: [:new_account, :cors_check]
->>>>>>> 0cdb6dc2
+    before_action :authorize_account, :save_request_data, except: [:new_account, :cors_check]
     before_action :find_item, only: [:show, :destroy, :pull, :run]
     before_action :authorize_action, except: [:new_account]
     rescue_from Exception, :with => :exception_handler
@@ -188,7 +184,6 @@
       key = request.headers['X-User-Access-Key'] || key
       token = params.delete('X-User-Access-Token')
       token = request.headers['X-User-Access-Token'] || token
-<<<<<<< HEAD
       if key || token
         user = User.where(key: key).first
         if user && Devise.secure_compare(user.token, token) && user.has_role?(:admin)
@@ -198,13 +193,6 @@
         key = request.headers['X-Hub-Store']
         token = request.headers['X-Hub-Access-Token']
         Account.set_current_with_connection(key, token) if key || token
-=======
-      user = User.where(key: key).first if key && token
-      if user && Devise.secure_compare(user.token, token) && user.has_role?(:admin)
-        Account.current = user.account
-        cors_header
-        return true
->>>>>>> 0cdb6dc2
       end
       true
     end
@@ -229,11 +217,8 @@
       else
         render json: {error: 'no model found'}, status: :not_found
       end
-<<<<<<< HEAD
-=======
       cors_header
       true
->>>>>>> 0cdb6dc2
     end
     
     def cors_header
