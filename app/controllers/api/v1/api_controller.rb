--- conflicted
+++ resolved
@@ -1,21 +1,13 @@
 module Api::V1
   class ApiController < ApplicationController
     before_action :authorize_account, :save_request_data, except: [:new_account, :cors_check]
-    before_action :find_item, only: [:show, :destroy, :pull, :run, :content, :raml]
+    before_action :find_item, only: [:show, :destroy, :pull, :run]
     before_action :authorize_action, except: [:new_account, :cors_check, :push]
     rescue_from Exception, :with => :exception_handler
     respond_to :json
-
+    
     def cors_check
-<<<<<<< HEAD
       self.cors_header
-=======
-      headers['Access-Control-Allow-Origin'] = request.headers['Origin']
-      headers['Access-Control-Allow-Credentials'] = false
-      headers['Access-Control-Allow-Headers'] = 'Origin, X-Requested-With, Accept, Content-Type, X-User-Access-Key, X-User-Access-Token'
-      headers['Access-Control-Allow-Methods'] = 'POST, GET, PUT, DELETE, OPTIONS'
-      headers['Access-Control-Max-Age'] = '1728000'
->>>>>>> da560362
       render :text => '', :content_type => 'text/plain'
     end
 
@@ -32,14 +24,7 @@
               limit = nil if limit == 0
             end
             items = klass.where(@criteria)
-            if sort_key
-              items =
-                if asc
-                  items.ascending(sort_key)
-                else
-                  items.descending(sort_key)
-                end
-            end
+            items = items.sort(sort_key => asc ? 1 : -1) if sort_key
             items = items.limit(limit) if limit
             items
           else
@@ -62,16 +47,10 @@
     end
 
     def raml
-<<<<<<< HEAD
         if (@item && @path && @path.downcase == "root.raml")
             render text: @item.to_hash['raml_doc']
         elsif @path
           render text: @item.ref_hash[@path]
-=======
-      if (klass = self.klass) && (@items = klass.where(@criteria).first)
-        if (@path == "root.raml")
-          render text: @items.to_hash['raml_doc']
->>>>>>> da560362
         else
           render json: {error: 'No model found'}, status: :not_found
         end
@@ -94,7 +73,7 @@
     end
 
     def push
-      response = i
+      response =
         {
           success: success_report = Hash.new { |h, k| h[k] = [] },
           errors: broken_report = Hash.new { |h, k| h[k] = [] }
@@ -278,7 +257,7 @@
           when 'push'
             get_data_type(@model).is_a?(Setup::FileDataType) ? :upload_file : :create
           when 'raml'
-            :show
+              :show
           else
             @_action_name.to_sym
           end
@@ -295,7 +274,7 @@
       cors_header
       true
     end
-
+    
     def cors_header
       headers['Access-Control-Allow-Origin'] = request.headers['Origin'] || '*'
       headers['Access-Control-Allow-Credentials'] = false
