--- conflicted
+++ resolved
@@ -36,10 +36,10 @@
 
     def push
       response =
-          {
-              success: success_report = Hash.new { |h, k| h[k] = [] },
-              errors: broken_report = Hash.new { |h, k| h[k] = [] }
-          }
+        {
+          success: success_report = Hash.new { |h, k| h[k] = [] },
+          errors: broken_report = Hash.new { |h, k| h[k] = [] }
+        }
       @payload.each do |root, message|
         if data_type = @payload.data_type_for(root)
           message = [message] unless message.is_a?(Array)
@@ -95,13 +95,6 @@
       head :no_content
     end
 
-<<<<<<< HEAD
-    def auth
-      head :no_content
-    end
-
-
-=======
     def new_account
       parameters = (JSON.parse(@webhook_body) rescue {}).keep_if { |key, _| %w(email password password_confirmation).include?(key) }
       parameters.reverse_merge!(email: params[:email], password: params[:password] || '', password_confirmation: params[:password_confirmation] || '')
@@ -114,7 +107,6 @@
       render json: response
     end
 
->>>>>>> a41296d2
     protected
 
     def authorize
@@ -182,18 +174,6 @@
       @library = params[:library]
       @model = params[:model]
       @payload =
-<<<<<<< HEAD
-          case request.content_type
-            when 'application/json'
-              JSONPayload
-            when 'application/xml'
-              XMLPayload
-            else
-              BasicPayload
-          end.new(controller: self,
-                  message: @webhook_body,
-                  content_type: request.content_type)
-=======
         case request.content_type
         when 'application/json'
           JSONPayload
@@ -205,7 +185,6 @@
                 message: @webhook_body,
                 content_type: request.content_type)
       @criteria = params.to_hash.with_indifferent_access.reject { |key, _| %w(controller action library model id api).include?(key) }
->>>>>>> a41296d2
     end
 
     private
@@ -219,17 +198,17 @@
 
       def initialize(config)
         @config =
-            {
-                create_method: case config[:content_type]
-                                 when 'application/json'
-                                   :create_from_json
-                                 when 'application/xml'
-                                   :create_from_xml
-                                 else
-                                   :create_from
-                               end,
-                message: ''
-            }.merge(config || {})
+          {
+            create_method: case config[:content_type]
+                           when 'application/json'
+                             :create_from_json
+                           when 'application/xml'
+                             :create_from_xml
+                           else
+                             :create_from
+                           end,
+            message: ''
+          }.merge(config || {})
         @data_type = (controller = config[:controller]).send(:get_data_type_by_name, (@root = controller.request.headers['data-type']))
         @create_options = {create_collector: Set.new}
         create_options_keys.each { |option| @create_options[option.to_sym] = controller.request[option] }
