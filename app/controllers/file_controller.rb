--- conflicted
+++ resolved
@@ -13,15 +13,9 @@
     if model &&
       (record = model.where(id: params[:id]).first)
       if Ability.new(current_user).can?(:show, record)
-<<<<<<< HEAD
-        if (uploader = record.try(params[:view])).is_a?(CarrierWave::Uploader::Base) &&
-            (uploader = find_version(uploader, file_path)) &&
-            content = uploader.read
-=======
         if (uploader = record.try(params[:field])).is_a?(CarrierWave::Uploader::Base) &&
           (uploader = find_version(uploader, file_path)) &&
           content = uploader.read
->>>>>>> da560362
           send_data content, type: uploader.file.content_type, disposition: 'inline'
         else
           not_found
