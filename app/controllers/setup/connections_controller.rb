module Setup
  class ConnectionsController < Setup::BaseController
    before_action :find_connection, only: [:show, :update, :destroy]

    # GET /connections.json
    def index
      @connections = Setup::Connection.all
    end

    # GET /connections/1.json
    def show
    end

    # GET /connections/new.json
    def new
      @connection = Setup::Connection.new
      render json: @connection, only: [:name, :slug, :url]
    end

    # POST /connections.json
    def create	  
      @connection = Setup::Connection.new(permited_attributes)
      if @connection.save
        render json: @connection, status: :created, location: @connection
      else
        render json: @connection.errors, status: :unprocessable_entity
      end
    end

    # PUT /connections/1.json
    def update
      if @connection.update_attributes(params[:connection])
        head :no_content
      else
        render json: @connection.errors, status: :unprocessable_entity
      end
    end

    # DELETE /connections/1.json
    def destroy
      @connection.destroy
      head :no_content
    end
    
    protected
    def permited_attributes
<<<<<<< HEAD
      params[:connection].permit(:name, :slug, :key, :url)
=======
      params[:connection].permit(:name, :key, :url, :connection_roles_attributes)
>>>>>>> d54cca5f
    end  
    
    def find_connection
      @connection = Setup::Connection.find_by(slug: params[:id])
    end  
    
  end
end<|MERGE_RESOLUTION|>--- conflicted
+++ resolved
@@ -44,11 +44,7 @@
     
     protected
     def permited_attributes
-<<<<<<< HEAD
-      params[:connection].permit(:name, :slug, :key, :url)
-=======
-      params[:connection].permit(:name, :key, :url, :connection_roles_attributes)
->>>>>>> d54cca5f
+      params[:connection].permit(:name, :slug, :key, :url, :connection_roles_attributes)
     end  
     
     def find_connection
