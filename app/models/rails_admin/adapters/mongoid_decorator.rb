<<<<<<< HEAD
require 'rails_admin/adapters/mongoid'

=======
# rails_admin-1.0 ready
>>>>>>> 5afde72b
module RailsAdmin
  module Adapters
    Mongoid.module_eval do

      ALIAS_METHODS = proc do
        alias_method_chain :count, :wrapper
      end

      # avoid use of alias_method in a module_eval
      def self.included(base)
        base.class_eval(&ALIAS_METHODS)
      end

      def self.extended(base)
        base.class_eval(&ALIAS_METHODS)
      end

      def counts(options = {}, scope = nil)
        key = "[cenit]#{model_name}.counts"
        if (cache = options.delete(:cache)) && (counts = RequestStore.store[key])
          counts
        else
          counts =
            case scope = all(options.merge(limit: false, page: false), scope)
            when CrossOrigin::Criteria
              hash = {}
              scope.view.cross_view_map.each do |origin, view|
                hash[origin] = view.count
              end
              hash
            else
              { default: scope.count }
            end
          if cache
            RequestStore.store[key] = counts
            RequestStore.store["[cenit]#{model_name}.count"] ||= counts.values.first
          end
          counts
        end
      end

      def count_with_wrapper(options = {}, scope = nil)
        if options.delete(:cache)
          key = "[cenit]#{model_name}.count"
          if (count = RequestStore.store[key])
            count
          else
            RequestStore.store[key] = count_without_wrapper(options, scope)
          end
        else
          count_without_wrapper(options, scope)
        end
      end

      def sort_by(options, scope)
        return scope unless options[:sort]

        case options[:sort]
        when String
          #Patch
          collection_name = (sort = options[:sort])[0..i = sort.rindex('.') - 1]
          field_name = sort.from(i + 2)
          if collection_name && collection_name != table_name
            fail('sorting by associated model column is not supported in Non-Relational databases')
          end
        when Symbol
          field_name = options[:sort].to_s
        end
        #Patch
        if field_name.present?
          if options[:sort_reverse]
            scope.asc field_name
          else
            scope.desc field_name
          end
        else
          scope
        end
      end

      def parse_collection_name(column)
        #Patch
        collection_name = column[0..i = column.rindex('.') - 1]
        column_name = column.from(i + 2)
        if [:embeds_one, :embeds_many].include?(model.relations[collection_name].try(:macro).try(:to_sym))
          [table_name, column]
        else
          [collection_name, column_name]
        end
        [collection_name, column_name]
      end

      def associations
        model.relations.values.collect do |association|
          RailsAdmin::Adapters::Mongoid::Association.new(association, model)
        end + #Patch
          if (model_config = config.ready)
            model_config.extra_associations
          else
            []
          end
      end

      def query_conditions(query, fields = nil)
        #Patch
        statements = []
        if fields.nil? && model.is_a?(Class) && model < Setup::ClassHierarchyAware
          model.class_hierarchy.each do |model|
            next if model.abstract_class
            model_statements = []
            model_config = RailsAdmin.config(model)

            fields = model_config.fields.select(&:queryable?)
            fields.each do |field|
              conditions_per_collection = make_field_conditions(field, query, field.search_operator)
              model_statements.concat make_condition_for_current_collection(field, conditions_per_collection)
            end

            [model_config.search_associations].flatten.each do |association_name|
              next unless (association = model.reflect_on_association(association_name))
              model_config = RailsAdmin.config(association.klass)
              associated_selector = model_config.abstract_model.query_conditions(query)
              if associated_selector.any?
                associated_ids = association.klass.where(associated_selector).collect(&:id)
                model_statements << {
                  association.foreign_key =>
                    if association.many?
                      { '$elemMatch' => q = {} }
                    else
                      q = {}
                    end
                }
                q['$in'] = associated_ids.uniq
              end
            end

            if model_statements.any?
              statements << { '_type' => model.model_name, '$or' => model_statements }
            end
          end
        else
          fields ||= config.fields.select(&:queryable?)
          fields.each do |field|
            conditions_per_collection = make_field_conditions(field, query, field.search_operator)
            statements.concat make_condition_for_current_collection(field, conditions_per_collection)
          end
        end
        if statements.any?
          { '$or' => statements }
        else
          {}
        end
      end

<<<<<<< HEAD
      def properties
        fields = model.fields.reject { |_name, field| RailsAdmin::Adapters::Mongoid::DISABLED_COLUMN_TYPES.include?(field.type.to_s) }
        fields.collect do |_name, field|
          RailsAdmin::Adapters::Mongoid::Property.new(field, model)
        end + config.extra_associations
=======
      def get(id)
        #Patch
        return nil unless (obj = model.find(id))
        RailsAdmin::Adapters::Mongoid::AbstractObject.new(obj)
      rescue => e
        raise e if %w(
          Mongoid::Errors::DocumentNotFound
          Mongoid::Errors::InvalidFind
          Moped::Errors::InvalidObjectId
          BSON::InvalidObjectId
        ).exclude?(e.class.to_s)
>>>>>>> 5afde72b
      end
    end
  end
end<|MERGE_RESOLUTION|>--- conflicted
+++ resolved
@@ -1,9 +1,6 @@
-<<<<<<< HEAD
+# rails_admin-1.0 ready
 require 'rails_admin/adapters/mongoid'
 
-=======
-# rails_admin-1.0 ready
->>>>>>> 5afde72b
 module RailsAdmin
   module Adapters
     Mongoid.module_eval do
@@ -158,13 +155,6 @@
         end
       end
 
-<<<<<<< HEAD
-      def properties
-        fields = model.fields.reject { |_name, field| RailsAdmin::Adapters::Mongoid::DISABLED_COLUMN_TYPES.include?(field.type.to_s) }
-        fields.collect do |_name, field|
-          RailsAdmin::Adapters::Mongoid::Property.new(field, model)
-        end + config.extra_associations
-=======
       def get(id)
         #Patch
         return nil unless (obj = model.find(id))
@@ -176,7 +166,13 @@
           Moped::Errors::InvalidObjectId
           BSON::InvalidObjectId
         ).exclude?(e.class.to_s)
->>>>>>> 5afde72b
+      end
+
+      def properties
+        fields = model.fields.reject { |_name, field| RailsAdmin::Adapters::Mongoid::DISABLED_COLUMN_TYPES.include?(field.type.to_s) }
+        fields.collect do |_name, field|
+          RailsAdmin::Adapters::Mongoid::Property.new(field, model)
+        end + config.extra_associations
       end
     end
   end
