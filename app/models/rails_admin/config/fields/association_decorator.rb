require 'rails_admin/config/fields/association'

module RailsAdmin
  module Config
    module Fields
      Association.class_eval do

<<<<<<< HEAD
        def object_association_handler?

        end

        def association
          if bindings && (obj = bindings[:object]) && obj.respond_to?(association_method = "association_for_#{@properties.name}")
            obj.instance_variable_get(:"@_#{association_method}") ||
              obj.instance_variable_set(:"@_#{association_method}", MongoffAssociation.new(obj.send(association_method), obj.class))
          else
            @properties
          end
        end

        def associated_model_config
          if bindings && (obj = bindings[:object]) && obj.respond_to?("association_for_#{@properties.name}")
            RailsAdmin.config(association.klass)
          else
            @associated_model_config ||= RailsAdmin.config(association.klass)
          end
=======
        def association
          @properties ||= abstract_model.associations.detect { |p| name == p.name }
>>>>>>> 5afde72b
        end

        register_instance_option :list_fields do
          nil
        end

        register_instance_option :pretty_value do
          v = bindings[:view]
          #Patch
          action = v.instance_variable_get(:@action)
          values, total = show_values(limit = 40)
          if (action.is_a?(RailsAdmin::Config::Actions::Show) || action.is_a?(RailsAdmin::Config::Actions::RemoteSharedCollection)) &&
             !v.instance_variable_get(:@showing)
            amc = RailsAdmin.config(association.klass)
            am = amc.abstract_model
            count = 0
            fields = amc.list.with(controller: bindings[:controller], view: v, object: am.new).visible_fields
            if (listing = list_fields)
              fields = fields.select { |f| listing.include?(f.name.to_s) }
            end
            unless fields.length == 1 && values.length == 1
              v.instance_variable_set(:@showing, true)
            end
            table = <<-HTML
            <table class="table table-condensed table-striped">
              <thead>
                <tr>
                  #{fields.collect { |field| "<th class=\"#{field.css_class} #{field.type_css_class}\">#{field.label}</th>" }.join}
                  <th class="last shrink"></th>
                <tr>
              </thead>
              <tbody>
          #{values.collect do |associated|
              if count < limit - 5 || limit >= total
                associated.try(:instance_pending_references, *fields)
                count += 1
                can_see = !am.embedded? && !associated.new_record? && (show_action = v.action(:show, am, associated))
                '<tr class="script_row">' +
                  fields.collect do |field|
                    field.bind(object: associated, view: v)
                    "<td class=\"#{field.css_class} #{field.type_css_class}\" title=\"#{v.strip_tags(associated.to_s)}\">#{field.pretty_value}</td>"
                  end.join +
                  if can_see
                    '<td id="actions-menu-list">
                    <div class="options-menu" id="links">
                    <span class="btn dropdown-toggle" data-toggle="dropdown" type="button">
                    <i class="fa fa-ellipsis-v"></i>
                    </span>
                    <ul class="dropdown-menu">' + v.menu_for(:member, am, associated)
                  else
                    '<td class="last links"><ul class="inline list-inline">'
                  end +
                  '</ul></td>' +
                  '</tr>'
              else
                ''
              end
            end.join}
              </tbody>
            </table>
            HTML
            v.instance_variable_set(:@showing, false)
            if multiple?
              table += "<div class=\"clearfix total-count\">" +
                if total > count
                  if values.is_a?(Mongoid::Criteria) && !am.embedded? && (v.action(:index, am))
                    all_associated_link(values, am, "#{total} #{amc.label_plural}")
                  else
                    "#{total} #{amc.label_plural}"
                  end +
                    " (showing #{count})"
                else
                  "#{total} #{amc.label_plural}"
                end
              table += '</div>'
            end
            v.instance_variable_set(:@showing, false)
            table.html_safe
          else
            max_associated_to_show = 3
            count_associated= values.count
            associated_links = values.collect do |associated|
              amc = polymorphic? ? RailsAdmin.config(associated) : associated_model_config # perf optimization for non-polymorphic associations
              am = amc.abstract_model
              wording = associated.send(amc.object_label_method)
              can_see = !am.embedded? && !associated.new_record? && (show_action = v.action(:show, am, associated))
              can_see ? v.link_to(wording, v.url_for(action: show_action.action_name, model_name: am.to_param, id: associated.id), class: 'pjax') : ERB::Util.html_escape(wording)
            end.to(max_associated_to_show-1).to_sentence.html_safe
            if count_associated > max_associated_to_show
              more_link = all_associated_link(values, am, "#{count_associated - max_associated_to_show} more")
              associated_links = associated_links + ' and '+more_link.html_safe
            end
            associated_links
          end
        end

        def all_associated_link(values, am, link_content)
          v = bindings[:view]
          if bindings[:controller] && values.is_a?(Mongoid::Criteria) && !am.embedded? && (index_action = v.action(:index, am))
            message = "<span>Showing #{label.downcase} of <em>#{bindings[:object].send(bindings[:controller].model_config.object_label_method)}</em></span>"
            filter_token = Cenit::Token.create(data: { criteria: values.selector, message: message }, token_span: 1.hours)
            v.link_to(link_content, v.url_for(action: index_action.action_name, model_name: am.to_param, filter_token: filter_token.token), class: 'pjax')
          else
            ''
          end
        end

        def value
          #Patch
          if (v = bindings[:object].send(association.name)).is_a?(Enumerable)
            v.to_a
          else
            v
          end
        end

        def show_values(limit = 10)
          if (v = bindings[:object].try(association.name, limit: limit) || bindings[:object].send(association.name))
            if v.is_a?(Enumerable)
              total = v.size
              if total > limit
                v = v.limit(limit) rescue v
              end
            else
              v = [v]
              total = 1
            end
          else
            v = []
            total = 0
          end
          [v, total]
        end

        register_instance_option :contextual_params do
          {}
        end

        register_instance_option :contextual_association_scope do
          proc { |scope| scope }
        end

        register_instance_option :associated_collection_scope do
          limit = (associated_collection_cache_all ? nil : 30)
          contextual_params = self.contextual_params.merge(bindings[:controller].params[:contextual_params] || {})
          model_config = associated_model_config
          contextual_association_scope = self.contextual_association_scope
          proc do |scope|
            scope = contextual_association_scope.call(scope) if contextual_association_scope
            scope.limit(limit)
            or_criteria = []
            model_config._fields.each do |f|
              next unless f.is_a?(RailsAdmin::Config::Fields::Types::BelongsToAssociation) && contextual_params.key?(f.foreign_key)
              id = contextual_params[f.foreign_key]
              if id.nil? || (id.is_a?(Array) && id.include?(nil))
                or_criteria << { f.foreign_key => { '$exists': false } }
              end
              or_criteria << { f.foreign_key => id.is_a?(Array) ? { '$in': id } : id }
            end
            (or_criteria.empty? && scope) || scope.or(or_criteria.flatten)
          end
        end
      end
    end
  end
end<|MERGE_RESOLUTION|>--- conflicted
+++ resolved
@@ -5,7 +5,6 @@
     module Fields
       Association.class_eval do
 
-<<<<<<< HEAD
         def object_association_handler?
 
         end
@@ -15,7 +14,7 @@
             obj.instance_variable_get(:"@_#{association_method}") ||
               obj.instance_variable_set(:"@_#{association_method}", MongoffAssociation.new(obj.send(association_method), obj.class))
           else
-            @properties
+            @properties ||= abstract_model.associations.detect { |p| name == p.name }
           end
         end
 
@@ -25,10 +24,6 @@
           else
             @associated_model_config ||= RailsAdmin.config(association.klass)
           end
-=======
-        def association
-          @properties ||= abstract_model.associations.detect { |p| name == p.name }
->>>>>>> 5afde72b
         end
 
         register_instance_option :list_fields do
