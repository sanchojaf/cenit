require 'rails_admin/config/fields/association'

module RailsAdmin
  module Config
    module Fields
      Association.class_eval do

<<<<<<< HEAD
        register_instance_option :filter do
          {}
        end

        def parse_value(value)
          (value = super(value)).is_a?(String) ? value.presence : value
=======
        register_instance_option :associated_collection_cache_all do
          false
>>>>>>> 612bab93
        end

        def association
          if bindings && (obj = bindings[:object]) && obj.respond_to?(association_method = "association_for_#{@properties.name}")
            obj.instance_variable_get(:"@_#{association_method}") ||
              obj.instance_variable_set(:"@_#{association_method}", MongoffAssociation.new(obj.send(association_method), obj.class))
          else
            @properties ||= abstract_model.associations.detect { |p| name == p.name }
          end
        end

        def associated_model_config
          if bindings && (obj = bindings[:object]) && obj.respond_to?("association_for_#{@properties.name}")
            RailsAdmin.config(association.klass)
          else
            @associated_model_config ||= RailsAdmin.config(association.klass)
          end
        end

        register_instance_option :list_fields do
          nil
        end

        register_instance_option :pretty_value do
          v = bindings[:view]
          #Patch
          action = v.instance_variable_get(:@action)
          values, total = show_values(limit = 40)
          if (action.is_a?(RailsAdmin::Config::Actions::Show) || action.is_a?(RailsAdmin::Config::Actions::RemoteSharedCollection)) &&
             !v.instance_variable_get(:@showing)
            amc = RailsAdmin.config(association.klass)
            am = amc.abstract_model
            count = 0
            fields = amc.list.with(controller: bindings[:controller], view: v, object: am.new).visible_fields
            if (listing = list_fields)
              fields = fields.select { |f| listing.include?(f.name.to_s) }
            end
            unless fields.length == 1 && values.length == 1
              v.instance_variable_set(:@showing, true)
            end
            table = <<-HTML
            <table class="table table-condensed table-striped">
              <thead>
                <tr>
                  #{fields.collect { |field| "<th class=\"#{field.css_class} #{field.type_css_class}\">#{field.label}</th>" }.join}
                  <th class="last shrink"></th>
                <tr>
              </thead>
              <tbody>
          #{values.collect do |associated|
              if count < limit - 5 || limit >= total
                associated.try(:instance_pending_references, *fields)
                count += 1
                can_see = !am.embedded? && !associated.new_record? && (show_action = v.action(:show, am, associated))
                '<tr class="script_row">' +
                  fields.collect do |field|
                    field.bind(object: associated, view: v)
                    "<td class=\"#{field.css_class} #{field.type_css_class}\" title=\"#{v.strip_tags(associated.to_s)}\">#{field.pretty_value}</td>"
                  end.join +
                  if can_see
                    '<td id="actions-menu-list">
                    <div class="options-menu" id="links">
                    <span class="btn dropdown-toggle" data-toggle="dropdown" type="button">
                    <i class="fa fa-ellipsis-v"></i>
                    </span>
                    <ul class="dropdown-menu">' + v.menu_for(:member, am, associated)
                  else
                    '<td class="last links"><ul class="inline list-inline">'
                  end +
                  '</ul></td>' +
                  '</tr>'
              else
                ''
              end
            end.join}
              </tbody>
            </table>
            HTML
            v.instance_variable_set(:@showing, false)
            if multiple?
              table += "<div class=\"clearfix total-count\">" +
                if total > count
                  if values.is_a?(Mongoid::Criteria) && !am.embedded? && (v.action(:index, am))
                    all_associated_link(values, am, "#{total} #{amc.label_plural}")
                  else
                    "#{total} #{amc.label_plural}"
                  end +
                    " (showing #{count})"
                else
                  "#{total} #{amc.label_plural}"
                end
              table += '</div>'
            end
            v.instance_variable_set(:@showing, false)
            table.html_safe
          else
            max_associated_to_show = 3
            count_associated= values.count
            associated_links = values.collect do |associated|
              amc = polymorphic? ? RailsAdmin.config(associated) : associated_model_config # perf optimization for non-polymorphic associations
              am = amc.abstract_model
              wording = associated.send(amc.object_label_method)
              can_see = !am.embedded? && !associated.new_record? && (show_action = v.action(:show, am, associated))
              can_see ? v.link_to(wording, v.url_for(action: show_action.action_name, model_name: am.to_param, id: associated.id), class: 'pjax') : ERB::Util.html_escape(wording)
            end.to(max_associated_to_show-1).to_sentence.html_safe
            if count_associated > max_associated_to_show
              more_link = all_associated_link(values, am, "#{count_associated - max_associated_to_show} more")
              associated_links = associated_links + ' and '+more_link.html_safe
            end
            associated_links
          end
        end

        def all_associated_link(values, am, link_content)
          v = bindings[:view]
          if bindings[:controller] && values.is_a?(Mongoid::Criteria) && !am.embedded? && (index_action = v.action(:index, am))
            message = "<span>Showing #{label.downcase} of <em>#{bindings[:object].send(bindings[:controller].model_config.object_label_method)}</em></span>"
            filter_token = Cenit::Token.create(data: { criteria: values.selector, message: message }, token_span: 1.hours)
            v.link_to(link_content, v.url_for(action: index_action.action_name, model_name: am.to_param, filter_token: filter_token.token), class: 'pjax')
          else
            ''
          end
        end

        def show_values(limit = 10)
          if (v = bindings[:object].try(association.name, limit: limit) || bindings[:object].send(association.name))
            if v.is_a?(Enumerable)
              total = v.size
              if total > limit
                v = v.limit(limit) rescue v
              end
            else
              v = [v]
              total = 1
            end
          else
            v = []
            total = 0
          end
          [v, total]
        end

        register_instance_option :contextual_params do
          {}
        end

        register_instance_option :contextual_association_scope do
          proc { |scope| scope }
        end

        register_instance_option :associated_collection_scope do
          limit = (associated_collection_cache_all ? nil : 30)
          contextual_params = self.contextual_params.merge(bindings[:controller].params[:contextual_params] || {})
          model_config = associated_model_config
          contextual_association_scope = self.contextual_association_scope
          proc do |scope|
            scope = contextual_association_scope.call(scope) if contextual_association_scope
            or_criteria = []
            model_config._fields.each do |f|
              next unless f.is_a?(RailsAdmin::Config::Fields::Types::BelongsToAssociation) && contextual_params.key?(f.foreign_key)
              id = contextual_params[f.foreign_key]
              if id.nil? || (id.is_a?(Array) && id.include?(nil))
                or_criteria << { f.foreign_key => { '$exists': false } }
              end
              or_criteria << { f.foreign_key => id.is_a?(Array) ? { '$in': id } : id }
            end
            ((or_criteria.empty? && scope) || scope.or(or_criteria.flatten)).limit(limit)
          end
        end
      end
    end
  end
end<|MERGE_RESOLUTION|>--- conflicted
+++ resolved
@@ -5,17 +5,16 @@
     module Fields
       Association.class_eval do
 
-<<<<<<< HEAD
+        register_instance_option :associated_collection_cache_all do
+          false
+        end
+
         register_instance_option :filter do
           {}
         end
 
         def parse_value(value)
           (value = super(value)).is_a?(String) ? value.presence : value
-=======
-        register_instance_option :associated_collection_cache_all do
-          false
->>>>>>> 612bab93
         end
 
         def association
