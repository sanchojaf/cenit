module Hub
<<<<<<< HEAD
	class Image
	  include Mongoid::Document
	  #include Mongoid::Attributes::Dynamic
	  include Mongoid::Timestamps
       
    embedded_in :variant, class_name: 'Hub::Variant'
    embedded_in :product, class_name: 'Hub::Product'
=======
  class Image
    include Mongoid::Document
    include Mongoid::Attributes::Dynamic
    include Mongoid::Timestamps

    belongs_to :variant, class_name: 'Hub::Variant'
    belongs_to :product, class_name: 'Hub::Product'
>>>>>>> 3a66afd0

    embeds_one :dimension, class_name: 'Hub::Dimension'

    accepts_nested_attributes_for :dimension

    field :url, type: String
    field :position, type: String
    field :title, type: String
    field :type, type: String

    validates_presence_of :url

  end
end<|MERGE_RESOLUTION|>--- conflicted
+++ resolved
@@ -1,13 +1,4 @@
 module Hub
-<<<<<<< HEAD
-	class Image
-	  include Mongoid::Document
-	  #include Mongoid::Attributes::Dynamic
-	  include Mongoid::Timestamps
-       
-    embedded_in :variant, class_name: 'Hub::Variant'
-    embedded_in :product, class_name: 'Hub::Product'
-=======
   class Image
     include Mongoid::Document
     include Mongoid::Attributes::Dynamic
@@ -15,7 +6,6 @@
 
     belongs_to :variant, class_name: 'Hub::Variant'
     belongs_to :product, class_name: 'Hub::Product'
->>>>>>> 3a66afd0
 
     embeds_one :dimension, class_name: 'Hub::Dimension'
 
