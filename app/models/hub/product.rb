--- conflicted
+++ resolved
@@ -31,13 +31,8 @@
     field :shipping_category, type: String
     field :options, type: Array
 
-<<<<<<< HEAD
-    validates_presence_of :id, :name, :price, :available_on
-    validates_uniqueness_of :sku
-=======
     validates_presence_of :id, :name, :price, :available_on #, :sku
     #validates_uniqueness_of :sku
->>>>>>> 719185e7
 
     validates_numericality_of :price, { greater_than: 0 }
 
