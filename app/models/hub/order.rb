--- conflicted
+++ resolved
@@ -3,10 +3,7 @@
     include Mongoid::Document
     include Mongoid::Attributes::Dynamic
     include Mongoid::Timestamps
-<<<<<<< HEAD
-=======
     #TODO: lunch error when include AfterSave when use rake sample:load
->>>>>>> b26f6433
     #include Hub::AfterSave
 
     belongs_to :connection, class_name: 'Setup::Connection'
@@ -18,14 +15,15 @@
     field :currency, type: String
     field :placed_on, type: Date
 
-    embeds_one :totals, class_name: 'Hub::OrderTotal'
+    belongs_to :totals, class_name: 'Hub::OrderTotal'
+
+    has_many :line_items, class_name: 'Hub::LineItem'
+    embeds_many :adjustments, class_name: 'Hub::Adjustment'
+
+    embeds_many :payments, class_name: 'Hub::Payment'
 
     belongs_to :shipping_address, class_name: 'Hub::Address'
     belongs_to :billing_address, class_name: 'Hub::Address'
-
-    embeds_many :line_items, class_name: 'Hub::LineItem'
-    embeds_many :adjustments, class_name: 'Hub::Adjustment'
-    embeds_many :payments, class_name: 'Hub::Payment'
 
     accepts_nested_attributes_for :totals
     accepts_nested_attributes_for :line_items
