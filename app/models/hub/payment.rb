--- conflicted
+++ resolved
@@ -1,18 +1,14 @@
 module Hub
-  class Payment
-    include Mongoid::Document
-    include Mongoid::Attributes::Dynamic
-    include Mongoid::Timestamps
+	class Payment
+	  include Mongoid::Document
+	  #include Mongoid::Attributes::Dynamic
+	  include Mongoid::Timestamps
 
-<<<<<<< HEAD
-    embedded_in :order, class_name: 'Hub::Order'
-=======
 	  embedded_in :order, class_name: 'Hub::Order'
     embeds_one :source, class_name: 'Hub::Source'
->>>>>>> 8f5ed11a
 
-    field :number, type: Integer
-    field :status, type: String
+	  field :number, type: Integer
+	  field :status, type: String
     field :amount, type: Float
     field :payment_method, type: String
 
@@ -20,5 +16,5 @@
     
     accepts_nested_attributes_for :source
 
-  end
+	end
 end