module AccountScoped
  extend ActiveSupport::Concern
  included do
<<<<<<< HEAD

    store_in collection: Proc.new { Account.tenant_collection_name(to_s) }

  end

=======
    store_in collection: Proc.new { tenant_collection_name }

    belongs_to :account, class_name: Account.to_s, inverse_of: nil

    before_validation { self.account = Account.current unless self.account }
    default_scope -> { with(collection: tenant_collection_name).where(Account.current ? {account: Account.current} : {}) }
  end

  module ClassMethods
    def validates_account_uniqueness_of(field)
      validates field, uniqueness: { scope: :account_id }
    end

    def tenant_collection_name
      name = to_s.collectionize
      name = "acc#{Account.current.id}_#{name}" if Account.current.present?
      name
    end
  end
>>>>>>> 05bea6ae
end<|MERGE_RESOLUTION|>--- conflicted
+++ resolved
@@ -1,31 +1,6 @@
 module AccountScoped
   extend ActiveSupport::Concern
   included do
-<<<<<<< HEAD
-
     store_in collection: Proc.new { Account.tenant_collection_name(to_s) }
-
   end
-
-=======
-    store_in collection: Proc.new { tenant_collection_name }
-
-    belongs_to :account, class_name: Account.to_s, inverse_of: nil
-
-    before_validation { self.account = Account.current unless self.account }
-    default_scope -> { with(collection: tenant_collection_name).where(Account.current ? {account: Account.current} : {}) }
-  end
-
-  module ClassMethods
-    def validates_account_uniqueness_of(field)
-      validates field, uniqueness: { scope: :account_id }
-    end
-
-    def tenant_collection_name
-      name = to_s.collectionize
-      name = "acc#{Account.current.id}_#{name}" if Account.current.present?
-      name
-    end
-  end
->>>>>>> 05bea6ae
 end