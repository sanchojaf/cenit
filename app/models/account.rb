class Account
  include Mongoid::Document
  include NumberGenerator

  belongs_to :owner, class_name: User.to_s, inverse_of: nil
  has_many :users, class_name: User.to_s, inverse_of: :account

  field :name, type: String

  accepts_nested_attributes_for :owner
  accepts_nested_attributes_for :users

  def owner?(user)
    owner == user
  end

  def generate_number(options = {})
    options[:prefix] ||= 'A'
    super(options)
  end

  class << self
    def current
      Thread.current[:current_account]
    end

    def current=(account)
      Thread.current[:current_account] = account
    end

    def create_with_owner(params={})
      account = new(params)
      if account.save
<<<<<<< HEAD
        account.owner.add_role(:admin)
=======
        account.owner.roles << ::Role.where(name: :admin).first
>>>>>>> 93ea0aef
        account.users << account.owner
      end
      account
    end

    def set_current_with_connection(key, token)
      all.each do |account|
        self.current = account
        if (connection = Setup::Connection.where(key: key).first).present? && Devise.secure_compare(connection.token, token)
          return connection
        end
      end
      self.current = nil
    end

    def tenant_collection_prefix(sep = '')
      current.present? ? "acc#{current.id}#{sep}" : ''
    end

    def tenant_collection_name(model_name, sep='_')
      tenant_collection_prefix(sep) + model_name.collectionize
    end

    def data_type_collection_name(data_type)
      tenant_collection_name(data_type.data_type_name)
    end
  end

end<|MERGE_RESOLUTION|>--- conflicted
+++ resolved
@@ -31,11 +31,7 @@
     def create_with_owner(params={})
       account = new(params)
       if account.save
-<<<<<<< HEAD
-        account.owner.add_role(:admin)
-=======
         account.owner.roles << ::Role.where(name: :admin).first
->>>>>>> 93ea0aef
         account.users << account.owner
       end
       account
