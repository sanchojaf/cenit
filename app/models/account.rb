class Account
  include Mongoid::Document
  include NumberGenerator

  belongs_to :owner, class_name: User.to_s, inverse_of: nil
  has_many :users, class_name: User.to_s, inverse_of: :account

  field :name, type: String

  accepts_nested_attributes_for :owner
  accepts_nested_attributes_for :users

  def owner?(user)
    owner == user
  end

  def generate_number(options = {})
    options[:prefix] ||= 'A'
    super(options)
  end

  class << self
    def current
      Thread.current[:current_account]
    end

    def current=(account)
      Thread.current[:current_account] = account
    end

    def create_with_owner(params={})
      account = new(params)
      if account.save
<<<<<<< HEAD
        # account.owner.role = :admin
=======
        account.owner.roles << ::Role.where(name: :admin).first
>>>>>>> 17b304f8
        account.users << account.owner
      end
      account
    end

    def set_current_with_connection(key, token)
      all.each do |account|
        self.current = account
        if (connection = Setup::Connection.where(key: key).first).present? && Devise.secure_compare(connection.token, token)
          return connection
        end
      end
      self.current = nil
    end

    def tenant_collection_prefix(sep = '')
      current.present? ? "acc#{current.id}#{sep}" : ''
    end

    def tenant_collection_name(model_name, sep='_')
      tenant_collection_prefix(sep) + model_name.collectionize
    end

    def data_type_collection_name(data_type)
      tenant_collection_name(data_type.data_type_name)
    end
  end

end<|MERGE_RESOLUTION|>--- conflicted
+++ resolved
@@ -31,11 +31,7 @@
     def create_with_owner(params={})
       account = new(params)
       if account.save
-<<<<<<< HEAD
-        # account.owner.role = :admin
-=======
         account.owner.roles << ::Role.where(name: :admin).first
->>>>>>> 17b304f8
         account.users << account.owner
       end
       account
