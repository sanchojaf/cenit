require 'cenit/heroku_client'

class Account
  include Setup::CenitUnscoped
  include Cenit::MultiTenancy
  include Cenit::Oauth::Tenant
  include NumberGenerator
  include TokenGenerator
  include FieldsInspection
  include RailsAdmin::Models::AccountAdmin

  inspect_fields :name, :notification_level, :time_zone

  build_in_data_type.with(:name, :notification_level, :time_zone, :number, :authentication_token)
  build_in_data_type.protecting(:number, :authentication_token)
  build_in_data_type.and({
                           properties: {
                             number: {
                               type: 'string',
                               edi: {
                                 segment: 'key'
                               }
                             },
                             authentication_token: {
                               type: 'string',
                               edi: {
                                 segment: 'token'
                               }
                             }
                           }
                         }.stringify_keys)

  deny :all

  belongs_to :owner, class_name: User.to_s, inverse_of: :accounts
  has_many :memberships

  field :name, type: String
  field :meta, type: Hash, default: {}

  field :notification_level, type: Symbol, default: :warning
  field :notifications_listed_at, type: DateTime

  field :time_zone, type: String, default: "#{Time.zone.name} | #{Time.zone.formatted_offset}"

  validates_presence_of :name, :notification_level, :time_zone
  validates_uniqueness_of :name, scope: :owner
  validates_inclusion_of :notification_level, in: ->(a) { a.notification_level_enum }

  before_validation do
    if self.owner ||= User.current
      if (n = name.to_s.strip).empty?
        n = owner.email
        c = 0
        while Account.where(owner_id: owner_id, name: n).exists?
          n = "#{owner.email} (#{c += 1})"
        end
        self.name = n
      end
    else
      errors.add(:base, 'can not be created outside current user context')
    end
    errors.blank?
  end

  before_save :init_heroku_db, :validates_configuration

  after_destroy { clean_up }

  def api_account
    self
  end

  def user
    owner
  end

<<<<<<< HEAD
  def users
    ([owner] + memberships.map(&:user)).compact.uniq
  end

  def core_handling(*arg)
    @core_handling = arg[0].to_s.to_b
  end

  def core_handling?
    @core_handling
  end

  def code_handle(&block)
    core_handling true
    instance_eval &block
  ensure
    core_handling false
  end

=======
>>>>>>> c308dc28
  def read_attribute(name)
    (!(value = super).nil? &&

      (new_record? || !self.class.build_in_data_type.protecting?(name) ||
        (current_user = User.try(:current)) && current_user.owns?(self)) &&

      value) || nil
  end

  def inspect_updated_fields
<<<<<<< HEAD
    Membership.create(user: owner, account: self) unless users.map(&:id).include?(owner.id)
    changed_attributes.keys.each do |attr|
      reset_attribute!(attr) unless %w(name notification_level time_zone).include?(attr)
    end unless core_handling? || new_record? || Account.current_super_admin?
    errors.blank?
=======
    users << owner unless user_ids.include?(owner.id)
    super
>>>>>>> c308dc28
  end

  def init_heroku_db
    if ENV['HEROKU_MLAB'] && new_record?
      heroku_name = "hub-#{id.to_s}"
      app = HerokuClient::App.create(heroku_name)
      if app
        if app.add_addon(ENV['HEROKU_MONGOPLAN'] || 'mongolab:sandbox')
          meta['db_name'] = heroku_name
          meta['db_uri'] = app.get_variable(ENV['HEROKU_MONGOVAR'] || 'MONGOLAB_URI')
        end
      end
    end
    true
  end

  TIME_ZONE_REGEX = /((\+|-)((1[0-3])|(0\d)):\d\d)/

  def validates_configuration
    errors.add(:time_zone, 'is not valid') unless TIME_ZONE_REGEX.match(time_zone)
    errors.blank?
  end

  def time_zone_offset
    TIME_ZONE_REGEX.match(time_zone).to_s
  end

  def notification_level_enum
    Setup::Notification.type_enum
  end

  def label
    l = name.to_s
    unless User.current == owner
      l += " of #{owner.present? ? owner.label : Account.to_s + '#' + id.to_s}"
    end
    l
  end

  def owner?(user)
    owner == user
  end

  def generate_number(options = {})
    options[:prefix] ||= 'A'
    super(options)
  end

  def super_admin?
    owner && owner.super_admin?
  end

  def sealed?
    owner && owner.sealed?
  end

  def time_zone_enum
    ActiveSupport::TimeZone.all.collect { |e| "#{e.name} | #{e.formatted_offset}" }
  end

  def clean_up
    super
    each_cenit_collection(&:drop)
  end

  class << self

    def current_key
      (current && current.number) || 'XXXXXXX'
    end

    def current_token
      (current && current.token) || 'XXXXXXXXXXXXXXXX'
    end

    def current_super_admin?
      current && current.super_admin?
    end

    def create_with_owner(params={})
      account = new(params)
      if (owner = account.owner)
        owner.roles << ::Role.where(name: :admin).first unless owner.roles.any? { |role| role.name.to_s == :admin.to_s }
        account.save
      end
      account
    end

    def set_current_with_connection(key, token)
      all.each do |account|
        self.current = account
        if (connection = Setup::Connection.where(number: key).first).present? && Devise.secure_compare(connection.token, token)
          return connection
        end
      end
      self.current = nil
    end

    def data_type_collection_name(data_type)
      tenant_collection_name(data_type.data_type_name)
    end
  end
end<|MERGE_RESOLUTION|>--- conflicted
+++ resolved
@@ -71,32 +71,10 @@
     self
   end
 
-  def user
-    owner
-  end
-
-<<<<<<< HEAD
   def users
     ([owner] + memberships.map(&:user)).compact.uniq
   end
 
-  def core_handling(*arg)
-    @core_handling = arg[0].to_s.to_b
-  end
-
-  def core_handling?
-    @core_handling
-  end
-
-  def code_handle(&block)
-    core_handling true
-    instance_eval &block
-  ensure
-    core_handling false
-  end
-
-=======
->>>>>>> c308dc28
   def read_attribute(name)
     (!(value = super).nil? &&
 
@@ -107,16 +85,8 @@
   end
 
   def inspect_updated_fields
-<<<<<<< HEAD
-    Membership.create(user: owner, account: self) unless users.map(&:id).include?(owner.id)
-    changed_attributes.keys.each do |attr|
-      reset_attribute!(attr) unless %w(name notification_level time_zone).include?(attr)
-    end unless core_handling? || new_record? || Account.current_super_admin?
-    errors.blank?
-=======
     users << owner unless user_ids.include?(owner.id)
     super
->>>>>>> c308dc28
   end
 
   def init_heroku_db
