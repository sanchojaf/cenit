class Account
  include Mongoid::Document
  include NumberGenerator

<<<<<<< HEAD
  belongs_to :owner, class_name: User.name, inverse_of: nil
  has_many :users, inverse_of: :account, class_name: User.name
=======
  belongs_to :owner, class_name: User.to_s
  has_many :users, inverse_of: :account, class_name: User.to_s
>>>>>>> 1818c346

  field :name, type: String

  accepts_nested_attributes_for :owner
  accepts_nested_attributes_for :users

  def self.create_with_owner(params={})
    account = new(params)
    if account.save
      account.users << account.owner
    end
    account
  end

  def owner?(user)
    owner == user
  end

  def generate_number(options = {})
    options[:prefix] ||= 'A'
    super(options)
  end

  class << self
    def current
      Thread.current[:current_account]
    end

    def current=(account)
      Thread.current[:current_account] = account
    end
  end

end<|MERGE_RESOLUTION|>--- conflicted
+++ resolved
@@ -2,13 +2,8 @@
   include Mongoid::Document
   include NumberGenerator
 
-<<<<<<< HEAD
-  belongs_to :owner, class_name: User.name, inverse_of: nil
-  has_many :users, inverse_of: :account, class_name: User.name
-=======
-  belongs_to :owner, class_name: User.to_s
+  belongs_to :owner, class_name: User.to_s, inverse_of: nil
   has_many :users, inverse_of: :account, class_name: User.to_s
->>>>>>> 1818c346
 
   field :name, type: String
 
