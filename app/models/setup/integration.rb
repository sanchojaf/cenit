module Setup
  class Integration < ReqRejValidator
    include CenitScoped

    BuildInDataType.regist(self)

    field :name, type: String

    belongs_to :pull_connection, class_name: Setup::Connection.to_s, inverse_of: nil
    belongs_to :pull_flow, class_name: Setup::Flow.to_s, inverse_of: nil
    belongs_to :pull_event, class_name: Setup::Event.to_s, inverse_of: nil

    belongs_to :pull_translator, class_name: Setup::Translator.to_s, inverse_of: nil
    belongs_to :data_type, class_name: Setup::Model.to_s, inverse_of: nil
    belongs_to :send_translator, class_name: Setup::Translator.to_s, inverse_of: nil

    belongs_to :send_flow, class_name: Setup::Flow.to_s, inverse_of: nil
    belongs_to :receiver_connection, class_name: Setup::Connection.to_s, inverse_of: nil

    before_save :check_new_record, :validates_configuration

    def check_new_record
      if new_record?
        true
      else
        errors.add(:base, "Can't be updated (create a new one)")
        false
      end
    end

    def validates_configuration
      unless requires(:pull_connection, :pull_event, :receiver_connection, :data_type)
        unless pull_flow.present?
          name = uniq_name("Pull #{data_type.on_library_title} from #{pull_connection.name}", Setup::Flow)
          self.pull_flow = Setup::Flow.new(name: name, event: pull_event)
        end
        unless pull_flow.translator.present?
          name = uniq_name("Import #{data_type.on_library_title} from #{pull_connection.name}", Setup::Translator)
          pull_flow.translator = Setup::Translator.create(name: name, type: :Import, target_data_type: data_type, style: :ruby, transformation: RUBY_IMPORT_TRANSFORMATION)
          pull_flow.translator.instance_variable_set(:@dynamically_created, true)
        end
        self.pull_translator = pull_flow.translator
        unless pull_flow.webhook.present?
          name = uniq_name("Get #{data_type.on_library_title}", Setup::Webhook)
          pull_flow.webhook = Setup::Webhook.create(name: name, purpose: :receive, method: :get, path: data_type.name.underscore.downcase)
          pull_flow.webhook.instance_variable_set(:@dynamically_created, true)
        end
        pull_flow.connection_role = connection_role_for(pull_connection, pull_flow.webhook) unless pull_flow.connection_role.present?
        pull_flow.instance_variable_set(:@dynamically_created, pull_flow.new_record?) if pull_flow.instance_variable_get(:@dynamically_created).nil?
        pull_flow.save

        unless send_flow.present?
          name = uniq_name("Send #{data_type.on_library_title} to #{receiver_connection.name}", Setup::Flow)
          self.send_flow = Setup::Flow.new(name: name, event: Setup::Observer.create(data_type: data_type, triggers: '{"created_at":{"0":{"o":"_not_null","v":["","",""]}}}'))
          send_flow.event.instance_variable_set(:@dynamically_created, true)
        end
        unless send_flow.translator.present?
          name = uniq_name("Export #{data_type.on_library_title} to #{receiver_connection.name}", Setup::Translator)
          send_flow.translator = Setup::Translator.create(name: name, type: :Export, source_data_type: data_type, style: :ruby, bulk_source: true, mime_type: 'application/json', transformation: RUBY_EXPORT_TRANSFORMATION)
          send_flow.translator.instance_variable_set(:@dynamically_created, true)
        end
        self.send_translator = send_flow.translator
        send_flow.data_type_scope = 'Event source' if send_flow.event.is_a?(Setup::Observer) && send_flow.event.data_type == send_flow.translator.data_type
        unless send_flow.webhook.present?
          name = uniq_name("Send #{data_type.on_library_title}", Setup::Webhook)
          send_flow.webhook = Setup::Webhook.create(name: name, purpose: :send, method: :post, path: "send_#{data_type.name.underscore.downcase}")
          send_flow.webhook.instance_variable_set(:@dynamically_created, true)
        end
        send_flow.connection_role = connection_role_for(receiver_connection, send_flow.webhook) unless send_flow.connection_role.present?
        send_flow.instance_variable_set(:@dynamically_created, send_flow.new_record?) if send_flow.instance_variable_get(:@dynamically_created).nil?
        send_flow.save
      end
      errors.blank?
    end

    def run_after_initialized
      validates_configuration
    end

<<<<<<< HEAD
    RUBY_IMPORT_TRANSFORMATION =
        'if (parsed_data = JSON.parse(data)).is_a?(Array)
=======
    RUBY_IMPORT_TRANSFORMATION = <<-EOF
if (parsed_data = JSON.parse(data)).is_a?(Array)
>>>>>>> a41296d2
  parsed_data.each { |item| target_data_type.create_from_json!(item) }
else
  target_data_type.create_from_json!(parsed_data)
end
EOF

<<<<<<< HEAD
    RUBY_EXPORT_TRANSFORMATION =
        "if (jsons = sources.collect { |source| source.to_json(pretty: true, ignore: :id) } ).length == 1
    jsons[0]
=======
    RUBY_EXPORT_TRANSFORMATION = <<-EOF
if (jsons = sources.collect { |source| source.to_json(pretty: true, ignore: :id) } ).length == 1
  jsons[0]
>>>>>>> a41296d2
else
  \"[\#{jsons.join(', ')}]\"
end
EOF

    protected

    def connection_role_for(connection, webhook)
      i = -1
      name = uniq_name("#{connection.name} through #{webhook.name}", Setup::ConnectionRole)
      connection_role = Setup::ConnectionRole.create(name: name)
      connection_role.instance_variable_set(:@dynamically_created, true)
      connection_role.connections << connection
      connection_role.webhooks << webhook
      connection_role
    end


    def uniq_name(base_name, model)
      i = 1
      while model.where(name: base_name).present?
        base_name = base_name.gsub(/ \(\d*\)\Z/, '') + " (#{i += 1})"
      end
      base_name
    end
  end
end<|MERGE_RESOLUTION|>--- conflicted
+++ resolved
@@ -77,28 +77,17 @@
       validates_configuration
     end
 
-<<<<<<< HEAD
-    RUBY_IMPORT_TRANSFORMATION =
-        'if (parsed_data = JSON.parse(data)).is_a?(Array)
-=======
     RUBY_IMPORT_TRANSFORMATION = <<-EOF
 if (parsed_data = JSON.parse(data)).is_a?(Array)
->>>>>>> a41296d2
   parsed_data.each { |item| target_data_type.create_from_json!(item) }
 else
   target_data_type.create_from_json!(parsed_data)
 end
 EOF
 
-<<<<<<< HEAD
-    RUBY_EXPORT_TRANSFORMATION =
-        "if (jsons = sources.collect { |source| source.to_json(pretty: true, ignore: :id) } ).length == 1
-    jsons[0]
-=======
     RUBY_EXPORT_TRANSFORMATION = <<-EOF
 if (jsons = sources.collect { |source| source.to_json(pretty: true, ignore: :id) } ).length == 1
   jsons[0]
->>>>>>> a41296d2
 else
   \"[\#{jsons.join(', ')}]\"
 end
