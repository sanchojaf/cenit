--- conflicted
+++ resolved
@@ -40,11 +40,7 @@
     scope :activated, -> { where(activated: true) }
 
     after_save do
-<<<<<<< HEAD
-      #create_default_events
-=======
       #TODO create_default_events
->>>>>>> 185370cd
     end
 
     before_destroy do
@@ -125,12 +121,12 @@
       report = {loaded: Set.new, errors: {}}
       begin
         model =
-            if (do_shutdown = options[:reload]) || !loaded?
-              merge_report(Model.shutdown(self, options), report) if do_shutdown
-              do_load_model(report)
-            else
-              self.model
-            end
+          if (do_shutdown = options[:reload]) || !loaded?
+            merge_report(Model.shutdown(self, options), report) if do_shutdown
+            do_load_model(report)
+          else
+            self.model
+          end
       rescue Exception => ex
         #TODO Delete raise
         raise ex
