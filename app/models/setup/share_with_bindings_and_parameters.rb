module Setup
  module ShareWithBindingsAndParameters
    extend ActiveSupport::Concern

    include ShareWithBindings
    include Parameters

    module ClassMethods

      def clear_config_for(tenant, ids)
        super
<<<<<<< HEAD
        Setup::Parameter.reflect_on_all_associations(:belongs_to).each do |r|
          next unless r.klass == self
          Setup::Parameter.with(tenant).where(r.foreign_key.to_sym.in => ids).delete_all
=======
        if (r = Setup::ParameterConfig.reflect_on_all_associations(:belongs_to).detect { |re| re.klass == self })
          Setup::ParameterConfig.with(tenant).where(r.foreign_key.to_sym.in => ids).delete_all
>>>>>>> dbe24bed
        end
      end

    end

  end
end<|MERGE_RESOLUTION|>--- conflicted
+++ resolved
@@ -9,14 +9,9 @@
 
       def clear_config_for(tenant, ids)
         super
-<<<<<<< HEAD
         Setup::Parameter.reflect_on_all_associations(:belongs_to).each do |r|
           next unless r.klass == self
           Setup::Parameter.with(tenant).where(r.foreign_key.to_sym.in => ids).delete_all
-=======
-        if (r = Setup::ParameterConfig.reflect_on_all_associations(:belongs_to).detect { |re| re.klass == self })
-          Setup::ParameterConfig.with(tenant).where(r.foreign_key.to_sym.in => ids).delete_all
->>>>>>> dbe24bed
         end
       end
 
