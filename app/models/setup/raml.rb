--- conflicted
+++ resolved
@@ -4,11 +4,7 @@
 
     Setup::Models.exclude_actions_for self, :new, :edit, :translator_update, :convert, :send_to_flow, :delete_all, :import
 
-<<<<<<< HEAD
-    BuildInDataType.regist(self).referenced_by(:api_name, :api_version)
-=======
     BuildInDataType.regist(self).referenced_by(:api_name,:api_version)
->>>>>>> 2eadba37
 
     field :api_name, type: String
     field :api_version, type: String
