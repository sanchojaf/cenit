--- conflicted
+++ resolved
@@ -224,12 +224,8 @@
                 verbose_response[:http_response] = http_response
               end
             rescue Exception => ex
-<<<<<<< HEAD
-              Setup::Notification.create_from(ex)
+              Setup::SystemNotification.create_from(ex)
               raise ex if options[:halt_on_error]
-=======
-              Setup::SystemNotification.create_from(ex)
->>>>>>> 2be1472e
             end
           else
             Setup::SystemNotification.create(message: "Invalid submit data type: #{submitter_body.class}")
