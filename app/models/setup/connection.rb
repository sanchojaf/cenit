--- conflicted
+++ resolved
@@ -21,12 +21,7 @@
 
     after_initialize :ensure_token
 
-<<<<<<< HEAD
-    validates_account_uniqueness_of :name
-    #validates_presence_of :webhooks
-=======
     validates_uniqueness_of :name
->>>>>>> a8873796
     accepts_nested_attributes_for :parameters, :headers, :template_parameters
 
     validates_presence_of :name, :url, :key, :token
