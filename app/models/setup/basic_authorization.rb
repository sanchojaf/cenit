module Setup
  class BasicAuthorization < Setup::Authorization
    include CenitScoped
    include AuthorizationHeader

    BuildInDataType.regist(self).with(:namespace, :name).referenced_by(:namespace, :name)

    field :username, type: String
    field :password, type: String

<<<<<<< HEAD
    auth_template_parameters basic_auth: :basic_auth
=======
    validates_presence_of :username, :password

    auth_template_parameters basic_auth: :build_auth_header
>>>>>>> b25edebd

    def build_auth_header(template_parameters)
      'basic ' + ::Base64.encode64("#{username}:#{password}").gsub("\n", '')
    end

    def authorized?
      username.present? && password.present?
    end
  end
end<|MERGE_RESOLUTION|>--- conflicted
+++ resolved
@@ -8,13 +8,7 @@
     field :username, type: String
     field :password, type: String
 
-<<<<<<< HEAD
     auth_template_parameters basic_auth: :basic_auth
-=======
-    validates_presence_of :username, :password
-
-    auth_template_parameters basic_auth: :build_auth_header
->>>>>>> b25edebd
 
     def build_auth_header(template_parameters)
       'basic ' + ::Base64.encode64("#{username}:#{password}").gsub("\n", '')
