--- conflicted
+++ resolved
@@ -1,23 +1,10 @@
 module Setup
   module Transformation
     class AbstractTransform
-
+      
       class << self
 
         def metaclass
-<<<<<<< HEAD
-          class << self;
-            self;
-          end
-        end
-
-        def run(options = {})
-          raise NotImplementedError
-        end
-
-      end
-    end
-=======
           class << self; self; end
         end
       
@@ -27,6 +14,5 @@
 
       end
     end  
->>>>>>> ccb7e17e
   end
 end