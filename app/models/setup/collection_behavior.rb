module Setup
  module CollectionBehavior
    extend ActiveSupport::Concern

    include CollectionName

    COLLECTING_PROPERTIES =
      [
        :namespaces,
        :flows,
        :connection_roles,
        :translators,
        :events,
        :applications,
        :data_types,
        :schemas,
        :custom_validators,
        :algorithms,
        :snippets,
        :resources,
        :operations,
        :webhooks,
        :connections,
        :authorizations,
        :oauth_providers,
        :oauth_clients,
        :oauth2_scopes
      ]

    included do

      build_in_data_type.embedding(*COLLECTING_PROPERTIES - [:operations]).excluding(:image, :operations)

      field :title, type: String, default: ''
      field :readme, type: String

      has_and_belongs_to_many :namespaces, class_name: Setup::Namespace.to_s, inverse_of: nil

      has_and_belongs_to_many :flows, class_name: Setup::Flow.to_s, inverse_of: nil
      has_and_belongs_to_many :translators, class_name: Setup::Translator.to_s, inverse_of: nil
      has_and_belongs_to_many :events, class_name: Setup::Event.to_s, inverse_of: nil
      has_and_belongs_to_many :algorithms, class_name: Setup::Algorithm.to_s, inverse_of: nil
      has_and_belongs_to_many :applications, class_name: Setup::Application.to_s, inverse_of: nil
      has_and_belongs_to_many :snippets, class_name: Setup::Snippet.to_s, inverse_of: nil

      has_and_belongs_to_many :connection_roles, class_name: Setup::ConnectionRole.to_s, inverse_of: nil
      has_and_belongs_to_many :resources, class_name: Setup::Resource.to_s, inverse_of: nil
      has_and_belongs_to_many :operations, class_name: Setup::Operation.to_s, inverse_of: nil
<<<<<<< HEAD
      has_and_belongs_to_many :webhooks, class_name: Setup::Webhook.to_s, inverse_of: nil
=======
      has_and_belongs_to_many :webhooks, class_name: Setup::PlainWebhook.to_s, inverse_of: nil
>>>>>>> a6fde387
      has_and_belongs_to_many :connections, class_name: Setup::Connection.to_s, inverse_of: nil

      has_and_belongs_to_many :data_types, class_name: Setup::DataType.to_s, inverse_of: nil
      has_and_belongs_to_many :schemas, class_name: Setup::Schema.to_s, inverse_of: nil
      has_and_belongs_to_many :custom_validators, class_name: Setup::CustomValidator.to_s, inverse_of: nil

      has_and_belongs_to_many :authorizations, class_name: Setup::Authorization.to_s, inverse_of: nil
      has_and_belongs_to_many :oauth_providers, class_name: Setup::BaseOauthProvider.to_s, inverse_of: nil
      has_and_belongs_to_many :oauth_clients, class_name: Setup::OauthClient.to_s, inverse_of: nil
      has_and_belongs_to_many :oauth2_scopes, class_name: Setup::Oauth2Scope.to_s, inverse_of: nil

      before_save :add_dependencies

      after_initialize { @add_dependencies = true }

      field :warnings, type: Array
    end

    NO_DATA_FIELDS = %w(title name readme warnings)

    def collecting_data
      hash = {}
      COLLECTING_PROPERTIES.each do |property|
        if (items = send(property).collect(&:share_hash)).present?
          hash[property] = items
        end
      end
      hash
    end

    def add_dependencies
      return true unless @add_dependencies
      self.warnings = []
      collecting_models = {}
      COLLECTING_PROPERTIES.each do |property|
        relation = reflect_on_association(property)
        collecting_models[relation.klass] = relation
      end
      dependencies = Hash.new { |h, k| h[k] = Set.new }
      visited = Set.new
      COLLECTING_PROPERTIES.each do |property|
        send(property).each do |record|
          dependencies[property] << record if scan_dependencies_on(record,
                                                                   collecting_models: collecting_models,
                                                                   dependencies: dependencies,
                                                                   visited: visited)
        end
      end
      applications.each do |app|
        app.application_parameters.each do |app_parameter|
          if (param_model = app.configuration_model.property_model(app_parameter.name)) &&
            (relation = collecting_models[param_model]) &&
            (items = app.configuration[app_parameter.name])
            items = [items] unless items.is_a?(Enumerable)
            items.each do |item|
              dependencies[relation.name] << item if scan_dependencies_on(item,
                                                                          collecting_models: collecting_models,
                                                                          dependencies: dependencies,
                                                                          visited: visited)
            end
          end
        end
      end
      params = {}
      if (data_types = dependencies[:data_types])
        data_types = data_types.to_a
        while (data_type = data_types.pop)
          data_type.each_ref(params) do |dt|
            if scan_dependencies_on(dt,
                                    collecting_models: collecting_models,
                                    dependencies: dependencies,
                                    visited: visited)
              dependencies[:data_types] << dt
              data_types << dt
            end
          end if data_type.is_a?(Setup::JsonDataType)
        end
      end
      if (not_found_refs = params[:not_found]).present?
        self.warnings += not_found_refs.to_a.collect { |ref| "Reference not found #{ref.to_json}" }
      end
      dependencies.each do |property, set|
        set.merge(send(property))
        self.send("#{property}=", set.to_a)
      end

      nss = Set.new
      collecting_models.values.each do |relation|
        next unless relation.klass.include?(Setup::NamespaceNamed)
        nss += send(relation.name).distinct(:namespace).flatten
      end
      self.namespaces = Setup::Namespace.all.any_in(name: nss.to_a)
      namespaces.each { |ns| nss.delete(ns.name) }
      nss.each { |ns| self.namespaces << Setup::Namespace.create(name: ns) }

      collecting_models.each do |model, relation|
        reference_keys = model.data_type.get_referenced_by - %w(_id)
        send(relation.name).group_by { |record| reference_keys.collect { |key| record.send(key) } }.each do |keys, records|
          if records.length > 1
            keys_hash= {}
            reference_keys.each_with_index { |key, index| keys_hash[key] = keys[index] }
            self.warnings << "Multiple #{relation.name} with the same reference keys #{keys_hash.to_json}"
          end
        end
      end

      errors.blank?
    end

    def empty?
      COLLECTING_PROPERTIES.all? { |property| send(property).empty? }
    end

    def cross(origin = :default)
      cross_to(origin)
      if (super_method = method(__method__).super_method)
        super_method.call(origin)
      end
    end

    def cross_to(origin = :default, criteria= {})
      COLLECTING_PROPERTIES.each do |property|
        r = reflect_on_association(property)
        if (model = r.klass).include?(Setup::CrossOriginShared)
          model.where(:id.in => send(r.foreign_key)).and(criteria).with_tracking.cross(origin) do |_, non_tracked_ids|
            if non_tracked_ids.present?
              Account.each do |account| #TODO Run as a task in the background
                if account == Account.current
                  model.clear_pins_for(account, non_tracked_ids)
                else
                  model.clear_config_for(account, non_tracked_ids)
                end
              end
            end
          end
        end
      end
    end

    def shared?
      false
    end

    module ClassMethods

      def image_with(uploader)
        mount_uploader :image, uploader
      end

      def unique_name
        validates_uniqueness_of :name
      end

      def find_by_id(*args)
        where(name: args[0]).first
      end
    end

    protected

    def scan_dependencies_on(record, opts)
      return false if opts[:visited].include?(record)
      opts[:visited] << record
      record.class.reflect_on_all_associations(:embeds_one,
                                               :embeds_many,
                                               :has_one,
                                               :belongs_to,
                                               :has_many,
                                               :has_and_belongs_to_many).each do |relation|
        next if [User, Account].include?(relation.klass)
        collecting_relation = opts[:collecting_models][relation.klass]
        association = collecting_relation && opts[:dependencies][collecting_relation.name]
        if relation.many?
          record.send(relation.name).each do |dependency|
            if association && association.exclude?(dependency)
              association << dependency
            end
            scan_dependencies_on(dependency, opts)
          end
        elsif (dependency = record.send(relation.name))
          if association && association.exclude?(dependency)
            association << dependency
          end
          scan_dependencies_on(dependency, opts)
        end
      end
      true
    end
  end
end<|MERGE_RESOLUTION|>--- conflicted
+++ resolved
@@ -46,11 +46,7 @@
       has_and_belongs_to_many :connection_roles, class_name: Setup::ConnectionRole.to_s, inverse_of: nil
       has_and_belongs_to_many :resources, class_name: Setup::Resource.to_s, inverse_of: nil
       has_and_belongs_to_many :operations, class_name: Setup::Operation.to_s, inverse_of: nil
-<<<<<<< HEAD
-      has_and_belongs_to_many :webhooks, class_name: Setup::Webhook.to_s, inverse_of: nil
-=======
       has_and_belongs_to_many :webhooks, class_name: Setup::PlainWebhook.to_s, inverse_of: nil
->>>>>>> a6fde387
       has_and_belongs_to_many :connections, class_name: Setup::Connection.to_s, inverse_of: nil
 
       has_and_belongs_to_many :data_types, class_name: Setup::DataType.to_s, inverse_of: nil
