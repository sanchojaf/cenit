module Setup
<<<<<<< HEAD
  class Event < Base
    include Setup::Enum

    belongs_to :model, class_name: Setup::ModelSchema.name

    field :name, type: String
    field :attr, type: String
    field :rule, type: String
    field :condition, type: String
    field :value, type: String

    validates_presence_of :name, :model
    
    rails_admin do
      field :name
      field :model
      field :rule
      field :condition
      field :value
      
      configure :model do
        associated_collection_scope do
          #Setup::ModelSchema.after_save_callback
          Webhook = bindings[:object]
          proc { Setup::ModelSchema.where(after_save_callback: true) }
        end
      end
      
      object_label_method do
        :full_name
      end
    end

    # The default events 'created' and 'updated' have attr nil.
    # for this reason when applay is call without attr its return true
    #
    # Examples:
    #  2) Generate and event if the product haven't price 
    #  !product_1.price.present? <==> attr: price, rule: 'no longer present'
    #
    #  1) Generate and event if the order have status 'complete'
    #  order_1.status == 'complete'?  <==> attr: status, rule: 'has changed to a value'; condition: '==' ; value: 'complete'
    #
    # TODO: eval object value before and now
    
    def apply( object )
      return true if attr.nil?
      
      result = case rule
      when 'now present'
        object.send(attr).present?
      when 'no longer present'
        !object.send(attr).present?
      when 'has changed to a value'
        eval [object.send(attr), condition, value].join(' ')
      end
      
      return result
    end

    def throw( object = nil )
      if self.apply(object) 
        flows = Setup::Flow.where( event: self )
        flows.each { |f| f.process(object) } if flows.any? 
      end
=======
  class Event
    include Mongoid::Document
    include Mongoid::Timestamps

    field :name, type: String
    belongs_to :data_type, :class_name => 'Setup::DataType'
    field :triggers, type: String

    validates_presence_of :data_type, :triggers

    before_save :format_triggers

    def triggers_apply_to?(obj_now, obj_before=nil)
      puts "Applying event '#{self}'..."
      r = true
      triggers_hash = JSON.parse(self.triggers)
      triggers_hash.each do |field_name, conditions|
        conditions.each do |_, condition|
          puts "...verifying trigger #{condition} on (#{obj_now},#{obj_before})::#{field_name}"
          if (condition['o'] == '_change')
            puts c = field_changed(obj_now, obj_before, field_name)
          else
            puts c = condition_apply(obj_now, field_name, condition) && !condition_apply(obj_before, field_name, condition)
          end
          r &&= c
        end
      end
      puts "Event '#{name ? name : self}' #{r ? '' : 'DOES NOT'} APPLIES!"
      return r
    end

    def self.lookup(obj_now, obj_before=nil)
      where(data_type: obj_now.data_type).each { |e| Setup::Flow.where(event: e).
        each { |f| f.process(obj_now) } if e.triggers_apply_to?(obj_now, obj_before) }
    end

    def to_s
      name ? name : super
    end

    private

    def field_changed(obj_now, obj_before, field_name)
      now_v = obj_now.send(field_name) rescue nil
      before_v = obj_before.send(field_name) rescue nil

      r = now_v != before_v
      puts "#{now_v} change? #{before_v} -> #{r}"
      return r
    end

    def condition_apply(obj, field_name, condition)
      obj_v = obj.send(field_name) rescue nil
      cond_v = valuate(condition['v'], obj_v.class)
      obj_values = if cond_v.is_a?(String) || (cond_v.is_a?(Array) && cond_v.detect { |e| e.is_a?(String) })
         convert_to_string_array(obj_v)
      else
        [obj_v]
      end
      unless op = condition['o']
        op = !(cond_v).nil? && cond_v.is_a?(Array) ? 'in' : 'is'
      end
      begin
        obj_values.each do |obj_v|
          r = self.send("op_#{op}", obj_v, cond_v)
          puts "#{obj_v} #{op} #{cond_v} -> #{r}"
          return true if r
        end
      rescue Exception => ex
        puts "ERROR #{ex.message}"
      end
      return false
    end

    def convert_to_string_array(obj_v)
      return [obj_v] if obj_v.is_a?(String)
      array = [:name, :title, :id].map { |property|  obj_v.send(property).to_s rescue next }
      array << obj_v.to_s if array.empty?
      return array
    end

    def valuate(cond_v, klass)
      return nil if cond_v.nil?
      return cond_v if cond_v.is_a?(klass)
      cond_v = [cond_v] unless is_array = cond_v.is_a?(Array)
      to_obj_class = { NilClass => :to_s, Integer => :to_f, Fixnum => :to_f, Float => :to_f, String => :to_s, 
                       Date => :to_date, DateTime => :to_datetime, Time => :to_time, ActiveSupport::TimeWithZone => :to_time, 
                       FalseClass => :to_boolean, TrueClass => :to_boolean, BigDecimal => :to_d }[klass]
      cond_v = cond_v.collect do |e|
        case
          when e.nil? || (e.is_a?(String) && e.empty?) then nil
          when to_obj_class.nil? then e
          else
            begin
              e.to_s.send(to_obj_class)
            rescue Exception => ex
              puts "ERROR invoking [#{klass}](#{e} of class #{e.class}).#{to_obj_class} -> #{ex.message}"
              e
            end
        end
      end
      return is_array ? cond_v : cond_v[0]
    end

    def op_like(obj_v, cond_v)
      obj_v.nil? ? cond_v.nil? : (cond_v.nil? ? false : !obj_v.to_s[cond_v.to_s].nil?)
    end

    def op_is(obj_v, cond_v)
      obj_v == cond_v
    end

    def op_starts_with(obj_v, cond_v)
      obj_v.nil? ? cond_v.nil? : (cond_v.nil? ? false : obj_v.to_s.start_with?(cond_v.to_s))
    end

    def op_ends_with(obj_v, cond_v)
      obj_v.nil? ? cond_v.nil? : (cond_v.nil? ? false : obj_v.to_s.end_with?(cond_v.to_s))
    end

    def op__not_null(obj_v, cond_v)
      !op__null(obj_v, cond_v)
    end

    def op__null(obj_v, cond_v)
      obj_v.nil? || obj_v.to_s.empty?
    end

    def op_in(obj_v, cond_v)
      cond_v.include?(obj_v) rescue false
    end

    def op_default(obj_v, cond_v)
      op_is(obj_v, cond_v.nil? ? nil : cond_v[0])
    end

    def op_between(obj_v, cond_v)
      return false if obj_v.nil? || cond_v.nil?
      min = cond_v[1].nil? ? true : obj_v >= cond_v[1]
      max = cond_v[2].nil? ? true : obj_v <= cond_v[2]
      return min && max
    end

    def op_today(obj_v, cond_v)
      op_between(obj_v, [nil, Date.today.at_beginning_of_day, Date.today.at_end_of_day])
    end

    def op_yesterday(obj_v, cond_v)
      op_between(obj_v, [nil, Date.yesterday.at_beginning_of_day, Date.yesterday.at_end_of_day])
    end

    def op_this_week(obj_v, cond_v)
      op_between(obj_v, [nil, Date.today.at_beginning_of_week.at_beginning_of_day, Date.today.at_end_of_week.at_end_of_day])
>>>>>>> f96292a1
    end
    
    def full_name
      "#{self.name}  #{model.name.downcase if model && model.name.present? }" 
    end  

    def op_last_week(obj_v, cond_v)
      op_between(obj_v, [nil, (last_week_beginning = Date.today.weeks_ago(1).at_beginning_of_week).at_beginning_of_day, last_week_beginning.at_end_of_week.at_end_of_day])
    end

    def format_triggers
      if self.triggers.nil? || self.triggers.length == 0
        errors.add(:triggers, "can't be blank")
        return false
      end
      begin
        self.triggers = self.triggers.gsub('=>', ':')
        hash = JSON.parse(self.triggers)
        hash.delete('_')
        if hash.blank?
          errors.add(:triggers, "can't be blank")
          return false
        end
        self.triggers = hash.to_json
      rescue
        errors.add(:triggers, 'are not valid')
        return false
      end
      modified = nil
      hash.each do |_, conditions|
        conditions.each do |_, condition|
          modified = condition['o'] = condition.delete('v') if condition['o'].nil? && %w(_null _not_null _change).include?(condition['v'])
        end
      end
      self.triggers = hash.to_json if modified
      if self.name.nil? || self.name.empty?
        triggered_fields = hash.keys
        self.name = "#{self.data_type.name} on #{triggered_fields.shift}"
        unless triggered_fields.empty?
          last = triggered_fields.pop
          triggered_fields.each { |f| self.name += ", #{f}" }
          self.name += " and #{last}"
        end
      end
    end

    rails_admin do
      
      list do 
        fields :name, :data_type
      end
      
      edit do
        field :name
        field :data_type do
          help false
          inline_add false
          inline_edit false
        end
        field :triggers do
          partial 'form_triggers'
          help false
        end
      end
      
    end
    
  end
end

class String
  def to_boolean
    self == 'true'
  end
end<|MERGE_RESOLUTION|>--- conflicted
+++ resolved
@@ -1,74 +1,8 @@
 module Setup
-<<<<<<< HEAD
-  class Event < Base
-    include Setup::Enum
-
-    belongs_to :model, class_name: Setup::ModelSchema.name
-
-    field :name, type: String
-    field :attr, type: String
-    field :rule, type: String
-    field :condition, type: String
-    field :value, type: String
-
-    validates_presence_of :name, :model
-    
-    rails_admin do
-      field :name
-      field :model
-      field :rule
-      field :condition
-      field :value
-      
-      configure :model do
-        associated_collection_scope do
-          #Setup::ModelSchema.after_save_callback
-          Webhook = bindings[:object]
-          proc { Setup::ModelSchema.where(after_save_callback: true) }
-        end
-      end
-      
-      object_label_method do
-        :full_name
-      end
-    end
-
-    # The default events 'created' and 'updated' have attr nil.
-    # for this reason when applay is call without attr its return true
-    #
-    # Examples:
-    #  2) Generate and event if the product haven't price 
-    #  !product_1.price.present? <==> attr: price, rule: 'no longer present'
-    #
-    #  1) Generate and event if the order have status 'complete'
-    #  order_1.status == 'complete'?  <==> attr: status, rule: 'has changed to a value'; condition: '==' ; value: 'complete'
-    #
-    # TODO: eval object value before and now
-    
-    def apply( object )
-      return true if attr.nil?
-      
-      result = case rule
-      when 'now present'
-        object.send(attr).present?
-      when 'no longer present'
-        !object.send(attr).present?
-      when 'has changed to a value'
-        eval [object.send(attr), condition, value].join(' ')
-      end
-      
-      return result
-    end
-
-    def throw( object = nil )
-      if self.apply(object) 
-        flows = Setup::Flow.where( event: self )
-        flows.each { |f| f.process(object) } if flows.any? 
-      end
-=======
   class Event
     include Mongoid::Document
     include Mongoid::Timestamps
+    include Setup::Enum
 
     field :name, type: String
     belongs_to :data_type, :class_name => 'Setup::DataType'
@@ -219,12 +153,7 @@
 
     def op_this_week(obj_v, cond_v)
       op_between(obj_v, [nil, Date.today.at_beginning_of_week.at_beginning_of_day, Date.today.at_end_of_week.at_end_of_day])
->>>>>>> f96292a1
-    end
-    
-    def full_name
-      "#{self.name}  #{model.name.downcase if model && model.name.present? }" 
-    end  
+    end
 
     def op_last_week(obj_v, cond_v)
       op_between(obj_v, [nil, (last_week_beginning = Date.today.weeks_ago(1).at_beginning_of_week).at_beginning_of_day, last_week_beginning.at_end_of_week.at_end_of_day])
