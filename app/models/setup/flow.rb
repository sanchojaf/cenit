require 'nokogiri'

module Setup
  class Flow < Base
    include Setup::Enum

    belongs_to :webhook, class_name: Setup::Webhook.name
    belongs_to :event, class_name: Setup::Event.name

    field :name, type: String
    field :purpose, type: String
    field :active, type: Boolean

<<<<<<< HEAD
    validates_presence_of :name, :purpose, :webhook, :event, :active
    
    validate do
      webhook.model == event.model
    end 
    
    rails_admin do
      field :name 
      field :purpose
      field :event
      field :webhook
      field :active
    end  

    def process(object, notification_id=nil)
      return if webhook.model != object.model_schema
      message = {
        flow_id: self.id,
        object_id: object.id,
        notification_id: notification_id
=======
    belongs_to :data_type, class_name: 'Setup::DataType'
    belongs_to :connection, class_name: 'Setup::Connection'
    belongs_to :webhook, class_name: 'Setup::Webhook'
    belongs_to :event, class_name: 'Setup::Event'

    field :transformation, type: String

    validates_presence_of :name, :purpose, :data_type, :connection, :webhook, :event

    def process(object, notification_id=nil)
      puts "Flow processing '#{object}' on '#{self.name}'..."
      return unless !object.nil? && object.respond_to?(:data_type) && self.data_type == object.data_type && object.respond_to?(:to_xml)
      xml_document = Nokogiri::XML(object.to_xml)
      hash = Hash.from_xml(xml_document.to_s)
      if self.transformation && !self.transformation.empty?
        puts "Transforming: #{hash.to_json}"
        begin
          new_hash = JSON.parse(self.transformation)
          puts 'JSON Transformation detected...'
          hash = json_transform(new_hash, hash)
          puts 'JSON Transformation applied successfully!'
        rescue Exception => json_ex
          begin
            hash = Hash.from_xml(Nokogiri::XSLT(transformation).transform(xml_document).to_s)
            puts 'XSLT Transformation detected...'
            puts 'XSLT Transformation applied successfully!'
          rescue Exception => xslt_ex
            puts 'ERROR applying transformation:'
            puts "\tJSON parser error: #{json_ex.message}"
            puts "\tXSLT parser error: #{xslt_ex.message}"
          end
        end
        puts "Transformation result: #{hash.to_json}"
      else
        puts 'No transformation applied'
      end
      process_json_data(hash.to_json, notification_id)
      puts "Flow processing on '#{self.name}' done!"
    end

    def json_transform(template_hash, data_hash)
      template_hash.each do |key, value|
        if value.is_a?(String) && value =~ /\A\{\{[a-z]+(_|([0-9]|[a-z])+)*(.[a-z]+(_|([0-9]|[a-z])+)*)*\}\}\Z/
          new_value = data_hash
          value[2, value.length - 4].split('.').each do |k|
            next if new_value.nil? || !(template_hash = template_hash.is_a?(Hash) ? template_hash : nil) || new_value = new_value[k]
          end
          template_hash[key] = new_value
        elsif value.is_a?(Hash)
          template_hash[key] = json_transform(value, data_hash)
        end
      end
      return template_hash
    end

    def process_json_data(json, notification_id=nil)
      puts "Flow processing json data on '#{self.name}'..."
      begin
        json = JSON.parse(json)
        puts json
      rescue
        puts "ERROR: invalid json data -> #{json}"
        return
      end
      message = {
          :flow_id => self.id,
          :json_data => json,
          :notification_id => notification_id
>>>>>>> f96292a1
      }.to_json
      begin
        Cenit::Rabbit.send_to_rabbitmq(message)
      rescue Exception => ex
        puts "ERROR sending message: #{ex.message}"
      end
      puts "Flow processing json data on '#{self.name}' done!"
    end

    rails_admin do
      edit do
        field :name
        field :purpose
        field :data_type
        field :connection
        field :webhook
        field :event
        group :transformation do
          label "Edit transformation"
          active false
        end
        field :transformation do
          group :transformation
        end
      end
    end

  end
end<|MERGE_RESOLUTION|>--- conflicted
+++ resolved
@@ -1,38 +1,14 @@
 require 'nokogiri'
 
 module Setup
-  class Flow < Base
+  class Flow
+    include Mongoid::Document
+    include Mongoid::Timestamps
     include Setup::Enum
-
-    belongs_to :webhook, class_name: Setup::Webhook.name
-    belongs_to :event, class_name: Setup::Event.name
 
     field :name, type: String
     field :purpose, type: String
-    field :active, type: Boolean
 
-<<<<<<< HEAD
-    validates_presence_of :name, :purpose, :webhook, :event, :active
-    
-    validate do
-      webhook.model == event.model
-    end 
-    
-    rails_admin do
-      field :name 
-      field :purpose
-      field :event
-      field :webhook
-      field :active
-    end  
-
-    def process(object, notification_id=nil)
-      return if webhook.model != object.model_schema
-      message = {
-        flow_id: self.id,
-        object_id: object.id,
-        notification_id: notification_id
-=======
     belongs_to :data_type, class_name: 'Setup::DataType'
     belongs_to :connection, class_name: 'Setup::Connection'
     belongs_to :webhook, class_name: 'Setup::Webhook'
@@ -101,7 +77,6 @@
           :flow_id => self.id,
           :json_data => json,
           :notification_id => notification_id
->>>>>>> f96292a1
       }.to_json
       begin
         Cenit::Rabbit.send_to_rabbitmq(message)
