--- conflicted
+++ resolved
@@ -82,18 +82,18 @@
 
     def reject_message(field = nil)
       case field
-        when :custom_data_type
-          'is not allowed since translator already defines a data type'
-        when :data_type_scope
-          'is not allowed for import translators'
-        when :response_data_type
-          response_translator.present? ? 'is not allowed since response translator already defines a data type' : "can't be defined until response translator"
-        when :discard_events
-          "can't be defined until response translator"
-        when :lot_size, :response_translator
-          'is not allowed for non export translators'
-        else
-          super
+      when :custom_data_type
+        'is not allowed since translator already defines a data type'
+      when :data_type_scope
+        'is not allowed for import translators'
+      when :response_data_type
+        response_translator.present? ? 'is not allowed since response translator already defines a data type' : "can't be defined until response translator"
+      when :discard_events
+        "can't be defined until response translator"
+      when :lot_size, :response_translator
+        'is not allowed for non export translators'
+      else
+        super
       end
     end
 
@@ -201,23 +201,13 @@
             template_parameters.reverse_merge!(connection.template_parameters_hash)
           end
 
+          headers = connection.conformed_headers(template_parameters).merge(webhook.conformed_headers(template_parameters))
           conformed_url = connection.conformed_url(template_parameters)
           conformed_path = webhook.conformed_path(template_parameters)
           url_parameter = connection.conformed_parameters(template_parameters).merge(webhook.conformed_parameters(template_parameters)).to_param
           if url_parameter.present?
             url_parameter = '?' + url_parameter
           end
-
-          template_parameters.reverse_merge!(
-              url: conformed_url,
-              path: conformed_path + url_parameter,
-              method: webhook.method
-          )
-
-          headers =
-              {
-                  'Content-Type' => translator.mime_type
-              }.merge(connection.conformed_headers(template_parameters)).merge(webhook.conformed_headers(template_parameters))
 
           http_response = HTTParty.send(webhook.method, conformed_url + '/' + conformed_path + url_parameter, headers: headers)
 
@@ -243,21 +233,21 @@
         common_result = nil
         the_connections.each do |connection|
           translation_options =
-              {
-                  object_ids: object_ids,
-                  source_data_type: data_type,
-                  offset: offset,
-                  limit: limit,
-                  discard_events: discard_events,
-                  parameters: template_parameters = webhook_template_parameters.dup
-              }
+            {
+              object_ids: object_ids,
+              source_data_type: data_type,
+              offset: offset,
+              limit: limit,
+              discard_events: discard_events,
+              parameters: template_parameters = webhook_template_parameters.dup
+            }
           translation_result =
-              if connection.template_parameters.present?
-                template_parameters.reverse_merge!(connection.template_parameters_hash)
-                translator.run(translation_options)
-              else
-                common_result ||= translator.run(translation_options)
-              end || ''
+            if connection.template_parameters.present?
+              template_parameters.reverse_merge!(connection.template_parameters_hash)
+              translator.run(translation_options)
+            else
+              common_result ||= translator.run(translation_options)
+            end || ''
           if [Hash, String].include?(translation_result.class)
             url_parameter = connection.conformed_parameters(template_parameters).merge(webhook.conformed_parameters(template_parameters)).to_param
             if url_parameter.present?
@@ -269,38 +259,31 @@
               body = {}
               translation_result.each do |key, content|
                 body[key] =
-                    if content.is_a?(String) || content.respond_to?(:read)
-                      content
-                    elsif content.is_a?(Hash)
-                      UploadIO.new(StringIO.new(content[:data]), content[:contentType], content[:filename])
-                    else
-                      content.to_s
-                    end
+                  if content.is_a?(String) || content.respond_to?(:read)
+                    content
+                  elsif content.is_a?(Hash)
+                    UploadIO.new(StringIO.new(content[:data]), content[:contentType], content[:filename])
+                  else
+                    content.to_s
+                  end
               end
             end
             template_parameters.reverse_merge!(
-                url: conformed_url = connection.conformed_url(template_parameters),
-                path: conformed_path = webhook.conformed_path(template_parameters) + url_parameter,
-                method: webhook.method,
-                body: body
+              url: conformed_url = connection.conformed_url(template_parameters),
+              path: conformed_path = webhook.conformed_path(template_parameters) + url_parameter,
+              method: webhook.method,
+              body: body
             )
             headers =
-                {
-                    'Content-Type' => translator.mime_type
-                }.merge(connection.conformed_headers(template_parameters)).merge(webhook.conformed_headers(template_parameters))
+              {
+                'Content-Type' => translator.mime_type
+              }.merge(connection.conformed_headers(template_parameters)).merge(webhook.conformed_headers(template_parameters))
             begin
               http_response = HTTMultiParty.send(webhook.method, conformed_url + '/' + conformed_path, {body: body, headers: headers})
-<<<<<<< HEAD
-              response = http_response.to_json rescue http_response.headers.to_json
-              block.yield(response: response, exception_message: (200...299).include?(http_response.code) ? nil : 'Unsuccessful') if block.present?
-              if response_translator && http_response.code == 200
-                response_translator.run(translation_options.merge(target_data_type: response_translator.data_type || response_data_type, data: http_response.body, headers: http_response.headers))
-=======
               block.yield(message: {response_code: http_response.code, response: http_response.to_json}.to_json,
                           type: (200...299).include?(http_response.code) ? :notice : :error) if block.present?
               if response_translator #&& http_response.code == 200
                 response_translator.run(translation_options.merge(target_data_type: response_translator.data_type || response_data_type, data: http_response.body))
->>>>>>> d7685759
               end
             rescue Exception => ex
               block.yield(message: ex.message) if block
