--- conflicted
+++ resolved
@@ -156,20 +156,12 @@
       limit = translator.bulk_source ? lot_size || 1000 : 1
       max = ((object_ids = source_ids_from(message)) ? object_ids.size : data_type.count) - 1
       0.step(max, limit) do |offset|
-<<<<<<< HEAD
-        puts result = translator.run(object_ids: object_ids,
-                                     source_data_type: data_type,
-                                     offset: offset,
-                                     limit: limit,
-                                     discard_events: discard_events)
-=======
         puts result = translator.run(
           object_ids: object_ids,
           source_data_type: data_type,
           offset: offset,
           limit: limit,
           discard_events: discard_events)
->>>>>>> a3e4009d
 
         the_connections.each do |connection|
           begin
@@ -192,7 +184,7 @@
                                        headers: headers
                                      })
 
-            block.yield(response: response) if block
+            block.yield(response: response) if block.present?
             if response_translator #&& response.code == 200
               response_translator.run(target_data_type: response_translator.data_type || response_data_type, data: response.message)
             end
