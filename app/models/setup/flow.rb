--- conflicted
+++ resolved
@@ -82,18 +82,18 @@
 
     def reject_message(field = nil)
       case field
-        when :custom_data_type
-          'is not allowed since translator already defines a data type'
-        when :data_type_scope
-          'is not allowed for import translators'
-        when :response_data_type
-          response_translator.present? ? 'is not allowed since response translator already defines a data type' : "can't be defined until response translator"
-        when :discard_events
-          "can't be defined until response translator"
-        when :lot_size, :response_translator
-          'is not allowed for non export translators'
-        else
-          super
+      when :custom_data_type
+        'is not allowed since translator already defines a data type'
+      when :data_type_scope
+        'is not allowed for import translators'
+      when :response_data_type
+        response_translator.present? ? 'is not allowed since response translator already defines a data type' : "can't be defined until response translator"
+      when :discard_events
+        "can't be defined until response translator"
+      when :lot_size, :response_translator
+        'is not allowed for non export translators'
+      else
+        super
       end
     end
 
@@ -210,24 +210,6 @@
         common_result = nil
         the_connections.each do |connection|
           translation_options =
-<<<<<<< HEAD
-              {
-                  object_ids: object_ids,
-                  source_data_type: data_type,
-                  offset: offset,
-                  limit: limit,
-                  discard_events: discard_events,
-                  parameters: parameters
-              }
-          translation_result =
-              if connection.template_parameters.present?
-                translator.run(translation_options.merge(parameters: connection.template_parameters_hash.merge(parameters)))
-              else
-                common_result ||= translator.run(translation_options)
-              end
-          headers = {'Content-Type' => translator.mime_type}.merge(connection.conformed_headers)
-          webhook.headers.each { |h| headers[h.key] = h.value }
-=======
             {
               object_ids: object_ids,
               source_data_type: data_type,
@@ -244,12 +226,11 @@
               common_result ||= translator.run(translation_options)
             end
           headers = {'Content-Type' => translator.mime_type}.merge(connection.conformed_headers(template_parameters)).merge(webhook.conformed_headers(template_parameters))
->>>>>>> a41296d2
           begin
             http_response = HTTParty.send(webhook.method, connection.conformed_url(template_parameters) + '/' + webhook.conformed_path(template_parameters),
                                           {
-                                              body: translation_result,
-                                              headers: headers
+                                            body: translation_result,
+                                            headers: headers
                                           })
             block.yield(response: http_response.to_json, exception_message: (200...299).include?(http_response.code) ? nil : 'Unsuccessful') if block.present?
             if response_translator #&& http_response.code == 200
