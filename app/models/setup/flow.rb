require 'nokogiri'

module Setup
  class Flow < ReqRejValidator
    include CenitScoped
    include DynamicValidators

    BuildInDataType.regist(self)

    field :name, type: String
    field :active, type: Boolean, default: :true
    field :discard_events, type: Boolean

    belongs_to :event, class_name: Setup::Event.to_s, inverse_of: nil

    belongs_to :translator, class_name: Setup::Translator.to_s, inverse_of: nil
    belongs_to :custom_data_type, class_name: Setup::Model.to_s, inverse_of: nil
    field :data_type_scope, type: String
    field :lot_size, type: Integer

    belongs_to :webhook, class_name: Setup::Webhook.to_s, inverse_of: nil
    belongs_to :connection_role, class_name: Setup::ConnectionRole.to_s, inverse_of: nil


    belongs_to :response_translator, class_name: Setup::Translator.to_s, inverse_of: nil
    belongs_to :response_data_type, class_name: Setup::Model.to_s, inverse_of: nil

    field :last_trigger_timestamps, type: DateTime

    validates_presence_of :name, :event, :translator
    validates_numericality_in_presence_of :lot_size, greater_than_or_equal_to: 1
    before_save :validates_configuration

    def validates_configuration
      return false unless ready_to_save?
      unless requires(:event, :translator)
        translator.data_type.nil? ? requires(:custom_data_type) : rejects(:custom_data_type)
        translator.type == :Import ? rejects(:data_type_scope) : requires(:data_type_scope)
        [:Import, :Export].include?(translator.type) ? requires(:webhook) : rejects(:connection_role, :webhook)

        if translator.type == :Export
          if response_translator.present?
            if response_translator.type == :Import
              response_translator.data_type ? rejects(:response_data_type) : requires(:response_data_type)
            else
              errors.add(:response_translator, 'is not an import translator')
            end
          else
            rejects(:response_data_type, :discard_events)
          end
        else
          rejects(:lot_size, :response_translator, :response_data_type)
        end
      end
      errors.blank?
    end

    def reject_message(field = nil)
      case field
        when :custom_data_type
          'is not allowed since translator already defines a data type'
        when :data_type_scope
          'is not allowed for import translators'
        when :response_data_type
          response_translator.present? ? 'is not allowed since response translator already defines a data type' : "can't be defined until response translator"
        when :discard_events
          "can't be defined until response translator"
        when :lot_size, :response_translator
          'is not allowed for non export translators'
        else
          super
      end
    end

    def data_type
      (translator && translator.data_type) || custom_data_type
    end

    def data_type_scope_enum
      enum = []
      if data_type
        enum << 'Event source' if event && event.try(:data_type) == data_type
        enum << "All #{data_type.title.downcase.pluralize}"
      end
      enum
    end

    def ready_to_save?
      (event && translator).present? && (translator.type == :Import || data_type_scope.present?)
    end

    def can_be_restarted?
      event || translator
    end

    def process(options={})
      puts "Flow processing on '#{self.name}': #{}"
      message = options.merge(flow_id: self.id.to_s).to_json
      begin
        Cenit::Rabbit.send_to_endpoints(message)
      rescue Exception => ex
        puts "ERROR sending message: #{ex.message}"
      end
      puts "Flow processing jon '#{self.name}' done!"
      self.last_trigger_timestamps = DateTime.now
      save
    end

    def translate(message, &block)
      send("translate_#{translator.type.to_s.downcase}", message, &block)
    end

    def simple_translate(message, &block)
      begin
        if object_ids = message[:object_ids]
          data_type.records_model.any_in(id: object_ids).each { |obj| translator.run(object: obj, discard_events: discard_events) }
        elsif scope_symbol == :all
          data_type.records_model.all.each { |obj| translator.run(object: obj, discard_events: discard_events) }
        elsif obj_id = message[:source_id]
          translator.run(object: data_type.records_model.find(obj_id), discard_events: discard_events)
        end
      rescue Exception => ex
        block.yield(exception_message: ex.message) if block
      end
    end

    def translate_conversion(message, &block)
      simple_translate(message, &block)
    end

    def translate_update(message, &block)
      simple_translate(message, &block)
    end

    def translate_import(message, &block)
      connection_role.connections.each do |connection|
        begin
          http_response = HTTParty.send(webhook.method, connection.url + '/' + webhook.path,
                                        {headers: {'X_HUB_TIMESTAMP' => Time.now.utc.to_i.to_s}})
          translator.run(target_data_type: data_type,
                         data: http_response.message,
                         discard_events: discard_events) if http_response.code == 200
          block.yield(response: http_response.to_json, exception_message: (200...299).include?(http_response.code) ? nil : 'Unsuccessful') if block
        rescue Exception => ex
          block.yield(response: http_response.to_json, exception_message: ex.message) if block
        end
      end
    end

    def translate_export(message, &block)
      limit = translator.bulk_source ? lot_size || 1000 : 1
      max = ((object_ids = source_ids_from(message)) ? object_ids.size : data_type.count) - 1
      parameters = webhook.template_parameters_hash
      0.step(max, limit) do |offset|
        common_result = nil
        the_connections.each do |connection|
          translation_options =
              {
                  object_ids: object_ids,
                  source_data_type: data_type,
                  offset: offset,
                  limit: limit,
                  discard_events: discard_events,
                  parameters: parameters
              }
          translation_result =
<<<<<<< HEAD
              if connection.template_parameters.present?
                translator.run(translation_options.merge(parameters: connection.template_parameters_hash.merge(parameters)))
              else
                common_result ||= translator.run(translation_options)
              end
          headers = {'Content-Type' => translator.mime_type}
          connection.headers.each { |h| headers[h.key] = connection.conforms(h.value) }
=======
            if connection.template_parameters.present?
              translator.run(translation_options.merge(parameters: connection.template_parameters_hash.merge(parameters)))
            else
              common_result ||= translator.run(translation_options)
            end
          headers = {'Content-Type' => translator.mime_type}.merge(connection.conformed_headers)
>>>>>>> 0690e254
          webhook.headers.each { |h| headers[h.key] = h.value }
          begin
            http_response = HTTParty.send(webhook.method, connection.conformed_url + '/' + webhook.path,
                                          {
                                              body: translation_result,
                                              headers: headers
                                          })
            block.yield(response: http_response.to_json, exception_message: (200...299).include?(http_response.code) ? nil : 'Unsuccessful') if block.present?
            if response_translator #&& http_response.code == 200
              response_translator.run(target_data_type: response_translator.data_type || response_data_type, data: http_response.message)
            end
          rescue Exception => ex
            block.yield(exception_message: ex.message) if block
          end
        end
      end
    end

    def source_ids_from(message)
      if object_ids = message[:object_ids]
        object_ids
      elsif scope_symbol == :event_source && id = message[:source_id]
        [id]
      else
        nil
      end
    end

    def scope_symbol
      data_type_scope.start_with?('Event') ? :event_source : :all
    end

    def the_connections
      if connection_role.present?
        connection_role.connections
      else
        webhook.connection_roles.collect { |role| role.connections }.flatten.uniq
      end
    end
  end
end<|MERGE_RESOLUTION|>--- conflicted
+++ resolved
@@ -57,18 +57,18 @@
 
     def reject_message(field = nil)
       case field
-        when :custom_data_type
-          'is not allowed since translator already defines a data type'
-        when :data_type_scope
-          'is not allowed for import translators'
-        when :response_data_type
-          response_translator.present? ? 'is not allowed since response translator already defines a data type' : "can't be defined until response translator"
-        when :discard_events
-          "can't be defined until response translator"
-        when :lot_size, :response_translator
-          'is not allowed for non export translators'
-        else
-          super
+      when :custom_data_type
+        'is not allowed since translator already defines a data type'
+      when :data_type_scope
+        'is not allowed for import translators'
+      when :response_data_type
+        response_translator.present? ? 'is not allowed since response translator already defines a data type' : "can't be defined until response translator"
+      when :discard_events
+        "can't be defined until response translator"
+      when :lot_size, :response_translator
+        'is not allowed for non export translators'
+      else
+        super
       end
     end
 
@@ -155,37 +155,27 @@
         common_result = nil
         the_connections.each do |connection|
           translation_options =
-              {
-                  object_ids: object_ids,
-                  source_data_type: data_type,
-                  offset: offset,
-                  limit: limit,
-                  discard_events: discard_events,
-                  parameters: parameters
-              }
+            {
+              object_ids: object_ids,
+              source_data_type: data_type,
+              offset: offset,
+              limit: limit,
+              discard_events: discard_events,
+              parameters: parameters
+            }
           translation_result =
-<<<<<<< HEAD
-              if connection.template_parameters.present?
-                translator.run(translation_options.merge(parameters: connection.template_parameters_hash.merge(parameters)))
-              else
-                common_result ||= translator.run(translation_options)
-              end
-          headers = {'Content-Type' => translator.mime_type}
-          connection.headers.each { |h| headers[h.key] = connection.conforms(h.value) }
-=======
             if connection.template_parameters.present?
               translator.run(translation_options.merge(parameters: connection.template_parameters_hash.merge(parameters)))
             else
               common_result ||= translator.run(translation_options)
             end
           headers = {'Content-Type' => translator.mime_type}.merge(connection.conformed_headers)
->>>>>>> 0690e254
           webhook.headers.each { |h| headers[h.key] = h.value }
           begin
             http_response = HTTParty.send(webhook.method, connection.conformed_url + '/' + webhook.path,
                                           {
-                                              body: translation_result,
-                                              headers: headers
+                                            body: translation_result,
+                                            headers: headers
                                           })
             block.yield(response: http_response.to_json, exception_message: (200...299).include?(http_response.code) ? nil : 'Unsuccessful') if block.present?
             if response_translator #&& http_response.code == 200
