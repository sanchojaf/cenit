require 'nokogiri'

module Setup
  class Flow < ReqRejValidator
    include CenitScoped
    include DynamicValidators

    BuildInDataType.regist(self)

    field :name, type: String
    field :active, type: Boolean, default: :true
    field :discard_events, type: Boolean

    belongs_to :event, class_name: Setup::Event.to_s, inverse_of: nil

    belongs_to :translator, class_name: Setup::Translator.to_s, inverse_of: nil
    belongs_to :custom_data_type, class_name: Setup::DataType.to_s, inverse_of: nil
    field :data_type_scope, type: String
    field :lot_size, type: Integer

    belongs_to :connection_role, class_name: Setup::ConnectionRole.to_s, inverse_of: nil
    belongs_to :webhook, class_name: Setup::Webhook.to_s, inverse_of: nil

    belongs_to :response_translator, class_name: Setup::Translator.to_s, inverse_of: nil
    belongs_to :response_data_type, class_name: Setup::DataType.to_s, inverse_of: nil

    field :last_trigger_timestamps, type: DateTime

    belongs_to :cenit_collection, class_name: Setup::Collection.to_s, inverse_of: :flows

    validates_presence_of :name, :event, :translator
    validates_numericality_in_presence_of :lot_size, greater_than_or_equal_to: 1
    before_save :validates_configuration

    def validates_configuration
      return false unless ready_to_save?
      unless requires(:event, :translator)
        translator.data_type.nil? ? requires(:custom_data_type) : rejects(:custom_data_type)
        translator.type == :Import ? rejects(:data_type_scope) : requires(:data_type_scope)
        [:Import, :Export].include?(translator.type) ? requires(:webhook) : rejects(:connection_role, :webhook)

        if translator.type == :Export
          if response_translator.present?
            if response_translator.type == :Import
              response_translator.data_type ? rejects(:response_data_type) : requires(:response_data_type)
            else
              errors.add(:response_translator, 'is not an import translator')
            end
          else
            rejects(:response_data_type, :discard_events)
          end
        else
          rejects(:lot_size, :response_translator, :response_data_type)
        end
      end
      errors.blank?
    end

    def reject_message(field = nil)
      case field
      when :custom_data_type
        'is not allowed since translator already defines a data type'
      when :data_type_scope
        'is not allowed for import translators'
      when :response_data_type
        response_translator.present? ? 'is not allowed since response translator already defines a data type' : "can't be defined until response translator"
      when :discard_events
        "can't be defined until response translator"
      when :lot_size, :response_translator
        'is not allowed for non export translators'
      else
        super
      end
    end

    def data_type
      (translator && translator.data_type) || custom_data_type
    end

    def data_type_scope_enum
      enum = []
      if data_type
        enum << 'Event source' if event && event.try(:data_type) == data_type
        enum << "All #{data_type.title.downcase.pluralize}"
      end
      enum
    end

    def ready_to_save?
      (event && translator).present? && (translator.type == :Import || data_type_scope.present?)
    end

    def can_be_restarted?
      event || translator
    end

    def process(options={})
      puts "Flow processing on '#{self.name}': #{}"
      message = options.merge(flow_id: self.id.to_s, account_id: self.account.id.to_s).to_json
      begin
        Cenit::Rabbit.send_to_endpoints(message)
      rescue Exception => ex
        puts "ERROR sending message: #{ex.message}"
      end
      puts "Flow processing jon '#{self.name}' done!"
      self.last_trigger_timestamps = DateTime.now
      save
    end

    def translate(message, &block)
      send("translate_#{translator.type.to_s.downcase}", message, &block)
    end

    def simple_translate(message, &block)
      begin
        if object_ids = message[:object_ids]
          data_type.records_model.any_in(id: object_ids).each { |obj| translator.run(object: obj, discard_events: discard_events) }
        elsif scope_symbol == :all
          data_type.records_model.all.each { |obj| translator.run(object: obj, discard_events: discard_events) }
        elsif obj_id = message[:source_id]
          translator.run(object: data_type.records_model.find(obj_id), discard_events: discard_events)
        end
      rescue Exception => ex
        block.yield(exception: ex) if block
      end
    end

    def translate_conversion(message, &block)
      simple_translate(message, &block)
    end

    def translate_update(message, &block)
      simple_translate(message, &block)
    end

    def translate_import(message, &block)
      connection_role.connections.each do |connection|
        begin
          response = HTTParty.send(webhook.method, connection.url + '/' + webhook.path,
                                   {
<<<<<<< HEAD
                                     headers: {
                                       'X_HUB_TIMESTAMP' => Time.now.utc.to_i.to_s
                                     }
=======
                                       headers: {
                                           'X_HUB_STORE' => connection.key,
                                           'X_HUB_TOKEN' => connection.token,
                                           'X_HUB_TIMESTAMP' => Time.now.utc.to_i.to_s
                                       }
>>>>>>> 95c41bf4
                                   })
          translator.run(target_data_type: data_type,
                         data: response.message,
                         discard_events: discard_events) if response.code == 200
          block.yield(response: response) if block
        rescue Exception => ex
          block.yield(response: response, exception: ex) if block
        end
      end
    end

    def translate_export(message, &block)
      limit = translator.bulk_source ? lot_size || 1000 : 1
      max = ((object_ids = source_ids_from(message)) ? object_ids.size : data_type.count) - 1
      0.step(max, limit) do |offset|
<<<<<<< HEAD
        puts result = translator.run(
          object_ids: object_ids,
          source_data_type: data_type,
          offset: offset,
          limit: limit,
          discard_events: discard_events)

        the_connections.each do |connection|
=======
        puts result = translator.run(object_ids: object_ids,
                                     source_data_type: data_type,
                                     offset: offset,
                                     limit: limit,
                                     discard_events: discard_events)
        connection_role.connections.each do |connection|
>>>>>>> 95c41bf4
          begin
            if translator.mime_type == 'application/json' && (connection.parameters.present?|| webhook.parameters.present?)
              result = JSON.parse(result) unless result.is_a?(Hash)
              #TODO Check translation result already containing a key parameters
              parameters = result['parameters'] = {}
              connection.parameters.each { |p| parameters[p.key] = p.value }
              webhook.parameters.each { |p| parameters[p.key] = p.value }
              result = result.to_json
            end
            headers = {
              'Content-Type' => translator.mime_type
            }
            connection.headers.each { |h| headers[h.key] = h.value }
            webhook.headers.each { |h| headers[h.key] = h.value }
            response = HTTParty.send(webhook.method, connection.url + '/' + webhook.path,
                                     {
<<<<<<< HEAD
                                       body: result,
                                       headers: headers
                                     })

            block.yield(response: response) if block.present?
=======
                                         body: result,
                                         headers: {
                                             'Content-Type' => 'application/json',
                                             'X_HUB_STORE' => connection.key,
                                             'X_HUB_TOKEN' => connection.token,
                                             'X_HUB_TIMESTAMP' => Time.now.utc.to_i.to_s
                                         }
                                     })
            block.yield(response: response) if block
>>>>>>> 95c41bf4
            if response_translator #&& response.code == 200
              response_translator.run(target_data_type: response_translator.data_type || response_data_type, data: response.message)
            end
          rescue Exception => ex
            block.yield(exception: ex) if block
          end
        end
      end
    end

    def source_ids_from(message)
      if object_ids = message[:object_ids]
        object_ids
<<<<<<< HEAD
      elsif scope_symbol == :event_source && id = message[:source_id]
        [id]
=======
      elsif scope_symbol == :event_source
        (id = message[:source_id]) ? [id] : []
>>>>>>> 95c41bf4
      else
        nil
      end
    end

    def scope_symbol
      data_type_scope.start_with?('Event') ? :event_source : :all
    end

    def the_connections
      if connection_role.present?
        connection_role.connections
      else
        webhook.connections
      end
    end
  end
end<|MERGE_RESOLUTION|>--- conflicted
+++ resolved
@@ -138,17 +138,9 @@
         begin
           response = HTTParty.send(webhook.method, connection.url + '/' + webhook.path,
                                    {
-<<<<<<< HEAD
                                      headers: {
                                        'X_HUB_TIMESTAMP' => Time.now.utc.to_i.to_s
                                      }
-=======
-                                       headers: {
-                                           'X_HUB_STORE' => connection.key,
-                                           'X_HUB_TOKEN' => connection.token,
-                                           'X_HUB_TIMESTAMP' => Time.now.utc.to_i.to_s
-                                       }
->>>>>>> 95c41bf4
                                    })
           translator.run(target_data_type: data_type,
                          data: response.message,
@@ -164,23 +156,13 @@
       limit = translator.bulk_source ? lot_size || 1000 : 1
       max = ((object_ids = source_ids_from(message)) ? object_ids.size : data_type.count) - 1
       0.step(max, limit) do |offset|
-<<<<<<< HEAD
-        puts result = translator.run(
-          object_ids: object_ids,
-          source_data_type: data_type,
-          offset: offset,
-          limit: limit,
-          discard_events: discard_events)
-
-        the_connections.each do |connection|
-=======
         puts result = translator.run(object_ids: object_ids,
                                      source_data_type: data_type,
                                      offset: offset,
                                      limit: limit,
                                      discard_events: discard_events)
-        connection_role.connections.each do |connection|
->>>>>>> 95c41bf4
+
+        the_connections.each do |connection|
           begin
             if translator.mime_type == 'application/json' && (connection.parameters.present?|| webhook.parameters.present?)
               result = JSON.parse(result) unless result.is_a?(Hash)
@@ -197,23 +179,11 @@
             webhook.headers.each { |h| headers[h.key] = h.value }
             response = HTTParty.send(webhook.method, connection.url + '/' + webhook.path,
                                      {
-<<<<<<< HEAD
                                        body: result,
                                        headers: headers
                                      })
 
-            block.yield(response: response) if block.present?
-=======
-                                         body: result,
-                                         headers: {
-                                             'Content-Type' => 'application/json',
-                                             'X_HUB_STORE' => connection.key,
-                                             'X_HUB_TOKEN' => connection.token,
-                                             'X_HUB_TIMESTAMP' => Time.now.utc.to_i.to_s
-                                         }
-                                     })
             block.yield(response: response) if block
->>>>>>> 95c41bf4
             if response_translator #&& response.code == 200
               response_translator.run(target_data_type: response_translator.data_type || response_data_type, data: response.message)
             end
@@ -227,13 +197,8 @@
     def source_ids_from(message)
       if object_ids = message[:object_ids]
         object_ids
-<<<<<<< HEAD
       elsif scope_symbol == :event_source && id = message[:source_id]
         [id]
-=======
-      elsif scope_symbol == :event_source
-        (id = message[:source_id]) ? [id] : []
->>>>>>> 95c41bf4
       else
         nil
       end
