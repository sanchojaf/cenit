--- conflicted
+++ resolved
@@ -147,9 +147,6 @@
       end
       list do
         fields :name, :active, :purpose, :event, :connection, :webhook
-<<<<<<< HEAD
-      end
-=======
       end  
       show do
         field :_id
@@ -162,7 +159,6 @@
         field :webhook
         field :event
       end 
->>>>>>> 901dcf6d
     end
 
   end
