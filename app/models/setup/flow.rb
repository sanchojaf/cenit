require 'nokogiri'

module Setup
  class Flow
    include Mongoid::Document
    include Mongoid::Timestamps
    include AccountScoped
    include Setup::Enum
    include Trackable

    field :name, type: String
    field :purpose, type: String
    field :active, type: Boolean
    field :transformation, type: String
    field :last_trigger_timestamps, type: DateTime

    has_one :schedule, class_name: Setup::Schedule.name, inverse_of: :flow
    has_one :batch, class_name: Setup::Batch.name, inverse_of: :flow
    
    belongs_to :data_type, class_name: Setup::DataType.name
    belongs_to :connection, class_name: Setup::Connection.name
    belongs_to :webhook, class_name: Setup::Webhook.name
    belongs_to :event, class_name: Setup::Event.name



    validates_presence_of :name, :purpose, :data_type, :connection, :webhook, :event
    accepts_nested_attributes_for :schedule, :batch

    def process(object, notification_id=nil) 
      puts "Flow processing '#{object}' on '#{self.name}'..."

      unless !object.nil? && object.respond_to?(:data_type) && self.data_type == object.data_type && object.respond_to?(:to_xml)
        puts "Flow processing on '#{self.name}' aborted!"
        return
      end

      xml_document = Nokogiri::XML(object.to_xml)
      hash = Hash.from_xml(xml_document.to_s)
      if self.transformation && !self.transformation.empty?
        hash = Flow.transform(self.transformation, hash)
      else
        puts 'No transformation applied'
      end
      process_json_data(hash.to_json, notification_id)
      puts "Flow processing on '#{self.name}' done!"
    end

    def process_all
<<<<<<< HEAD
      model = self.data_type.data_type_name.constantize
      offset = 0
      total = model.all.count
      puts "TOTAL: #{total.to_s}"
      while (offset < total)
        data = []
        model.limit(1000).offset(offset).each do |object|
          xml_document = Nokogiri::XML(object.to_xml)
          hash = Hash.from_xml(xml_document.to_s)
          data << hash.map{|k, v| v}.first
        end
        message = {
          :flow_id => self.id,
          :json_data => {data_type.downcase => data},
          :notification_id => nil,
          :account_id => self.account.id
        }.to_json
        begin
          Cenit::Rabbit.send_to_rabbitmq(message)
        rescue Exception => ex
          puts "ERROR sending message: #{ex.message}"
=======
      model = data_type.model
      total = model.count
      puts "TOTAL: #{total}"
      
      per_batch = flow.batch.size rescue 1000
      0.step(model.count, per_batch) do |offset|
        model.limit(per_batch).skip(offset).each do |batch| 
          data = batch.map { |object| prepare(object) }
          process_batch(data) 
>>>>>>> 9fbf0206
        end
      end
    rescue Exception => e
      puts "ERROR -> #{e.inspect}"
    end
    
    def prepare(object)
      xml_document = Nokogiri::XML(object.to_xml)
      Hash.from_xml(xml_document.to_s).values.first
    end  
      
    def process_batch(data)
      message = {
        :flow_id => self.id,
        :json_data => {data_type.model.name.downcase => data},
        :notification_id => nil,
        :account_id => self.account.id
      }.to_json
      begin
        Cenit::Rabbit.send_to_rabbitmq(message)
      rescue Exception => ex
        puts "ERROR sending message: #{ex.message}"
      end
      puts "Flow processing json data on '#{self.name}' done!"
    end

    def process_json_data(json, notification_id=nil)
      puts "Flow processing json data on '#{self.name}'..."
      begin
        json = JSON.parse(json)
        puts json
      rescue
        puts "ERROR: invalid json data -> #{json}"
        return
      end
      message = {
          :flow_id => self.id,
          :json_data => clean_json_data(json),
          :notification_id => notification_id,
          :account_id => self.account.id
      }.to_json
      begin
        Cenit::Rabbit.send_to_rabbitmq(message)
      rescue Exception => ex
        puts "ERROR sending message: #{ex.message}"
      end
      puts "Flow processing json data on '#{self.name}' done!"
      last_trigger_timestamps = Time.now
    end

    def clean_json_data(json)
      cleaned_json = {}
      json.each do |k, v|
        new_key = Setup::DataType.find_by(id: k.slice(2, k.size)).name.downcase
        cleaned_json[new_key] = v
      end
      cleaned_json
    end

    def self.json_transform(template_hash, data_hash)
      template_hash.each do |key, value|
        if value.is_a?(String) && value =~ /\A\{\{[a-z]+(_|([0-9]|[a-z])+)*(.[a-z]+(_|([0-9]|[a-z])+)*)*\}\}\Z/
          new_value = data_hash
          value[2, value.length - 4].split('.').each do |k|
            next if new_value.nil? || !(template_hash = template_hash.is_a?(Hash) ? template_hash : nil) || new_value = new_value[k]
          end
          template_hash[key] = new_value
        elsif value.is_a?(Hash)
          template_hash[key] = json_transform(value, data_hash)
        end
      end
      return template_hash
    end

    def self.transform(transformation, document)
      document ||= {}
      puts "Transforming: #{document}"
      hash_document = nil
      begin
        template_hash = JSON.parse(transformation)
        puts 'JSON Transformation detected...'
        hash_document = json_transform(template_hash, hash_document = to_hash(document))
        puts 'JSON Transformation applied successfully!'
      rescue Exception => json_ex
        begin
          hash_document = Hash.from_xml(Nokogiri::XSLT(transformation).transform(to_xml_document(document)).to_s)
          puts 'XSLT Transformation detected...'
          puts 'XSLT Transformation applied successfully!'
        rescue Exception => xslt_ex
          puts 'ERROR applying transformation:'
          puts "\tJSON parser error: #{json_ex.message}"
          puts "\tXSLT parser error: #{xslt_ex.message}"
        end
      end
      puts "Transformation result: #{hash_document ? hash_document : document}"
      return hash_document || document
    end

    def self.to_hash(document)
      return document if document.is_a?(Hash)

      if (document.is_a?(Nokogiri::XML::Document))
        return Hash.from_xml(document.to_s)
      else
        begin
          return JSON.parse(document.to_s)
        rescue
          return Hash.from_xml(document.to_s) rescue {}
        end
      end
    end

    def self.to_xml_document(document)
      return document if document.is_a?(Nokogiri::XML::Document)

      unless document.is_a?(Hash)
        begin
          document = JSON.parse(document.to_s)
        rescue
          document = Hash.from_xml(document.to_s) rescue {}
        end
      end

      return Nokogiri::XML(document.to_xml)
    end
    
  end
end<|MERGE_RESOLUTION|>--- conflicted
+++ resolved
@@ -27,7 +27,7 @@
     validates_presence_of :name, :purpose, :data_type, :connection, :webhook, :event
     accepts_nested_attributes_for :schedule, :batch
 
-    def process(object, notification_id=nil) 
+    def process(object, notification_id=nil)
       puts "Flow processing '#{object}' on '#{self.name}'..."
 
       unless !object.nil? && object.respond_to?(:data_type) && self.data_type == object.data_type && object.respond_to?(:to_xml)
@@ -47,29 +47,6 @@
     end
 
     def process_all
-<<<<<<< HEAD
-      model = self.data_type.data_type_name.constantize
-      offset = 0
-      total = model.all.count
-      puts "TOTAL: #{total.to_s}"
-      while (offset < total)
-        data = []
-        model.limit(1000).offset(offset).each do |object|
-          xml_document = Nokogiri::XML(object.to_xml)
-          hash = Hash.from_xml(xml_document.to_s)
-          data << hash.map{|k, v| v}.first
-        end
-        message = {
-          :flow_id => self.id,
-          :json_data => {data_type.downcase => data},
-          :notification_id => nil,
-          :account_id => self.account.id
-        }.to_json
-        begin
-          Cenit::Rabbit.send_to_rabbitmq(message)
-        rescue Exception => ex
-          puts "ERROR sending message: #{ex.message}"
-=======
       model = data_type.model
       total = model.count
       puts "TOTAL: #{total}"
@@ -79,7 +56,6 @@
         model.limit(per_batch).skip(offset).each do |batch| 
           data = batch.map { |object| prepare(object) }
           process_batch(data) 
->>>>>>> 9fbf0206
         end
       end
     rescue Exception => e
