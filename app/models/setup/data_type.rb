--- conflicted
+++ resolved
@@ -9,7 +9,6 @@
     BuildInDataType.regist(self).referenced_by(:name)
 
     def self.to_include_in_models
-<<<<<<< HEAD
       @to_include_in_models ||= [Mongoid::Document,
                                  Mongoid::Timestamps,
                                  Setup::ClassAffectRelation,
@@ -20,18 +19,6 @@
                                  Edi::Formatter,
                                  Edi::Filler,
                                  RailsAdminDynamicCharts::Datetime]
-=======
-      @to_include_in_models ||= [
-        Mongoid::Document,
-        Mongoid::Timestamps,
-        Setup::ClassAffectRelation,
-        Mongoid::CenitExtension,
-        EventLookup,
-        AccountScoped,
-        DynamicValidators,
-        Edi::Formatter,
-        Edi::Filler] #, RailsAdminDynamicCharts::Datetime
->>>>>>> bdf4e688
     end
 
     belongs_to :uri, class_name: Setup::Schema.to_s, inverse_of: :data_types
