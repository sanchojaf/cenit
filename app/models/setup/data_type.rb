--- conflicted
+++ resolved
@@ -8,11 +8,7 @@
     include Trackable
 
     def self.to_include_in_models
-<<<<<<< HEAD
-      @to_include_in_models ||= [Mongoid::Document, Mongoid::Timestamps, InstanceDataTypeAware, EventLookup, AccountScoped, DynamicValidators, Edi::Formatter, Edi::Filler] #RailsAdminDynamicCharts::Datetime
-=======
       @to_include_in_models ||= [Mongoid::Document, Mongoid::Timestamps, InstanceDataTypeAware, EventLookup, AccountScoped, DynamicValidators, EDI::Formatter, MakeSlug] #RailsAdminDynamicCharts::Datetime
->>>>>>> dd0832e5
     end
 
     def self.to_include_in_model_classes
@@ -958,10 +954,10 @@
         return root
       rescue
         return nil
+      end
+    end
+
     class << self
-      end
-    end
-
       def shutdown(data_types, options={})
         return {} unless data_types
         options[:reset_config] = true if options[:reset_config].nil?
