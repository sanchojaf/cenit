require 'edi/formater'

module Setup
  class DataType
    include Mongoid::Document
    include Mongoid::Timestamps
    include AccountScoped
    include Trackable

    def self.to_include_in_models
<<<<<<< HEAD
      @to_include_in_models ||= [Mongoid::Document, Mongoid::Timestamps, InstanceDataTypeAware, EventLookup, AccountScoped, DynamicValidators, EDI::Formatter, RailsAdminDynamicCharts::Datetime, MakeSlug] 
=======
      @to_include_in_models ||= [Mongoid::Document, Mongoid::Timestamps, InstanceDataTypeAware, EventLookup, AccountScoped, DynamicValidators, EDI::Formatter] #RailsAdminDynamicCharts::Datetime
>>>>>>> d54cca5f
    end

    def self.to_include_in_model_classes
      @to_include_in_model_classes ||= [AffectRelation, ModelDataTypeAware]
    end

    belongs_to :uri, class_name: Setup::Schema.to_s

    field :id, type: String
    field :title, type: String
    field :name, type: String
    field :schema, type: String
    field :sample_data, type: String

    has_many :events, class_name: Setup::Event.to_s, dependent: :destroy

    validates_presence_of :name, :schema

    before_save :validate_model
    after_save :verify_schema_ok
    after_initialize :verify_schema_ok

    field :is_object, type: Boolean
    field :schema_ok, type: Boolean
    field :previous_schema, type: String
    field :activated, type: Boolean, default: false
    field :auto_load_model, type: Boolean
    field :show_navigation_link, type: Boolean
    field :to_be_destroyed, type: Boolean

    scope :activated, -> { where(activated: true) }

    def sample_object
      '{"' + name.underscore + '": ' + sample_data + '}'
    end

    def shutdown(options={})
      DataType.shutdown(self, options)
    end

    def model
      data_type_name.constantize rescue nil
    end

    def loaded?
      model ? true : false
    end

    def data_type_name
      "Dt#{self.id.to_s}"
    end

    def load_model(options={})
      load_models(options)[:model]
    end

    def load_models(options={reload: false, reset_config: true})
      report = {loaded: Set.new}
      begin
        if (do_shutdown = options[:reload] || schema_has_changed?) || !loaded?
          merge_report(shutdown(options), report) if do_shutdown
          model = parse_str_schema(report, self.schema)
        else
          model = self.model
          puts "No changes detected on '#{self.name}' schema!"
        end
      rescue Exception => ex
        raise ex
        puts "ERROR: #{errors.add(:schema, ex.message).to_s}"
        merge_report(shutdown(options), report)
        begin
          if previous_schema
            puts "Reloading previous schema for '#{self.name}'..."
            parse_str_schema(report, previous_schema)
            puts "Previous schema for '#{self.name}' reloaded!"
          else
            puts "ERROR: schema '#{self.name}' not loaded!"
          end
        rescue Exception => ex
          puts "ERROR: schema '#{self.name}' with permanent error (#{ex.message})"
        end
        merge_report(shutdown(options), report)
      end
      set_schema_ok
      self[:previous_schema] = nil
      reflect(model, "def self.data_type_id
        '#{self.id}'
      end")
      create_default_events
      report[:loaded] << (report[:model] = model)
      report
    end

    def visible
      ((Account.current ? Account.current.id : nil) == self.account.id) && self.show_navigation_link
    end

    def navigation_label
      self.uri ? self.uri.library.name : nil
    end

    def create_default_events
      if self.is_object? && self.events.empty?
        puts "Creating default events for #{self.name}"
        Setup::Event.create(data_type: self, triggers: '{"created_at":{"0":{"o":"_not_null","v":["","",""]}}} ').save
        Setup::Event.create(data_type: self, triggers: '{"updated_at":{"0":{"o":"_change","v":["","",""]}}} ').save
      end
    end

    def is_object?
      self.is_object ||= merged_schema['type'] == 'object' rescue nil
      self.is_object.nil? ? false : self.is_object
    end

    def merged_schema(options={})
      sch = merge_schema(JSON.parse(schema), options)
      if (base_sch = sch.delete('extends')) && base_sch = find_ref_schema(base_sch)
        sch = base_sch.deep_merge(sch) { |key, val1, val2| array_sum(val1, val2) }
      end
      sch
    end

    def merge_schema(schema, options={})
      if schema['allOf'] || schema['$ref']
        sch = {}
        schema.each do |key, value|
          if key == 'allOf'
            value.each do |combined_sch|
              if (ref = combined_sch['$ref']) && (ref = find_ref_schema(ref))
                combined_sch = ref
              end
              sch = sch.deep_merge(combined_sch) { |key, val1, val2| array_sum(val1, val2) }
            end
          elsif key == '$ref' && ref = find_ref_schema(value)
            sch = sch.deep_merge(ref) { |key, val1, val2| array_sum(val1, val2) }
          else
            sch[key] = value
          end
        end
        schema = sch
      end
      schema.each { |key, val| schema[key] = merge_schema(val, options) if val.is_a?(Hash) } if options[:recursive]
      options[:expand_extends] = true if options[:expand_extends].nil?
      if options[:expand_extends] && base_model = schema['extends']
        base_model = find_ref_schema(base_model) if base_model.is_a?(String)
        base_model = merge_schema(base_model)
        if schema['type'] == 'object' && base_model['type'] != 'object'
          schema['properties'] ||= {}
          value_schema = schema['properties']['value'] || {}
          value_schema = base_model.deep_merge(value_schema)
          schema['properties']['value'] = value_schema.merge('title' => 'Value')
          base_model = nil
        else
          schema = base_model.deep_merge(schema) do |key, val1, val2|
            val1.is_a?(Array) && val2.is_a?(Array) ? val1 + val2 : val2
          end
        end
      end
      schema
    end

    def self.find_by_ref(ref)
      data_type DataType.find_by(name: ref) rescue nil
    end

    def find_data_type(ref)
      (self.uri.library && self.uri.library.find_data_type_by_name(ref)) || DataType.find_by_ref(ref)
    end

    def find_ref_schema(ref)
      if data_type = find_data_type(ref)
        JSON.parse(data_type.schema)
      else
        nil
      end
    end

    private

    def merge_report(report, in_to)
      in_to.deep_merge!(report) { |key, this_val, other_val| this_val + other_val }
    end

    def validate_model
      begin
        puts "Validating schema '#{self.name}'"
        json_schema = validate_schema
        self.title = json_schema['title'] || self.name if self.title.blank?
        puts "Schema '#{self.name}' validation successful!"
      rescue Exception => ex
        puts "ERROR: #{errors.add(:schema, ex.message).to_s}"
        return false
      end
      begin
        if self.sample_data && !self.sample_data.blank?
          puts 'Validating sample data...'
          Cenit::JSONSchemaValidator.validate!(self.schema, self.sample_data)
          puts 'Sample data validation successfully!'
        end
      rescue Exception => ex
        puts "ERROR: #{errors.add(:sample_data, "fails schema validation: #{ex.message} (#{ex.class})").to_s}"
        return false
      end
      return true
    end

    def schema_has_changed?
      self.previous_schema ? JSON.parse(self.previous_schema) != JSON.parse(self.schema) : true
    end

    def previous_schema_ok?
      self.schema_ok
    end

    def set_schema_ok
      self.schema_ok = true
      verify_schema_ok
    end

    def verify_schema_ok
      self.previous_schema = self.schema if previous_schema_ok?
    end

    def deconstantize(constant_name, options={})
      report = {:destroyed => Set.new, :affected => Set.new}.merge(options)
      if constant = constant_name.constantize rescue nil
        if constant.is_a?(Class)
          deconstantize_class(constant, report)
        else
          if affected_models = constant[:affected]
            affected_models.each { |model| deconstantize_class(model, report, :affected) }
          end
        end
      end
      report
    end

    def deconstantize_class(klass, report={:destroyed => Set.new, :affected => Set.new}, affected=nil)
      return report unless klass.is_a?(Module) || klass == Object
      affected = nil if report[:shutdown_all]
      if !affected && report[:affected].include?(klass)
        report[:affected].delete(klass)
        report[:destroyed] << klass
      end
      return report if report[:destroyed].include?(klass) || report[:affected].include?(klass)
      return report unless @@parsed_schemas.include?(klass.to_s) || @@parsing_schemas.include?(klass)
      parent = klass.parent
      affected = nil if report[:destroyed].include?(parent)
      puts "Reporting #{affected ? 'affected' : 'destroyed'} class #{klass.to_s} -> #{klass.schema_name rescue klass.to_s}" #" is #{affected ? 'affected' : 'in tree'} -> #{report.to_s}"
      (affected ? report[:affected] : report[:destroyed]) << klass

      unless report[:report_only] || affected
        @@parsed_schemas.delete(klass.to_s)
        @@parsing_schemas.delete(klass)
        [@@has_many_to_bind,
         @@has_one_to_bind,
         @@embeds_many_to_bind,
         @@embeds_one_to_bind].each { |to_bind| delete_pending_bindings(to_bind, klass) }
      end

      klass.constants(false).each do |const_name|
        if klass.const_defined?(const_name, false)
          const = klass.const_get(const_name, false)
          deconstantize_class(const, report, affected) if const.is_a?(Class)
        end
      end
      #[:embeds_one, :embeds_many, :embedded_in].each do |rk|
      [:embedded_in].each do |rk|
        begin
          klass.reflect_on_all_associations(rk).each do |r|
            unless report[:destroyed].include?(r.klass) || report[:affected].include?(r.klass)
              deconstantize_class(r.klass, report, :affected)
            end
          end
        rescue
        end
      end
      # relations affects if their are reflected back
      {[:embeds_one, :embeds_many] => [:embedded_in],
       [:belongs_to] => [:has_one, :has_many],
       [:has_one, :has_many] => [:belongs_to],
       [:has_and_belongs_to_many] => [:has_and_belongs_to_many]}.each do |rks, rkbacks|
        rks.each do |rk|
          klass.reflect_on_all_associations(rk).each do |r|
            rkbacks.each do |rkback|
              unless report[:destroyed].include?(r.klass) || report[:affected].include?(r.klass)
                deconstantize_class(r.klass, report, :affected) if r.klass.reflect_on_all_associations(rkback).detect { |r| r.klass.eql?(klass) }
              end
            end
          end
        end
      end
      klass.affected_models.each { |m| deconstantize_class(m, report, :affected) }
      deconstantize_class(parent, report, affected) if affected
      report
    end

    def delete_pending_bindings(to_bind, model)
      to_bind.delete_if { |property_type, _| property_type.eql?(model.to_s) }
      #to_bind.each { |property_type, a| a.delete_if { |x| x[0].eql?(model.to_s) } }
    end

    def validate_schema
      # check_type_name(self.name)
      JSON::Validator.validate!(File.read(File.dirname(__FILE__) + '/schema.json'), self.schema)
      json = JSON.parse(self.schema, :object_class => MultKeyHash)
      if json['type'] == 'object'
        check_schema(json, self.name, defined_types=[], embedded_refs=[])
        embedded_refs = embedded_refs.uniq.collect { |ref| self.name + ref }
        puts "Defined types #{defined_types.to_s}"
        puts "Embedded references #{embedded_refs.to_s}"
        embedded_refs.each { |ref| raise Exception.new(" embedded reference #/#{ref.underscore} is not defined") unless defined_types.include?(ref) }
      end
      return json
    end

    def check_schema(json, name, defined_types, embedded_refs)
      if ref=json['$ref']
        embedded_refs << check_embedded_ref(ref) if ref.start_with?('#')
      elsif json['type'].nil? || json['type'].eql?('object')
        raise Exception.new("defines multiple properties with name '#{json.mult_key_def.first.to_s}'") unless json.mult_key_def.blank?
        defined_types << name
        check_definitions(json, name, defined_types, embedded_refs)
        if properties=json['properties']
          raise Exception.new('properties specification is invalid') unless properties.is_a?(MultKeyHash)
          raise Exception.new("defines multiple properties with name '#{properties.mult_key_def.first.to_s}'") unless properties.mult_key_def.blank?
          properties.each do |property_name, property_spec|
            check_property_name(property_name)
            raise Exception.new("specification of property '#{property_name}' is not valid") unless property_spec.is_a?(Hash)
            if defined_types.include?(camelized_property_name = "#{name}::#{property_name.camelize}") && !(property_spec['$ref'] || 'object'.eql?(property_spec['type']))
              raise Exception.new("'#{name.underscore}' already defines #{property_name} (use #/[definitions|properties]/#{property_name} instead)")
            end
            check_schema(property_spec, camelized_property_name, defined_types, embedded_refs)
          end
        end
        check_requires(json)
      end
    end

    def check_embedded_ref(ref, root_name='')
      raise Exception.new("invalid format for embedded reference #{ref}") unless ref =~ /\A#(\/[a-z]+(_|([0-9]|[a-z])+)*)*\Z/
      raise Exception.new("embedding itself (referencing '#')") if ref.eql?('#')
      tokens = ref.split('/')
      tokens.shift
      type = root_name
      while !tokens.empty?
        token = tokens.shift
        raise Exception.new("use invalid embedded reference path '#{ref}'") unless %w{properties definitions}.include?(token) && !tokens.empty?
        token = tokens.shift
        type = "#{type}::#{token.camelize}"
      end
      return type
    end

    def check_requires(json)
      properties=json['properties']
      if required = json['required']
        if required.is_a?(Array)
          required.each do |property|
            if property.is_a?(String)
              raise Exception.new("requires undefined property '#{property.to_s}'") unless properties && properties[property]
            else
              raise Exception.new("required item \'#{property.to_s}\' is not a property name (string)")
            end
          end
        else
          raise Exception.new('required clause is not an array')
        end
      end
    end

    def check_definitions(json, parent, defined_types, embedded_refs)
      raise Exception.new("multiples definitions with name '#{json.mult_key_def.first.to_s}'") unless json.mult_key_def.blank?
      if defs=json['definitions']
        raise Exception.new('definitions format is invalid') unless defs.is_a?(MultKeyHash)
        raise Exception.new("multiples definitions with name '#{defs.mult_key_def.first.to_s}'") unless defs.mult_key_def.blank?
        defs.each do |def_name, def_spec|
          raise Exception.new("type definition '#{def_name}' is not an object type") unless def_spec.is_a?(Hash) && (def_spec['type'].nil? || def_spec['type'].eql?('object'))
          check_definition_name(def_name)
          raise Exception.new("'#{parent.underscore}/#{def_name}' definition is declared as a reference (use the reference instead)") if def_spec['$ref']
          raise Exception.new("'#{parent.underscore}' already defines #{def_name}") if defined_types.include?(camelized_def_name = "#{parent}::#{def_name.camelize}")
          check_schema(def_spec, camelized_def_name, defined_types, embedded_refs)
        end
      end
    end

    def check_type_name(type_name)
      type_name = type_name.underscore.camelize
      # unless @@parsed_schemas.include?(model = type_name.constantize) || @@parsing_schemas.include?(model)
      #   raise Exception.new ("using type name '#{type_name}'is invalid")
      # end
    end

    def check_definition_name(def_name)
      #raise Exception.new("definition name '#{def_name}' is not valid") unless def_name =~ /\A([A-Z]|[a-z])+(_|([0-9]|[a-z]|[A-Z])+)*\Z/
      raise Exception.new("definition name '#{def_name}' is not valid") unless def_name =~ /\A[a-z]+(_|([0-9]|[a-z])+)*\Z/
    end

    def check_property_name(property_name)
      #raise Exception.new("property name '#{property_name}' is invalid") unless property_name =~ /\A[a-z]+(_|([0-9]|[a-z])+)*\Z/
    end

    RJSON_MAP={'string' => 'String',
               'integer' => 'Integer',
               'number' => 'Float',
               'string' => 'String',
               'array' => 'Array',
               'boolean' => 'Boolean',
               'date' => 'Date',
               'time' => 'Time',
               'date-time' => 'DateTime'}

    MONGO_TYPES= %w{Array BigDecimal Boolean Date DateTime Float Hash Integer Range String Symbol Time}

    @@pending_bindings
    @@has_many_to_bind = Hash.new { |h, k| h[k]=[] }
    @@has_one_to_bind = Hash.new { |h, k| h[k]=[] }
    @@embeds_many_to_bind = Hash.new { |h, k| h[k]=[] }
    @@embeds_one_to_bind = Hash.new { |h, k| h[k]=[] }
    @@parsing_schemas = Set.new
    @@parsed_schemas = Set.new

    def reflect_constant(name, value=nil, parent=nil, base_class=Object)

      model_name = (parent ? "#{parent.to_s}::" : '') + name
      do_not_create = value == :do_not_create
      tokens = name.split('::')
      constant_name = tokens.pop

      base_class ||= Object
      raise Exception.new("illegal base class #{base_class} for build in constant #{constant_name}") if MONGO_TYPES.include?(constant_name) && base_class != Object

      parent ||= Object

      tokens.each do |token|
        if parent.const_defined?(token, false)
          parent = parent.const_get(token)
          raise "uses illegal constant #{parent.to_s}" unless @@parsing_schemas.include?(parent) || @@parsed_schemas.include?(parent.to_s) #|| parent == self.uri.library.module
        else
          return nil if do_not_create
          new_m = Class.new
          parent.const_set(token, new_m)
          parent = new_m
        end
      end

      if parent.const_defined?(constant_name, false)
        c = parent.const_get(constant_name)
        raise "uses illegal constant #{c.to_s}" unless @@parsed_schemas.include?(model_name) || (c.is_a?(Class) && @@parsing_schemas.include?(c))
      else
        return nil if do_not_create
        c = Class.new(base_class) unless c = value
        parent.const_set(constant_name, c)
      end
      unless do_not_create
        if c.is_a?(Class)
          puts "schema_name -> #{schema_name = (parent == Object ? self.name : parent.schema_name + '::' + constant_name)}"
          c.class_eval("def self.schema_name
            '#{schema_name}'
          end")
          puts "Created model #{c.schema_name} < #{base_class.to_s}"
          DataType.to_include_in_models.each do |module_to_include|
            unless c.include?(module_to_include)
              puts "#{c.to_s} including #{module_to_include.to_s}."
              c.include(module_to_include)
            end
          end
          DataType.to_include_in_model_classes.each do |module_to_include|
            unless c.class.include?(module_to_include)
              puts "#{c.to_s} class including #{module_to_include.to_s}."
              c.class.include(module_to_include)
            end
          end
          reflect(c, "def self.data_type_id
            '#{self.id}'
          end")
        else
          @@parsed_schemas << name
          puts "Created constant #{constant_name}"
        end
      end
      return c
    end

    def parse_str_schema(report, str_schema)
      parse_schema(report, data_type_name, JSON.parse(str_schema), nil)
    end

    def parse_schema(report, model_name, schema, root = nil, parent=nil, embedded=nil, schema_path='')

      schema = merge_schema(schema, expand_extends: false)

      if base_model = schema['extends']
        base_model = find_or_load_model(report, base_model) if base_model.is_a?(String)
        raise Exception.new("requires base model #{schema['extends']} to be already loaded") unless base_model
      end

      unless base_model.nil? || base_model.is_a?(Class)
        #Should be a schema, i.e, a Hash
        if schema['type'] == 'object' && merge_schema(base_model)['type'] != 'object'
          schema['properties'] ||= {}
          value_schema = schema['properties']['value'] || {}
          value_schema = base_model.deep_merge(value_schema)
          schema['properties']['value'] = value_schema.merge('title' => 'Value')
          base_model = nil
        else
          schema = base_model.deep_merge(schema) do |key, val1, val2|
            val1.is_a?(Array) && val2.is_a?(Array) ? val1 + val2 : val2
          end
        end
      end

      klass = reflect_constant(model_name, (schema['type'] == 'object' || base_model.is_a?(Class)) ? nil : schema, parent, base_model)

      nested = []
      enums = {}
      validations = []
      required = schema['required'] || []

      unless klass.is_a?(Class)
        check_pending_binds(report, model_name, klass, root)
        return klass
      end

      model_name = klass.to_s
      reflect(klass, "def self.title
        '#{schema['title']}'
      end
      def self.schema_path
        '#{schema_path}'
      end")

      begin
        root ||= klass
        @@parsing_schemas << klass
        if @@parsed_schemas.include?(klass.to_s)
          puts "Model #{klass.to_s} already parsed"
          return klass
        end

        #reflect(klass, "embedded_in :#{relation_name(parent)}, class_name: \'#{parent.to_s}\'") if parent && embedded
        klass.affects_to(parent) unless parent.nil? || parent.is_a?(Module) || parent == Object

        puts "Parsing #{klass.schema_name}"

        if definitions = schema['definitions']
          definitions.each do |def_name, def_desc|
            def_name = def_name.camelize
            puts 'Defining ' + def_name
            parse_schema(report, def_name, def_desc, root ? root : klass, klass, schema_path + "/#{definitions}/#{def_name}")
          end
        end

        if properties=schema['properties']
          raise Exception.new('properties definition is invalid') unless properties.is_a?(Hash)
          schema['properties'].each do |property_name, property_desc|
            raise Exception.new("property '#{property_name}' definition is invalid") unless property_desc.is_a?(Hash)
            check_property_name(property_name)
            v = nil
            still_trying = true
            referenced = property_desc['referenced']

            while still_trying && ref = property_desc['$ref'] # property type is a reference
              still_trying = false
              if ref.start_with?('#') # an embedded reference
                raise Exception.new("referencing embedded reference #{ref}") if referenced
                property_type = check_embedded_ref(ref, root.to_s)
                if @@parsed_schemas.detect { |m| m.eql?(property_type) }
                  if type_model = reflect_constant(property_type, :do_not_create)
                    v = "embeds_one :#{property_name}, class_name: \'#{type_model.to_s}\'"
                    #reflect(type_model, "embedded_in :#{relation_name(model_name)}, class_name: \'#{model_name}\'")
                    type_model.affects_to(klass)
                    nested << property_name
                  else
                    raise Exception.new("refers to an invalid JSON reference '#{ref}'")
                  end
                else
                  puts "#{klass.to_s}  Waiting[3] for parsing #{property_type} to bind property #{property_name}"
                  @@embeds_one_to_bind[model_name] << [property_type, property_name]
                end
              else # external reference
                if MONGO_TYPES.include?(ref)
                  v = "field :#{property_name}, type: #{ref}"
                else
                  # ref = check_type_name(ref)
                  if type_model = (find_or_load_model(report, ref) || reflect_constant(ref, :do_not_create))
                    if type_model.is_a?(Hash)
                      property_desc.delete('$ref')
                      property_desc = property_desc.merge(type_model)
                      bind_affect_to_relation(type_model, klass)
                      still_trying = true
                    else
                      if referenced
                        v = "belongs_to :#{property_name}, class_name: \'#{type_model.to_s}\'"
                        type_model.affects_to(klass)
                      else
                        v = "embeds_one :#{property_name}, class_name: \'#{type_model.to_s}\'"
                        #reflect(type_model, "embedded_in :#{relation_name(model_name)}, class_name: \'#{model_name}\'")
                        type_model.affects_to(klass)
                        nested << property_name
                      end
                    end
                  else
                    puts "#{klass.to_s}  Waiting[4]for parsing #{ref} to bind property #{property_name}"
                    (referenced ? @@has_one_to_bind : @@embeds_one_to_bind)[model_name] << [ref, property_name]
                  end
                end
              end
            end

            v = process_non_ref(report, property_name, property_desc, klass, root, nested, enums, validations, required) if still_trying

            reflect(klass, v) if v
          end
        end

        required.each do |p|
          if klass.fields.keys.include?(p) || klass.relations.keys.include?(p)
            reflect(klass, "validates_presence_of :#{p}")
          else
            [@@has_many_to_bind,
             @@has_one_to_bind,
             @@embeds_many_to_bind,
             @@embeds_one_to_bind].each do |to_bind|
              to_bind.each do |property_type, pending_bindings|
                pending_bindings.each do |binding_info|
                  binding_info << true if binding_info[1] == p
                end if property_type == klass.to_s
              end
            end
          end
        end

        validations.each { |v| reflect(klass, v) }

        schema['assertions'].each do |assertion|
          reflect(klass, "validates assertion: #{assertion}")
        end if schema['assertions']

        enums.each do |property_name, enum|
          reflect(klass, %{
          def #{property_name}_enum
            #{enum.to_s}
          end
          })
        end

        if (name = schema['name'] || schema['title']) && !klass.instance_methods.detect { |m| m == :name }
          reflect(klass, %{
          def name
            #{schema['name'] ? name : "\"#{name}\""}
          end
          })
        end

        %w{title description}.each do |key|
          if value = schema[key]
            reflect(klass, %{
            def self.#{key}
              "#{value}"
            end
            }) unless klass.respond_to? key
          end
        end

        @@parsed_schemas << klass.to_s

        check_pending_binds(report, model_name, klass, root)

        nested.each { |n| reflect(klass, "accepts_nested_attributes_for :#{n}") }

        @@parsing_schemas.delete(klass)

        puts "Parsing #{klass.schema_name} done!"

        return klass

      rescue Exception => ex
        @@parsing_schemas.delete(klass)
        @@parsed_schemas << klass.to_s
        raise ex
      end
    end

    def find_or_load_model(report, ref)
      if (data_type = find_data_type(ref)) && !data_type.to_be_destroyed
        puts "Reference #{ref} found!"
        if data_type.loaded?
          data_type.model
        else
          merge_report(r = data_type.load_models, report)
          report.delete(:model)
        end
      else
        puts "Reference #{ref} NOT FOUND!"
        nil
      end
    end

    def bind_affect_to_relation(json_schema, model)
      puts "#{json_schema['title']} affects #{model.to_s}"
      json_schema[:affected] ||= []
      json_schema[:affected] << model
    end

    def process_non_ref(report, property_name, property_desc, klass, root, nested=[], enums={}, validations=[], required=[])
      property_desc = merge_schema(property_desc, expand_extends: false)
      model_name = klass.to_s
      still_trying = true
      while still_trying
        still_trying = false
        property_type = property_desc['type']
        if property_type == 'string' && %w{date time date-time}.include?(property_desc['format'])
          property_type = property_desc.delete('format')
        end
        property_type = RJSON_MAP[property_type] if RJSON_MAP[property_type]
        if property_type.eql?('Array') && (items_desc = property_desc['items'])
          r = nil
          if referenced = ((ref = items_desc['$ref']) && (!ref.start_with?('#') && items_desc['referenced']))
            # ref = check_type_name(ref)
            if (type_model = (find_or_load_model(report, property_type = ref) || reflect_constant(ref, :do_not_create))) &&
                @@parsed_schemas.include?(type_model.to_s)
              property_type = type_model.to_s
              if (a = @@has_many_to_bind[property_type]) && i = a.find_index { |x| x[0].eql?(model_name) }
                a = a.delete_at(i)
                reflect(klass, "has_and_belongs_to_many :#{property_name}, class_name: \'#{property_type}\'")
                reflect(type_model, "has_and_belongs_to_many :#{a[1]}, class_name: \'#{model_name}\'")
                reflect(type_model, "validates_presence_of :#{a[1]}") if a[2]
              else
                if type_model.reflect_on_all_associations(:belongs_to).detect { |r| r.klass.eql?(klass) }
                  r = 'has_many'
                else
                  r = 'has_and_belongs_to_many'
                  type_model.affects_to(klass)
                end
              end
            else
              puts "#{klass.to_s}  Waiting[1] for parsing #{property_type} to bind property #{property_name}"
              @@has_many_to_bind[model_name] << [property_type, property_name]
            end
          else
            r = 'embeds_many'
            if ref
              raise Exception.new("referencing embedded reference #{ref}") if items_desc['referenced']
              property_type = ref.start_with?('#') ? check_embedded_ref(ref, root.to_s).singularize : ref #check_type_name(ref)
              type_model = find_or_load_model(report, property_type) || reflect_constant(property_type, :do_not_create)
              if type_model && @@parsed_schemas.detect { |m| m.eql?(property_type = type_model.to_s) }
                #reflect(type_model, "embedded_in :#{relation_name(model_name)}, class_name: \'#{model_name}\'")
                type_model.affects_to(klass)
              else
                r = nil
                puts "#{klass.to_s}  Waiting[2] for parsing #{property_type} to bind property #{property_name}"
                @@embeds_many_to_bind[model_name] << [property_type, property_name]
              end
            else
              property_type = (type_model = parse_schema(report, property_name.camelize.singularize, property_desc['items'], root, klass, :embedded, klass.schema_path + "/properties/#{property_name}/items")).to_s
            end
            nested << property_name if r
          end
          if r
            v = "#{r} :#{property_name}, class_name: \'#{property_type.to_s}\'"

            if property_desc['maxItems'] && property_desc['maxItems'] == property_desc['minItems']
              validations << "validates_association_length_of :#{property_name}, is: #{property_desc['maxItems'].to_s}"
            elsif property_desc['maxItems'] || property_desc['minItems']
              validations << "validates_association_length_of :#{property_name}#{property_desc['minItems'] ? ', minimum: ' + property_desc['minItems'].to_s : ''}#{property_desc['maxItems'] ? ', maximum: ' + property_desc['maxItems'].to_s : ''}"
            end
            # embedded_in relation reflected before if ref or it is reflected when parsing with :embedded option
            #reflect(type_model, "#{referenced ? 'belongs_to' : 'embedded_in'} :#{relation_name(model_name)}, class_name: \'#{model_name}\'")
            #reflect(type_model, "belongs_to :#{relation_name(model_name)}, class_name: '#{model_name}'") if referenced
          end
        else
          v =nil
          if property_type.eql?('object')
            if property_desc['properties'] || property_desc['extends']
              property_type = (type_model = parse_schema(report, property_name.camelize, property_desc, root, klass, :embedded, klass.schema_path + "/properties/#{property_name}")).to_s
              v = "embeds_one :#{property_name}, class_name: \'#{type_model.to_s}\'"
              #reflect(type_model, "embedded_in :#{relation_name(model_name)}, class_name: \'#{model_name}\'")
              type_model.affects_to(klass)
              nested << property_name
            else
              property_type = 'Hash'
            end
          end
          unless v
            if property_type
              v = "field :#{property_name}, type: #{property_type}"

              if property_desc['default']
                v += ", default: \'#{property_desc['default']}\'"
              end
            end
            if enum = property_desc['enum']
              enums[property_name] = enum
              validations << "validates_inclusion_of :#{property_name}, in: -> (record) { record.#{property_name}_enum }, message: 'is not a valid value'"
              required.delete(property_name)
            elsif property_desc['pattern']
              validations << "validates_format_of :#{property_name}, :with => /\\A#{property_desc['pattern']}\\Z/i"
              required.delete(property_name)
            end
            # if property_desc['minLength'] && property_desc['maxLength'] && property_desc['minLength'] == property_desc['maxLength']
            #   validations << "validates_length_of :#{property_name}, is: #{property_desc['maxLength'].to_s}"
            # els
            if property_desc['minLength'] || property_desc['maxLength']
              validations << "validates_length_in_presence_of :#{property_name}#{property_desc['minLength'] ? ', minimum: ' + property_desc['minLength'].to_s : ''}#{property_desc['maxLength'] ? ', maximum: ' + property_desc['maxLength'].to_s : ''}"
            end
            constraints = []
            if property_desc['minimum']
              constraints << (property_desc['exclusiveMinimum'] ? 'greater_than: ' : 'greater_than_or_equal_to: ') + property_desc['minimum'].to_s
            end
            if property_desc['maximum']
              constraints << (property_desc['exclusiveMaximum'] ? 'less_than: ' : 'less_than_or_equal_to: ') + property_desc['maximum'].to_s
            end
            if constraints.length > 0
              validations << "validates_numericality_of :#{property_name}, {#{constraints[0] + (constraints[1] ? ', ' + constraints[1] : '')}}"
            end
            if property_desc['unique']
              validations << "validates_uniqueness_of :#{property_name}"
            end
          end
        end
      end
      return v
    end

    def check_pending_binds(report, model_name, klass, root)

      @@has_many_to_bind.each do |waiting_type, pending_binds|
        waiting_model = waiting_type.constantize rescue nil
        raise Exception.new("Waiting type #{waiting_type} not yet loaded!") unless waiting_model
        waiting_data_type = waiting_model.data_type
        raise Exception.new("Waiting type #{waiting_type} without data type!") unless waiting_data_type
        if i = pending_binds.find_index { |x| waiting_data_type.send(:find_data_type, x[0]) == self }
          waiting_ref = pending_binds[i][0]
          bindings = pending_binds.select { |x| x[0] == waiting_ref }
          pending_binds.delete_if { |x| x[0] == waiting_ref }
          bindings.each do |a|
            puts "#{waiting_model.to_s}  Binding property #{a[1]}"
            if klass.is_a?(Class)
              if klass.reflect_on_all_associations(:belongs_to).detect { |r| r.klass.eql?(waiting_model) }
                reflect(waiting_model, "has_many :#{a[1]}, class_name: \'#{model_name}\'")
              else
                reflect(waiting_model, "has_and_belongs_to_many :#{a[1]}, class_name: \'#{model_name}\'")
                klass.affects_to(waiting_model)
              end
            else #must be a json schema
              reflect(waiting_model, process_non_ref(report, a[1], klass, waiting_model, root))
              bind_affect_to_relation(klass, waiting_model)
            end
            if a[2]
              reflect(waiting_model, "validates_presence_of :#{a[1]}")
            end
          end
        end
      end

      @@has_one_to_bind.each do |waiting_type, pending_binds|
        waiting_model = waiting_type.constantize rescue nil
        raise Exception.new("Waiting type #{waiting_type} not yet loaded!") unless waiting_model
        waiting_data_type = waiting_model.data_type
        raise Exception.new("Waiting type #{waiting_type} without data type!") unless waiting_data_type
        if i = pending_binds.find_index { |x| waiting_data_type.send(:find_data_type, x[0]) == self }
          waiting_ref = pending_binds[i][0]
          bindings = pending_binds.select { |x| x[0] == waiting_ref }
          pending_binds.delete_if { |x| x[0] == waiting_ref }
          bindings.each do |a|
            puts waiting_model.to_s + '  Binding property ' + a[1]
            if klass.is_a?(Class)
              reflect(waiting_model, "belongs_to :#{a[1]}, class_name: \'#{model_name}\'")
              klass.affects_to(waiting_model)
            else #must be a json schema
              reflect(waiting_model, process_non_ref(report, a[1], klass, waiting_model, root))
              bind_affect_to_relation(klass, waiting_model)
            end
            if a[2]
              reflect(waiting_model, "validates_presence_of :#{a[1]}")
            end
          end
        end
      end

      {:embeds_many => @@embeds_many_to_bind, :embeds_one => @@embeds_one_to_bind}.each do |r, to_bind|
        to_bind.each do |waiting_type, pending_binds|
          waiting_model = waiting_type.constantize rescue nil
          raise Exception.new("Waiting type #{waiting_type} not yet loaded!") unless waiting_model
          waiting_data_type = waiting_model.data_type
          raise Exception.new("Waiting type #{waiting_type} without data type!") unless waiting_data_type
          if i = pending_binds.find_index { |x| waiting_data_type.send(:find_data_type, x[0]) == self }
            waiting_ref = pending_binds[i][0]
            bindings = pending_binds.select { |x| x[0] == waiting_ref }
            pending_binds.delete_if { |x| x[0] == waiting_ref }
            bindings.each do |a|
              puts "#{waiting_model.to_s} Binding property #{a[1]}"
              if klass.is_a?(Class)
                reflect(waiting_model, "#{r.to_s} :#{a[1]}, class_name: \'#{model_name}\'")
                reflect(waiting_model, "accepts_nested_attributes_for :#{a[1]}")
                #reflect(klass, "embedded_in :#{property_type.underscore.split('/').join('_')}, class_name: '#{property_type}'")
                klass.affects_to(waiting_model)
              else #must be a json schema
                reflect(waiting_model, process_non_ref(report, a[1], klass, waiting_model, root))
                bind_affect_to_relation(klass, waiting_model)
              end
              if a[2]
                reflect(waiting_model, "validates_presence_of :#{a[1]}")
              end
            end
          end
        end
      end
    end

    def relation_name(model)
      model.to_s.underscore.split('/').join('_')
    end

    def reflect(c, code)
      puts "#{c.schema_name rescue c.to_s}  #{code ? code : 'WARNING REFLECTING NIL CODE'}"
      c.class_eval(code) if code
    end

    def find_embedded_ref(root, ref)
      begin
        ref.split('/').each do |name|
          unless name.length == 0 || name.eql?('#') || name.eql?('definitions')
            root = root.const_get(name.camelize)
          end
        end
        return root
      rescue
        return nil
      end
    end

    class << self
      def shutdown(data_types, options={})
        return {} unless data_types
        options[:reset_config] = true if options[:reset_config].nil?
        raise Exception.new("Both options 'destroy' and 'report_only' is not allowed") if options[:destroy] && options[:report_only]
        data_types = [data_types] unless data_types.is_a?(Enumerable)
        report={destroyed: Set.new, affected: Set.new, reloaded: Set.new}
        data_types.each do |data_type|
          begin
            r = data_type.send(:deconstantize, data_type.data_type_name, options)
            report[:destroyed] += r[:destroyed]
            report[:affected] += r[:affected]
            if options[:destroy]
              data_type.to_be_destroyed = true
              data_type.save
            end
          rescue Exception => ex
            raise ex
            puts "Error deconstantizing model #{data_type.name}: #{ex.message}"
          end
        end
        puts "Report: #{report.to_s}"
        post_process_report(report)
        puts "Post processed report #{report}"
        unless options[:report_only]
          deconstantize(report[:destroyed])
          puts 'Reloading affected models...' unless report[:affected].empty?
          destroyed_lately = []
          report[:affected].each do |model|
            if reloaded_model = report[:reloaded].detect { |m| m.to_s == model.to_s }
              puts "Model #{model.schema_name rescue model.to_s} -> #{model.to_s} already reloaded"
            else
              begin
                if model.parent == Object
                  puts "Reloading #{model.schema_name rescue model.to_s} -> #{model.to_s}"
                  model_report = model.data_type.load_models(reload: true, reset_config: false)
                  report[:reloaded] += model_report[:reloaded] + model_report[:loaded]
                  report[:reloaded] << model_report[:model]
                else
                  puts "Model #{model.schema_name rescue model.to_s} -> #{model.to_s} reload on parent reload!"
                end
              rescue Exception => ex
                puts "Error deconstantizing  #{model.schema_name rescue model.to_s}"
                report[:destroyed] << model
                destroyed_lately << model
                report[:affected].delete(model)
              end
              report[:affected].delete(model)
              puts "Model #{model.schema_name rescue model.to_s} -> #{model.to_s} reloaded!"
            end
            unless report[:affected].empty?
              puts 'Affected models no reloaded!'
            end
          end
          deconstantize(destroyed_lately)
          puts "Final report #{report}"
          RailsAdmin::AbstractModel.update_model_config([], report[:destroyed], options[:reset_config] ? report[:affected] + report[:reloaded] : [])
        end
        report
      end

      def deconstantize(models)
        models = models.sort_by do |model|
          parent = model.parent
          index = 0
          while !parent.eql?(Object)
            index = index - 1
            parent = parent.parent
          end
          index
        end
        models.each do |model|
          puts "Decontantizing #{constant_name = model.to_s} -> #{model.schema_name rescue model.to_s}"
          constant_name = constant_name.split('::').last
          model.parent.send(:remove_const, constant_name) if parent.const_defined?(constant_name)
        end
      end

      def post_process_report(report)
        affected_children =[]
        report[:affected].each { |model| affected_children << model if ancestor_included(model, report[:affected]) }
        report[:affected].delete_if { |model| report[:destroyed].include?(model) || affected_children.include?(model) }
      end

      def ancestor_included(model, container)
        parent = model.parent
        while !parent.eql?(Object)
          return true if container.include?(parent)
          parent = parent.parent
        end
        return false
      end
    end

    class MultKeyHash < Hash

      attr_reader :mult_key_def

      def initialize
        @mult_key_def = []
      end

      def store(key, value)
        @mult_key_def << key if (self[key] && !@mult_key_def.include?(key))
        super
      end

      def []=(key, value)
        @mult_key_def << key if (self[key] && !@mult_key_def.include?(key))
        super
      end
    end

    module AffectRelation

      def affected_models
        @affected_models ||= Set.new
        @affected_models.delete_if { |model| no_constant(model) }
        return @affected_models
      end

      def affects_to(model)
        puts "#{self.schema_name} affects #{model.schema_name}"
        (@affected_models ||= Set.new) << model
      end

      private

      def no_constant(model)
        model = model.to_s.constantize rescue nil
        model ? false : true
      end
    end
  end
end<|MERGE_RESOLUTION|>--- conflicted
+++ resolved
@@ -8,11 +8,7 @@
     include Trackable
 
     def self.to_include_in_models
-<<<<<<< HEAD
-      @to_include_in_models ||= [Mongoid::Document, Mongoid::Timestamps, InstanceDataTypeAware, EventLookup, AccountScoped, DynamicValidators, EDI::Formatter, RailsAdminDynamicCharts::Datetime, MakeSlug] 
-=======
-      @to_include_in_models ||= [Mongoid::Document, Mongoid::Timestamps, InstanceDataTypeAware, EventLookup, AccountScoped, DynamicValidators, EDI::Formatter] #RailsAdminDynamicCharts::Datetime
->>>>>>> d54cca5f
+      @to_include_in_models ||= [Mongoid::Document, Mongoid::Timestamps, InstanceDataTypeAware, EventLookup, AccountScoped, DynamicValidators, EDI::Formatter, MakeSlug] #RailsAdminDynamicCharts::Datetime
     end
 
     def self.to_include_in_model_classes
@@ -943,10 +939,10 @@
         return root
       rescue
         return nil
-      end
-    end
-
     class << self
+      end
+    end
+
       def shutdown(data_types, options={})
         return {} unless data_types
         options[:reset_config] = true if options[:reset_config].nil?
