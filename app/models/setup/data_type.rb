require 'edi/formater'

module Setup
  class DataType < BaseDataType
    include CenitCommon

    BuildInDataType.regist(self).referenced_by(:name)

    def self.to_include_in_models
      @to_include_in_models ||= [Mongoid::Document,
                                 Mongoid::Timestamps,
                                 Setup::ClassAffectRelation,
                                 Mongoid::CenitExtension,
                                 EventLookup,
                                 AccountScoped,
                                 DynamicValidators,
                                 Edi::Formatter,
                                 Edi::Filler] #, RailsAdminDynamicCharts::Datetime
    end

    belongs_to :uri, class_name: Setup::Schema.to_s, inverse_of: :data_types

    field :title, type: String
    field :name, type: String
    field :schema, type: String
    field :sample_data, type: String

    has_many :events, class_name: Setup::Event.to_s, dependent: :destroy, inverse_of: :data_type
    #TODO Check dependent behavior with flows
    #has_many :flows, class_name: Setup::Flow.name, dependent: :destroy, inverse_of: :data_type

    validates_presence_of :name, :schema

    after_initialize :verify_schema_ok
    before_save :validate_model
    after_save :verify_schema_ok
    before_destroy :delete_all

    field :is_object, type: Boolean
    field :schema_ok, type: Boolean
    field :previous_schema, type: String
    field :activated, type: Boolean, default: false
    field :show_navigation_link, type: Boolean
    field :to_be_destroyed, type: Boolean
    field :used_memory, type: BigDecimal, default: 0

    scope :activated, -> { where(activated: true) }

    def new_from_edi(data, options={})
      Edi::Parser.parse_edi(self, data, options)
    end

    def new_from_json(data, options={})
      Edi::Parser.parse_json(self, data, options)
    end

    def new_from_xml(data, options={})
      Edi::Parser.parse_xml(self, data, options)
    end

    def sample_to_s
      '{"' + name.underscore + '": ' + sample_data + '}'
    end

    def sample_object
      model.new(JSON.parse(sample_data))
    end

    def sample_to_hash
      JSON.parse(sample_to_s)
    end

    def shutdown(options={})
      DataType.shutdown(self, options)
    end

    def model
      data_type_name.constantize rescue nil
    end

    def records_model
      (m = model) && m.is_a?(Class) ? m : @mongoff_model ||= Mongoff::Model.new(self)
    end

    def loaded?
      model ? true : false
    end

    def data_type_name
      "Dt#{self.id.to_s}"
    end

    def collection_size(scale=1)
      records_model.collection_size(scale)
    end

    def count
      records_model.count
    end

    def delete_all
      if  m = model
        m.delete_all unless m.is_a?(Hash)
      else
        #TODO Delete records when not loaded
      end
    end

    def shutdown_model(options={})
      report = deconstantize(data_type_name, options)
      unless options[:report_only]
        self.to_be_destroyed = true if options[:destroy]
        self.used_memory = 0
        save
      end
      report
    end

    def to_be_destroyed?
      to_be_destroyed
    end

    def load_model(options={})
      load_models(options)[:model]
    end

    def load_models(options={reload: false, reset_config: true})
      do_activate = options.delete(:activated) || activated
      report = {loaded: Set.new, errors: {}}
      begin
        if (do_shutdown = options[:reload] || schema_has_changed?) || !loaded?
          merge_report(shutdown(options), report) if do_shutdown
          model = parse_str_schema(report, self.schema)
        else
          model = self.model
          puts "No changes detected on '#{self.name}' schema!"
        end
      rescue Exception => ex
        raise ex
        puts "ERROR: #{errors.add(:schema, ex.message).to_s}"
        # merge_report(shutdown(options), report)
        shutdown(options)
        if previous_schema
          begin
            puts "Reloading previous schema for '#{self.name}'..."
            parse_str_schema(report, previous_schema)
            puts "Previous schema for '#{self.name}' reloaded!"
          rescue Exception => ex
            puts "ERROR: #{errors.add(:schema, 'previous version also with error: ' + ex.message).to_s}"
          end
        end
        # merge_report(shutdown(options), report)
        shutdown(options)
      end
      set_schema_ok
      self[:previous_schema] = nil
      create_default_events
      if model
        report[:loaded] << (report[:model] = model)
        if self.used_memory != (model_used_memory = RailsAdmin::Config::Actions::MemoryUsage.of(model))
          self.used_memory = model_used_memory
        end
        report[:destroyed].delete_if { |m| m.to_s == model.to_s } if report[:destroyed]
        self.activated = do_activate if do_activate.present?
      else
        report[:errors][self] = errors
        self.used_memory = 0 unless self.used_memory == 0
        self.activated = false
      end
      save
      report
    end

    def visible
      #((Account.current ? Account.current.id : nil) == self.account.id) && self.show_navigation_link
      self.show_navigation_link
    end

    def navigation_label
      self.uri ? self.uri.library.name : nil
    end

    def create_default_events
      if self.is_object? && Setup::Observer.where(data_type: self).empty?
        puts "Creating default events for #{self.name}"
        Setup::Observer.create(data_type: self, triggers: '{"created_at":{"0":{"o":"_not_null","v":["","",""]}}}')
        Setup::Observer.create(data_type: self, triggers: '{"updated_at":{"0":{"o":"_change","v":["","",""]}}}')
      end
    end

    def is_object?
      self.is_object ||= merged_schema['type'] == 'object' rescue nil
      self.is_object.nil? ? false : self.is_object
    end

    def find_data_type(ref)
      (self.uri.library && self.uri.library.find_data_type_by_name(ref)) || DataType.where(name: ref).first
    end

    private

    def merge_report(report, in_to)
      in_to.deep_merge!(report) { |key, this_val, other_val| this_val + other_val }
    end

    def validate_model
      begin
        puts "Validating schema '#{self.name}'"
        json_schema = validate_schema
        self.title = json_schema['title'] || self.name if self.title.blank?
        puts "Schema '#{self.name}' validation successful!"
      rescue Exception => ex
        raise ex
        puts "ERROR: #{errors.add(:schema, ex.message).to_s}"
        return false
      end
      begin
        if self.sample_data && self.sample_data.present?
          puts 'Validating sample data...'
          Cenit::JSONSchemaValidator.validate!(self.schema, self.sample_data)
          puts 'Sample data validation successfully!'
        end
      rescue Exception => ex
        puts "ERROR: #{errors.add(:sample_data, "fails schema validation: #{ex.message} (#{ex.class})").to_s}"
        return false
      end
      return true
    end

    def schema_has_changed?
      self.previous_schema ? JSON.parse(self.previous_schema) != JSON.parse(self.schema) : true
    end

    def previous_schema_ok?
      self.schema_ok
    end

    def set_schema_ok
      self.schema_ok = true
      verify_schema_ok
    end

    def verify_schema_ok
      self.previous_schema = self.schema if previous_schema_ok?
    end

    def deconstantize(constant_name, options={})
      report = {:destroyed => Set.new, :affected => Set.new}.merge(options)
      if constant = constant_name.constantize rescue nil
        if constant.is_a?(Class)
          deconstantize_class(constant, report)
        else # it is a Mongoff model
          constant.affected_models.each { |model| deconstantize_class(model, report, :affected) }
        end
      end
      report
    end

    def deconstantize_class(klass, report={:destroyed => Set.new, :affected => Set.new}, affected=nil)
      return report unless klass.is_a?(Module) || klass == Object
      affected = nil if report[:shutdown_all]
      if !affected && report[:affected].include?(klass)
        report[:affected].delete(klass)
        report[:destroyed] << klass
      end
      return report if report[:destroyed].include?(klass) || report[:affected].include?(klass)
      return report unless @@parsed_schemas.include?(klass.to_s) || @@parsing_schemas.include?(klass)
      parent = klass.parent
      affected = nil if report[:destroyed].include?(parent)
      puts "Reporting #{affected ? 'affected' : 'destroyed'} class #{klass.to_s} -> #{klass.schema_name rescue klass.to_s}" #" is #{affected ? 'affected' : 'in tree'} -> #{report.to_s}"
      (affected ? report[:affected] : report[:destroyed]) << klass

      unless report[:report_only] || affected
        @@parsed_schemas.delete(klass.to_s)
        @@parsing_schemas.delete(klass)
        [@@has_many_to_bind,
         @@has_one_to_bind,
         @@embeds_many_to_bind,
         @@embeds_one_to_bind].each { |to_bind| delete_pending_bindings(to_bind, klass) }
      end

      klass.constants(false).each do |const_name|
        if klass.const_defined?(const_name, false)
          const = klass.const_get(const_name, false)
          deconstantize_class(const, report, affected) if const.is_a?(Class)
        end
      end
      #[:embeds_one, :embeds_many, :embedded_in].each do |rk|
      [:embedded_in].each do |rk|
        begin
          klass.reflect_on_all_associations(rk).each do |r|
            unless report[:destroyed].include?(r.klass) || report[:affected].include?(r.klass)
              deconstantize_class(r.klass, report, :affected)
            end
          end
        rescue
        end
      end
      # relations affects if their are reflected back
      {[:embeds_one, :embeds_many] => [:embedded_in],
       [:belongs_to] => [:has_one, :has_many],
       [:has_one, :has_many] => [:belongs_to],
       [:has_and_belongs_to_many] => [:has_and_belongs_to_many]}.each do |rks, rkbacks|
        rks.each do |rk|
          klass.reflect_on_all_associations(rk).each do |r|
            rkbacks.each do |rkback|
              unless report[:destroyed].include?(r.klass) || report[:affected].include?(r.klass)
                deconstantize_class(r.klass, report, :affected) if r.klass.reflect_on_all_associations(rkback).detect { |r| r.klass.eql?(klass) }
              end
            end
          end
        end
      end
      klass.affected_models.each { |m| deconstantize_class(m, report, :affected) }
      deconstantize_class(parent, report, affected) if affected
      report
    end

    def delete_pending_bindings(to_bind, model)
      to_bind.delete_if { |property_type, _| property_type.eql?(model.to_s) }
      #to_bind.each { |property_type, a| a.delete_if { |x| x[0].eql?(model.to_s) } }
    end

    def validate_schema
      # check_type_name(self.name)
      JSON::Validator.validate!(File.read(File.dirname(__FILE__) + '/schema.json'), self.schema)
      json = JSON.parse(self.schema, :object_class => MultKeyHash)
      if json['type'] == 'object'
        check_schema(json, self.name, defined_types=[], embedded_refs=[])
        embedded_refs = embedded_refs.uniq.collect { |ref| self.name + ref }
        puts "Defined types #{defined_types.to_s}"
        puts "Embedded references #{embedded_refs.to_s}"
        embedded_refs.each { |ref| raise Exception.new(" embedded reference #/#{ref.underscore} is not defined") unless defined_types.include?(ref) }
      end
      json
    end

    def check_schema(json, name, defined_types, embedded_refs)
      if ref = json['$ref']
        embedded_refs << check_embedded_ref(ref) if ref.start_with?('#')
      elsif json['type'].nil? || json['type'].eql?('object')
        raise Exception.new("defines multiple properties with name '#{json.mult_key_def.first.to_s}'") if json.mult_key_def.present?
        defined_types << name
        check_definitions(json, name, defined_types, embedded_refs)
        if properties = json['properties']
          raise Exception.new('properties specification is invalid') unless properties.is_a?(MultKeyHash)
          raise Exception.new("defines multiple properties with name '#{properties.mult_key_def.first.to_s}'") if properties.mult_key_def.present?
          properties.each do |property_name, property_spec|
            check_property_name(property_name)
            raise Exception.new("specification of property '#{property_name}' is not valid") unless property_spec.is_a?(Hash)
            if defined_types.include?(camelized_property_name = "#{name}::#{property_name.camelize}") && !(property_spec['$ref'] || 'object'.eql?(property_spec['type']))
              raise Exception.new("'#{name.underscore}' already defines #{property_name} (use #/[definitions|properties]/#{property_name} instead)")
            end
            check_schema(property_spec, camelized_property_name, defined_types, embedded_refs)
          end
        end
        check_requires(json)
      end
    end

    def check_embedded_ref(ref, root_name='')
      raise Exception.new("invalid format for embedded reference #{ref}") unless ref =~ /\A#(\/[a-z]+(_|([0-9]|[a-z])+)*)*\Z/
      raise Exception.new("embedding itself (referencing '#')") if ref.eql?('#')
      tokens = ref.split('/')
      tokens.shift
      type = root_name
      while tokens.present?
        token = tokens.shift
        raise Exception.new("use invalid embedded reference path '#{ref}'") unless %w{properties definitions}.include?(token) && !tokens.empty?
        token = tokens.shift
        type = "#{type}::#{token.camelize}"
      end
      type
    end

    def check_requires(json)
      properties = json['properties']
      if required = json['required']
        if required.is_a?(Array)
          required.each do |property|
            if property.is_a?(String)
              raise Exception.new("requires undefined property '#{property.to_s}'") unless properties && properties[property]
            else
              raise Exception.new("required item \'#{property.to_s}\' is not a property name (string)")
            end
          end
        else
          raise Exception.new('required clause is not an array')
        end
      end
    end

    def check_definitions(json, parent, defined_types, embedded_refs)
      raise Exception.new("multiples definitions with name '#{json.mult_key_def.first.to_s}'") if json.mult_key_def.present?
      if defs = json['definitions']
        raise Exception.new('definitions format is invalid') unless defs.is_a?(MultKeyHash)
        raise Exception.new("multiples definitions with name '#{defs.mult_key_def.first.to_s}'") if defs.mult_key_def.present?
        defs.each do |def_name, def_spec|
          raise Exception.new("type definition '#{def_name}' is not an object type") unless def_spec.is_a?(Hash) && (def_spec['type'].nil? || def_spec['type'].eql?('object'))
          check_definition_name(def_name)
          raise Exception.new("'#{parent.underscore}/#{def_name}' definition is declared as a reference (use the reference instead)") if def_spec['$ref']
          raise Exception.new("'#{parent.underscore}' already defines #{def_name}") if defined_types.include?(camelized_def_name = "#{parent}::#{def_name.camelize}")
          check_schema(def_spec, camelized_def_name, defined_types, embedded_refs)
        end
      end
    end

    def check_definition_name(def_name)
      #raise Exception.new("definition name '#{def_name}' is not valid") unless def_name =~ /\A([A-Z]|[a-z])+(_|([0-9]|[a-z]|[A-Z])+)*\Z/
      raise Exception.new("definition name '#{def_name}' is not valid") unless def_name =~ /\A[a-z]+(_|([0-9]|[a-z])+)*\Z/
    end

    def check_property_name(property_name)
      #TODO Check for a valid ruby method name
      #raise Exception.new("property name '#{property_name}' is invalid") unless property_name =~ /\A[a-z]+(_|([0-9]|[a-z])+)*\Z/
    end

    RJSON_MAP={'string' => 'String',
               'integer' => 'Integer',
               'number' => 'Float',
               'array' => 'Array',
               'boolean' => 'Boolean',
               'date' => 'Date',
               'time' => 'Time',
               'date-time' => 'DateTime'}

    MONGO_TYPES= %w{Array BigDecimal Boolean Date DateTime Float Hash Integer Range String Symbol Time}

    @@pending_bindings
    @@has_many_to_bind = Hash.new { |h, k| h[k]=[] }
    @@has_one_to_bind = Hash.new { |h, k| h[k]=[] }
    @@embeds_many_to_bind = Hash.new { |h, k| h[k]=[] }
    @@embeds_one_to_bind = Hash.new { |h, k| h[k]=[] }
    @@parsing_schemas = Set.new
    @@parsed_schemas = Set.new

<<<<<<< HEAD
    def object_schema?(schema)
      schema['type'] == 'object' && schema['properties'].present?
    end

    def reflect_constant(name, value=nil, parent=nil, base_class=Object)

=======
    def reflect_constant(name, value = nil, parent = nil, base_class = Object)
>>>>>>> 1818c346
      model_name = (parent ? "#{parent.to_s}::" : '') + name
      do_not_create = value == :do_not_create
      tokens = name.split('::')
      constant_name = tokens.pop

      base_class ||= Object
      raise Exception.new("illegal base class #{base_class} for build in constant #{constant_name}") if MONGO_TYPES.include?(constant_name) && base_class != Object

      parent ||= Object

      tokens.each do |token|
        if (parent.const_defined?(token, false) rescue false)
          parent = parent.const_get(token)
          raise "uses illegal constant #{parent.to_s}" unless @@parsing_schemas.include?(parent) || @@parsed_schemas.include?(parent.to_s) #|| parent == self.uri.library.module
        else
          return nil if do_not_create
          new_m = Class.new
          parent.const_set(token, new_m)
          parent = new_m
        end
      end

      if (parent.const_defined?(constant_name, false) rescue false)
        c = parent.const_get(constant_name)
        raise "uses illegal constant #{c.to_s}" unless @@parsed_schemas.include?(model_name) || (c.is_a?(Class) && @@parsing_schemas.include?(c))
      else
        return nil if do_not_create
        c = Class.new(base_class) unless value && c = Mongoff::Model.new(self)
        parent.const_set(constant_name, c)
      end

      unless do_not_create
        if c.is_a?(Class)
          puts "schema_name -> #{schema_name = (parent == Object ? self.name : parent.schema_name + '::' + constant_name)}"
          c.class_eval("def self.schema_name
            '#{schema_name}'
          end")
          puts "Created model #{c.schema_name} < #{base_class.to_s}"
          DataType.to_include_in_models.each do |module_to_include|
            unless c.include?(module_to_include)
              puts "#{c.to_s} including #{module_to_include.to_s}."
              c.include(module_to_include)
            end
          end
          # DataType.to_include_in_model_classes.each do |module_to_include|
          #   unless c.class.include?(module_to_include)
          #     puts "#{c.to_s} class including #{module_to_include.to_s}."
          #     c.class.include(module_to_include)
          #   end
          # end
          c.class_eval("def self.data_type
            @data_type ||= Setup::DataType.where(id: '#{self.id}').first
          end
          def orm_model
            self.class
          end")
        else
          @@parsed_schemas << name
          puts "Created constant #{constant_name}"
        end
      end
      c
    end

    def parse_str_schema(report, str_schema)
      parse_schema(report, data_type_name, JSON.parse(str_schema), nil)
    end

    def parse_schema(report, model_name, schema, root = nil, parent = nil, embedded = nil, schema_path = '')

      schema = merge_schema(schema, expand_extends: false)

      base_model = nil
      if (base_schema = schema.delete('extends')) && base_schema.is_a?(String)
        if base_model = find_or_load_model(report, base_schema)
          base_schema = base_model.data_type.merged_schema
        else
          raise Exception.new("requires base model #{base_schema} to be already loaded")
        end
      end

      if base_schema && !base_model.is_a?(Class)
        if schema['type'] == 'object' && base_schema['type'] != 'object'
          schema['properties'] ||= {}
          value_schema = schema['properties']['value'] || {}
          value_schema = base_schema.deep_merge(value_schema)
          schema['properties']['value'] = value_schema.merge('title' => 'Value', 'xml' => {'attribute' => false})
        else
          schema = base_schema.deep_merge(schema) { |key, val1, val2| array_sum(val1, val2) }
        end
      end

      klass = reflect_constant(model_name, (object_schema?(schema) || base_model.is_a?(Class)) ? nil : schema, parent, base_model.is_a?(Class) ? base_model : nil)
      base_model.affects_to(klass) if base_model

      nested = []
      enums = {}
      validations = []
      required = schema['required'] || []

      unless klass.is_a?(Class)
        #is a Mongoff model
        check_pending_binds(report, model_name, klass, root)
        return klass
      end

      model_name = klass.model_access_name

      reflect(klass, "def self.title
        '#{schema['title']}'
      end
      def self.schema_path
        '#{schema_path}'
      end")

      root ||= klass
      @@parsing_schemas << klass
      if @@parsed_schemas.include?(model_name)
        puts "Model #{model_name} already parsed"
        return klass
      end

      begin
        puts "Parsing #{klass.schema_name}"

        if definitions = schema['definitions']
          definitions.each do |key, def_desc|
            def_name = key.camelize
            puts 'Defining ' + def_name
            parse_schema(report, def_name, def_desc, root ? root : klass, klass, :embedded, "#{schema_path}/definitions/#{key}")
          end
        end

        if properties = schema['properties']
          raise Exception.new('properties definition is invalid') unless properties.is_a?(Hash)
          schema['properties'].each do |property_name, property_desc|
            raise Exception.new("property '#{property_name}' definition is invalid") unless property_desc.is_a?(Hash)
            check_property_name(property_name)

            v = nil
            still_trying = true
            referenced = property_desc['referenced']

            while still_trying && ref = property_desc['$ref'] # property type contains a reference
              still_trying = false
              if ref.start_with?('#') # an embedded reference
                raise Exception.new("referencing embedded reference #{ref}") if referenced
                property_type = check_embedded_ref(ref, root.model_access_name)
                if @@parsed_schemas.detect { |m| m.eql?(property_type) }
                  if type_model = reflect_constant(property_type, :do_not_create)
                    v = "embeds_one :#{property_name}, class_name: '#{type_model.to_s}', inverse_of: :#{relation_name(model_name, property_name)}"
                    reflect(type_model, "embedded_in :#{relation_name(model_name, property_name)}, class_name: '#{model_name}', inverse_of: :#{property_name}")
                    nested << property_name
                  else
                    raise Exception.new("refers to an invalid JSON reference '#{ref}'")
                  end
                else
                  puts "#{klass.to_s}  Waiting [3] for parsing #{property_type} to bind property #{property_name}"
                  @@embeds_one_to_bind[model_name] << [property_type, property_name]
                end
              else # an external reference
                if MONGO_TYPES.include?(ref)
                  v = "field :#{property_name}, type: #{ref}"
                else
                  if type_model = (find_or_load_model(report, ref) || reflect_constant(ref, :do_not_create))
                    unless type_model.is_a?(Class)
                      #is a Mongoff model
                      property_desc.delete('$ref')
                      property_desc = property_desc.merge(JSON.parse(type_model.data_type.schema))
                      type_model.affects_to(klass)
                      still_trying = true
                    else
                      if referenced
                        v = "belongs_to :#{property_name}, class_name: '#{type_model.to_s}', inverse_of: nil"
                        type_model.affects_to(klass)
                      else
                        v = "embeds_one :#{property_name}, class_name: '#{type_model.to_s}', inverse_of: :#{relation_name(model_name, property_name)}"
                        reflect(type_model, "embedded_in :#{relation_name(model_name, property_name)}, class_name: '#{model_name}', inverse_of: :#{property_name}")
                        #type_model.affects_to(klass)
                        nested << property_name
                      end
                    end
                  else
                    puts "#{klass.to_s}  Waiting[4]for parsing #{ref} to bind property #{property_name}"
                    (referenced ? @@has_one_to_bind : @@embeds_one_to_bind)[model_name] << [ref, property_name]
                  end
                end
              end
            end

            v = process_non_ref(report, property_name, property_desc, klass, root, nested, enums, validations, required) if still_trying

            reflect(klass, v) if v
          end
        end

        required.each do |p|
          if klass.fields.keys.include?(p) || klass.relations.keys.include?(p)
            reflect(klass, "validates_presence_of :#{p}")
          else
            [@@has_many_to_bind,
             @@has_one_to_bind,
             @@embeds_many_to_bind,
             @@embeds_one_to_bind].each do |to_bind|
              to_bind.each do |property_type, pending_bindings|
                pending_bindings.each { |binding_info| binding_info << true if binding_info[1] == p } if property_type == klass.to_s
              end
            end
          end
        end

        validations.each { |v| reflect(klass, v) }

        schema['assertions'].each { |assertion| reflect(klass, "validates assertion: #{assertion}") } if schema['assertions']

        enums.each do |property_name, enum|
          reflect(klass, %{
          def #{property_name}_enum
            #{enum.to_s}
          end
          })
        end

        if (key = (schema['name'] || schema['title'])) && !klass.instance_methods.detect { |m| m == :name }
          reflect(klass, "def name
            #{"\"#{key}\""}
          end")
        end

        %w{title description}.each do |key|
          if value = schema[key]
            reflect(klass, %{
            def self.#{key}
              "#{value}"
            end
            }) unless klass.respond_to? key
          end
        end

        @@parsed_schemas << klass.to_s

        check_pending_binds(report, model_name, klass, root)
        nested.each { |n| reflect(klass, "accepts_nested_attributes_for :#{n}") }

        @@parsing_schemas.delete(klass)

        puts "Parsing #{klass.schema_name} done!"

        return klass

      rescue Exception => ex
        @@parsing_schemas.delete(klass)
        @@parsed_schemas << klass.to_s
        raise ex
      end
    end

    def find_or_load_model(report, ref)
      if (data_type = find_data_type(ref)) && !data_type.to_be_destroyed
        puts "Reference #{ref} found!"
        if data_type.loaded?
          data_type.model
        else
          merge_report(r = data_type.load_models, report)
          report.delete(:model)
        end
      else
        puts "Reference #{ref} NOT FOUND!"
        nil
      end
    end

<<<<<<< HEAD
    def process_non_ref(report, property_name, property_desc, klass, root, nested=[], enums={}, validations=[], required=[])
=======
    def bind_affect_to_relation(json_schema, model)
      puts "#{json_schema['title']} affects #{model.to_s}"
      json_schema[:affected] ||= []
      json_schema[:affected] << model
    end

    def process_non_ref(report, property_name, property_desc, klass, root, nested = [], enums = {}, validations = [], required = [])
>>>>>>> 1818c346

      property_desc = merge_schema(property_desc, expand_extends: false)
      model_name = klass.model_access_name
      still_trying = true

      while still_trying
        still_trying = false
        property_type = property_desc['type']
        if property_type == 'string' && %w{date time date-time}.include?(property_desc['format'])
          property_type = property_desc.delete('format')
        end
        property_type = RJSON_MAP[property_type] if RJSON_MAP[property_type]
        if property_type.eql?('Array') && (items_desc = property_desc['items'])
          #TODO Check when type model is a Mongoff model
          r = nil
          ir = ''
          if referenced = ((ref = items_desc['$ref']) && (!ref.start_with?('#') && items_desc['referenced']))
            if (type_model = (find_or_load_model(report, property_type = ref) || reflect_constant(ref, :do_not_create))) &&
                @@parsed_schemas.include?(type_model.model_access_name)
              property_type = type_model.model_access_name
              if (a = @@has_many_to_bind[property_type]) && i = a.find_index { |x| x[0].eql?(model_name) }
                a = a.delete_at(i)
                reflect(klass, "has_and_belongs_to_many :#{property_name}, class_name: '#{property_type}', inverse_of: #{a[1]}")
                reflect(type_model, "has_and_belongs_to_many :#{a[1]}, class_name: '#{model_name}', inverse_of: #{property_name}")
                reflect(type_model, "validates_presence_of :#{a[1]}") if a[2]
              else
                if r = type_model.reflect_on_all_associations(:belongs_to).detect { |r| r.klass.eql?(klass) }
                  r = :has_many
                else
                  r = :has_and_belongs_to_many
                  ir = ', inverse_of: nil'
                  type_model.affects_to(klass)
                end
              end
            else
              puts "#{klass.to_s}  Waiting [1] for parsing #{property_type} to bind property #{property_name}"
              @@has_many_to_bind[model_name] << [property_type, property_name]
            end
          else
            r = :embeds_many
            if ref
              raise Exception.new("referencing embedded reference #{ref}") if items_desc['referenced']
              property_type = ref.start_with?('#') ? check_embedded_ref(ref, root.to_s).singularize : ref
              type_model = find_or_load_model(report, property_type) || reflect_constant(property_type, :do_not_create)
            else
              property_type = (type_model = parse_schema(report, property_name.camelize.singularize, property_desc['items'], root, klass, :embedded, klass.schema_path + "/properties/#{property_name}/items")).model_access_name
            end
            if type_model && @@parsed_schemas.detect { |m| m.eql?(property_type = type_model.to_s) }
              ir = ", inverse_of: :#{relation_name(model_name, property_name)}"
              reflect(type_model, "embedded_in :#{relation_name(model_name, property_name)}, class_name: '#{model_name}', inverse_of: :#{property_name}")
              nested << property_name if r
            else
              r = nil
              puts "#{klass.to_s}  Waiting [2] for parsing #{property_type} to bind property #{property_name}"
              @@embeds_many_to_bind[model_name] << [property_type, property_name]
            end
          end
          if r
            v = "#{r} :#{property_name}, class_name: '#{property_type.to_s}'" + ir

            if property_desc['maxItems'] && property_desc['maxItems'] == property_desc['minItems']
              validations << "validates_association_length_of :#{property_name}, is: #{property_desc['maxItems'].to_s}"
            elsif property_desc['maxItems'] || property_desc['minItems']
              validations << "validates_association_length_of :#{property_name}#{property_desc['minItems'] ? ', minimum: ' + property_desc['minItems'].to_s : ''}#{property_desc['maxItems'] ? ', maximum: ' + property_desc['maxItems'].to_s : ''}"
            end
          end
        else
          v =nil
          if property_type.eql?('object')
            if property_desc['properties'] || property_desc['extends']
              property_type = (type_model = parse_schema(report, property_name.camelize, property_desc, root, klass, :embedded, klass.schema_path + "/properties/#{property_name}")).model_access_name
              v = "embeds_one :#{property_name}, class_name: '#{type_model.to_s}', inverse_of: :#{relation_name(model_name, property_name)}"
              reflect(type_model, "embedded_in :#{relation_name(model_name, property_name)}, class_name: '#{model_name}', inverse_of: :#{property_name}")
              nested << property_name
            else
              property_type = 'Hash'
            end
          end
          unless v
            if property_type
              v = "field :#{property_name}, type: #{property_type}"
              v += ", default: \'#{property_desc['default']}\'" if property_desc['default']
            end
            if enum = property_desc['enum']
              enums[property_name] = enum
              validations << "validates_inclusion_in_presence_of :#{property_name}, in: -> (record) { record.#{property_name}_enum }, message: 'is not a valid value'"
            elsif property_desc['pattern']
              validations << "validates_format_in_presence_of :#{property_name}, :with => /\\A#{property_desc['pattern']}\\Z/i"
            end
            if property_desc['minLength'] || property_desc['maxLength']
              validations << "validates_length_in_presence_of :#{property_name}#{property_desc['minLength'] ? ', minimum: ' + property_desc['minLength'].to_s : ''}#{property_desc['maxLength'] ? ', maximum: ' + property_desc['maxLength'].to_s : ''}"
            end
            constraints = []
            if property_desc['minimum']
              constraints << (property_desc['exclusiveMinimum'] ? 'greater_than: ' : 'greater_than_or_equal_to: ') + property_desc['minimum'].to_s
            end
            if property_desc['maximum']
              constraints << (property_desc['exclusiveMaximum'] ? 'less_than: ' : 'less_than_or_equal_to: ') + property_desc['maximum'].to_s
            end
            if constraints.length > 0
              validations << "validates_numericality_in_presence_of :#{property_name}, {#{constraints[0] + (constraints[1] ? ', ' + constraints[1] : '')}}"
            end
            if property_desc['unique']
              validations << "validates_uniqueness_in_presence_of :#{property_name}"
            end
          end
        end
      end
      v
    end

    def check_pending_binds(report, model_name, klass, root)

      @@has_many_to_bind.each do |waiting_type, pending_binds|
        waiting_model = waiting_type.constantize rescue nil
        raise Exception.new("Waiting type #{waiting_type} not yet loaded!") unless waiting_model
        waiting_data_type = waiting_model.data_type
        raise Exception.new("Waiting type #{waiting_type} without data type!") unless waiting_data_type
        if i = pending_binds.find_index { |x| waiting_data_type.send(:find_data_type, x[0]) == self }
          waiting_ref = pending_binds[i][0]
          bindings = pending_binds.select { |x| x[0] == waiting_ref }
          pending_binds.delete_if { |x| x[0] == waiting_ref }
          bindings.each do |a|
            puts "#{waiting_model.to_s}  Binding property #{a[1]}"
            if klass.is_a?(Class)
              if klass.reflect_on_all_associations(:belongs_to).detect { |r| r.klass.eql?(waiting_model) }
                reflect(waiting_model, "has_many :#{a[1]}, class_name: \'#{model_name}\'")
              else
                reflect(waiting_model, "has_and_belongs_to_many :#{a[1]}, class_name: \'#{model_name}\', inverse_of: nil")
                klass.affects_to(waiting_model)
              end
            else #is a Mongoff model
              reflect(waiting_model, process_non_ref(report, a[1], klass, waiting_model, root))
              klass.affects_to(waiting_model)
            end
            reflect(waiting_model, "validates_presence_of :#{a[1]}") if a[2]
          end
        end
      end

      @@has_one_to_bind.each do |waiting_type, pending_binds|
        waiting_model = waiting_type.constantize rescue nil
        raise Exception.new("Waiting type #{waiting_type} not yet loaded!") unless waiting_model
        waiting_data_type = waiting_model.data_type
        raise Exception.new("Waiting type #{waiting_type} without data type!") unless waiting_data_type
        if i = pending_binds.find_index { |x| waiting_data_type.send(:find_data_type, x[0]) == self }
          waiting_ref = pending_binds[i][0]
          bindings = pending_binds.select { |x| x[0] == waiting_ref }
          pending_binds.delete_if { |x| x[0] == waiting_ref }
          bindings.each do |a|
            puts waiting_model.to_s + '  Binding property ' + a[1]
            if klass.is_a?(Class)
              reflect(waiting_model, "belongs_to :#{a[1]}, class_name: \'#{model_name}\'")
              klass.affects_to(waiting_model)
            else #is a Mongoff model
              reflect(waiting_model, process_non_ref(report, a[1], klass, waiting_model, root))
              klass.affects_to(waiting_model)
            end
            reflect(waiting_model, "validates_presence_of :#{a[1]}") if a[2]
          end
        end
      end

      {:embeds_many => @@embeds_many_to_bind, :embeds_one => @@embeds_one_to_bind}.each do |r, to_bind|
        to_bind.each do |waiting_type, pending_binds|
          waiting_model = waiting_type.constantize rescue nil
          raise Exception.new("Waiting type #{waiting_type} not yet loaded!") unless waiting_model
          waiting_data_type = waiting_model.data_type
          raise Exception.new("Waiting type #{waiting_type} without data type!") unless waiting_data_type
          if i = pending_binds.find_index { |x| waiting_data_type.send(:find_data_type, x[0]) == self }
            waiting_ref = pending_binds[i][0]
            bindings = pending_binds.select { |x| x[0] == waiting_ref }
            pending_binds.delete_if { |x| x[0] == waiting_ref }
            bindings.each do |a|
              puts "#{waiting_model.to_s} Binding property #{a[1]}"
              if klass.is_a?(Class)
                reflect(waiting_model, "#{r.to_s} :#{a[1]}, class_name: '#{model_name}', inverse_of: :#{relation_name(waiting_type, a[1])}")
                reflect(waiting_model, "accepts_nested_attributes_for :#{a[1]}")
                reflect(klass, "embedded_in :#{relation_name(waiting_type, a[1])}, class_name: '#{waiting_type}', inverse_of: :#{a[1]}")
                #klass.affects_to(waiting_model)
              else #is a Mongoff model
                reflect(waiting_model, process_non_ref(report, a[1], klass, waiting_model, root))
                klass.affects_to(waiting_model)
              end
              reflect(waiting_model, "validates_presence_of :#{a[1]}") if a[2]
            end
          end
        end
      end
    end

    def relation_name(model, inverse_relation)
      "#{inverse_relation}_on_#{model.to_s.underscore.split('/').join('_')}"
    end

    def reflect(c, code)
      puts "#{c.schema_name rescue c.to_s}  #{code ? code : 'WARNING REFLECTING NIL CODE'}"
      c.class_eval(code) if code
    end

    def find_embedded_ref(root, ref)
      begin
        ref.split('/').each do |name|
          unless name.length == 0 || name.eql?('#') || name.eql?('definitions')
            root = root.const_get(name.camelize)
          end
        end
        return root
      rescue
        return nil
      end
    end

    class << self
      def shutdown(data_types, options={})
        return {} unless data_types
        options[:reset_config] = options[:reset_config].nil? && !options[:report_only]
        raise Exception.new("Both options 'destroy' and 'report_only' is not allowed") if options[:destroy] && options[:report_only]
        data_types = [data_types] unless data_types.is_a?(Enumerable)
        report = {destroyed: Set.new, affected: Set.new, reloaded: Set.new, errors: {}}
        data_types.each do |data_type|
          begin
            r = data_type.shutdown_model(options)
            report[:destroyed] += r[:destroyed]
            report[:affected] += r[:affected]
          rescue Exception => ex
            raise ex
            puts "Error deconstantizing model #{data_type.name}: #{ex.message}"
          end
        end
        puts "Report: #{report.to_s}"
        post_process_report(report)
        puts "Post processed report #{report}"
        unless options[:report_only]
          report[:destroyed].each do |model|
            model.data_type.shutdown_model(options) unless data_types.include?(data_type = model.data_type)
          end
          deconstantize(report[:destroyed])
          puts 'Reloading affected models...' if report[:affected].present?
          destroyed_lately = []
          report[:affected].each do |model|
            data_type = model.data_type
            unless report[:errors][data_type] || report[:reloaded].detect { |m| m.to_s == model.to_s }
              begin
                if model.parent == Object
                  puts "Reloading #{model.schema_name rescue model.to_s} -> #{model.to_s}"
                  model_report = data_type.load_models(reload: true, reset_config: false)
                  report[:reloaded] += model_report[:reloaded] + model_report[:loaded]
                  report[:destroyed] += model_report[:destroyed]
                  if loaded_model = model_report[:model]
                    report[:reloaded] << loaded_model
                  else
                    report[:destroyed] << model
                    report[:errors][data_type] = data_type.errors
                  end
                else
                  puts "Model #{model.schema_name rescue model.to_s} -> #{model.to_s} reload on parent reload!"
                end
              rescue Exception => ex
                raise ex
                puts "Error deconstantizing  #{model.schema_name rescue model.to_s}"
                destroyed_lately << model
              end
              puts "Model #{model.schema_name rescue model.to_s} -> #{model.to_s} reloaded!"
            end
          end
          report[:affected].clear
          deconstantize(destroyed_lately)
          report[:destroyed].delete_if { |model| report[:reloaded].detect { |m| m.to_s == model.to_s } }
          puts "Final report #{report}"
          RailsAdmin::AbstractModel.update_model_config([], report[:destroyed], report[:reloaded]) if options[:reset_config]
        end
        report
      end

      def deconstantize(models)
        models = models.sort_by do |model|
          index = 0
          if model.is_a?(Class)
            parent = model.parent
            while !parent.eql?(Object)
              index = index - 1
              parent = parent.parent
            end
          end
          index
        end
        models.each do |model|
          puts "Decontantizing #{constant_name = model.model_access_name} -> #{model.schema_name rescue model.to_s}"
          constant_name = constant_name.split('::').last
          parent = model.is_a?(Class) ? model.parent : Object
          parent.send(:remove_const, constant_name) if parent.const_defined?(constant_name)
        end
      end

      def post_process_report(report)
        report[:affected].each do |model|
          unless model.affected_models.detect { |m| !report[:destroyed].include?(m) }
            report[:destroyed] << model
            report[:affected].delete(model)
          end
        end

        to_destroy_also = Set.new
        report[:destroyed].each do |model|
          model.affected_by.each do |m|
            unless report[:destroyed].include?(m) || (affected = m.try(:affected_models)).nil? || affected.detect { |m2| !report[:destroyed].include?(m2) }
              to_destroy_also << m
            end
          end
        end
        report[:destroyed] += to_destroy_also

        affected_children =[]
        report[:affected].each { |model| affected_children << model if ancestor_included(model, report[:affected]) }
        report[:affected].delete_if { |model| report[:destroyed].include?(model) || affected_children.include?(model) }
      end

      def ancestor_included(model, container)
        parent = model.parent
        while !parent.eql?(Object)
          return true if container.include?(parent)
          parent = parent.parent
        end
        false
      end
    end

    class MultKeyHash < Hash

      attr_reader :mult_key_def

      def initialize
        @mult_key_def = []
      end

      def store(key, value)
        @mult_key_def << key if (self[key] && !@mult_key_def.include?(key))
        super
      end

      def []=(key, value)
        @mult_key_def << key if (self[key] && !@mult_key_def.include?(key))
        super
      end
    end
<<<<<<< HEAD
=======

    module AffectRelation
      extend ActiveSupport::Concern

      module ClassMethods

        def affected_models
          @affected_models ||= Set.new
          @affected_models.delete_if { |model| no_constant(model) }
          @affected_models
        end

        def affects_to(model)
          puts "#{self.schema_name} affects #{model.schema_name}"
          (@affected_models ||= Set.new) << model
        end

        private

          def no_constant(model)
            model = model.to_s.constantize rescue nil
            model ? false : true
          end
      end
    end
>>>>>>> 1818c346
  end
end<|MERGE_RESOLUTION|>--- conflicted
+++ resolved
@@ -434,16 +434,11 @@
     @@parsing_schemas = Set.new
     @@parsed_schemas = Set.new
 
-<<<<<<< HEAD
     def object_schema?(schema)
       schema['type'] == 'object' && schema['properties'].present?
     end
 
-    def reflect_constant(name, value=nil, parent=nil, base_class=Object)
-
-=======
     def reflect_constant(name, value = nil, parent = nil, base_class = Object)
->>>>>>> 1818c346
       model_name = (parent ? "#{parent.to_s}::" : '') + name
       do_not_create = value == :do_not_create
       tokens = name.split('::')
@@ -716,17 +711,7 @@
       end
     end
 
-<<<<<<< HEAD
     def process_non_ref(report, property_name, property_desc, klass, root, nested=[], enums={}, validations=[], required=[])
-=======
-    def bind_affect_to_relation(json_schema, model)
-      puts "#{json_schema['title']} affects #{model.to_s}"
-      json_schema[:affected] ||= []
-      json_schema[:affected] << model
-    end
-
-    def process_non_ref(report, property_name, property_desc, klass, root, nested = [], enums = {}, validations = [], required = [])
->>>>>>> 1818c346
 
       property_desc = merge_schema(property_desc, expand_extends: false)
       model_name = klass.model_access_name
@@ -1073,33 +1058,5 @@
         super
       end
     end
-<<<<<<< HEAD
-=======
-
-    module AffectRelation
-      extend ActiveSupport::Concern
-
-      module ClassMethods
-
-        def affected_models
-          @affected_models ||= Set.new
-          @affected_models.delete_if { |model| no_constant(model) }
-          @affected_models
-        end
-
-        def affects_to(model)
-          puts "#{self.schema_name} affects #{model.schema_name}"
-          (@affected_models ||= Set.new) << model
-        end
-
-        private
-
-          def no_constant(model)
-            model = model.to_s.constantize rescue nil
-            model ? false : true
-          end
-      end
-    end
->>>>>>> 1818c346
   end
 end