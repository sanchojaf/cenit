module Setup
  class DataType
    include SharedConfigurable
    include NamespaceNamed
    include SchemaHandler
    include DataTypeParser
    include CustomTitle
    include Mongoff::DataTypeMethods
    include ClassHierarchyAware
    include ModelConfigurable
    include RailsAdmin::Models::Setup::DataTypeAdmin

    origins origins_config, :cenit

    abstract_class true

    build_in_data_type.with(:title, :name, :before_save_callbacks, :records_methods, :data_type_methods).referenced_by(:namespace, :name)
<<<<<<< HEAD
    build_in_data_type.and(
=======
    build_in_data_type.and({
>>>>>>> c308dc28
      properties: {
        slug: {
          type: 'string'
        }
      }
<<<<<<< HEAD
    )
=======
    }.deep_stringify_keys)
>>>>>>> c308dc28

    deny :delete, :new, :switch_navigation, :copy

    config_with Setup::DataTypeConfig, only: :slug

    field :title, type: String

    has_and_belongs_to_many :before_save_callbacks, class_name: Setup::Algorithm.to_s, inverse_of: nil
    has_and_belongs_to_many :records_methods, class_name: Setup::Algorithm.to_s, inverse_of: nil
    has_and_belongs_to_many :data_type_methods, class_name: Setup::Algorithm.to_s, inverse_of: nil

    attr_readonly :name

    before_save :validates_configuration

    after_destroy do
      clean_up
    end

    def validates_configuration
      invalid_algorithms = []
      before_save_callbacks.each { |algorithm| invalid_algorithms << algorithm unless algorithm.parameters.count == 1 }
      if invalid_algorithms.present?
        errors.add(:before_save_callbacks, "algorithms should receive just one parameter: #{invalid_algorithms.collect(&:custom_title).to_sentence}")
      end
      [:records_methods, :data_type_methods].each do |methods|
        by_name = Hash.new { |h, k| h[k] = 0 }
        send(methods).each do |method|
          by_name[method.name] += 1
          if method.parameters.count == 0
            errors.add(methods, "contains algorithm taking no parameter: #{method.custom_title} (at less one parameter is required)")
          end
        end
        if (duplicated_names = by_name.select { |_, count| count > 1 }.keys).present?
          errors.add(methods, "contains algorithms with the same name: #{duplicated_names.to_sentence}")
        end
      end
      unless config.validate_slug
        config.errors.messages[:slug].each { |error| errors.add(:slug, error) }
      end
      errors.blank?
    end

    def clean_up
      all_data_type_collections_names.each { |name| Mongoid.default_client[name.to_sym].drop }
    end

    def subtype?
      false
    end

    def data_type_storage_collection_name
      Account.tenant_collection_name(data_type_name)
    end

    def data_type_collection_name
      data_type_storage_collection_name
    end

    def all_data_type_collections_names
      all_data_type_storage_collections_names
    end

    def all_data_type_storage_collections_names
      [data_type_storage_collection_name]
    end

    def storage_size(scale = 1)
      records_model.storage_size(scale)
    end

    def count
      records_model.count
    end

    def records_model
      (m = model) && m.is_a?(Class) ? m : @mongoff_model ||= create_mongoff_model
    end

    def model
      data_type_name.constantize rescue nil
    end

    def data_type_name
      "Dt#{id}"
    end

    def create_default_events
      return unless records_model.persistable? && Setup::Observer.where(data_type: self).empty?
      Setup::Observer.create(data_type: self, triggers: '{"created_at":{"0":{"o":"_not_null","v":["","",""]}}}')
      Setup::Observer.create(data_type: self, triggers: '{"updated_at":{"0":{"o":"_presence_change","v":["","",""]}}}')
    end

    def find_data_type(ref, ns = namespace)
      super ||
        self.class.find_data_type(ref, ns) ||
        ((ref = ref.to_s).start_with?('Dt') && Setup::DataType.where(id: ref.from(2)).first) ||
        nil
    end

    def method_missing(symbol, *args)
      if (method = data_type_methods.detect { |alg| alg.name == symbol.to_s })
        args.unshift(self)
        method.reload
        method.run(args)
      else
        super
      end
    end

    class << self
      def inherited(subclass)
        super
        origins = origins_config.dup
        origins.delete(:cenit)
        subclass.origins origins
      end

      def for_name(name)
        where(id: name.from(2)).first
      end

      def find_data_type(ref, ns = '')
        ns = ref['namespace'].to_s if ref.is_a?(Hash)
        Setup::DataType.where(namespace: ns, name: ref).first
      end
    end

    protected

    def mongoff_model_class
      Mongoff::Model
    end

    def create_mongoff_model
      mongoff_model_class.for(data_type: self)
    end
  end
end<|MERGE_RESOLUTION|>--- conflicted
+++ resolved
@@ -15,21 +15,13 @@
     abstract_class true
 
     build_in_data_type.with(:title, :name, :before_save_callbacks, :records_methods, :data_type_methods).referenced_by(:namespace, :name)
-<<<<<<< HEAD
     build_in_data_type.and(
-=======
-    build_in_data_type.and({
->>>>>>> c308dc28
       properties: {
         slug: {
           type: 'string'
         }
       }
-<<<<<<< HEAD
     )
-=======
-    }.deep_stringify_keys)
->>>>>>> c308dc28
 
     deny :delete, :new, :switch_navigation, :copy
 
