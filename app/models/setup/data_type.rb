
require 'edi/formater'

module Setup
  class DataType
    include Mongoid::Document
    include Mongoid::Timestamps
    include AccountScoped
    include Trackable

    def self.to_include_in_models
<<<<<<< HEAD
      @to_include_in_models ||= [Mongoid::Document, Mongoid::Timestamps, InstanceDataTypeAware, EventLookup, AccountScoped, DynamicValidators, Edi::Formatter, Edi::Filler] #, MakeSlug, RailsAdminDynamicCharts::Datetime
=======
      @to_include_in_models ||= [Mongoid::Document, Mongoid::Timestamps, InstanceDataTypeAware, EventLookup, AccountScoped, DynamicValidators, Edi::Formatter, Edi::Filler] #RailsAdminDynamicCharts::Datetime
>>>>>>> ea353cb0
    end

    def self.to_include_in_model_classes
      @to_include_in_model_classes ||= [AffectRelation, ModelDataTypeAware]
    end

    belongs_to :uri, class_name: Setup::Schema.to_s

    field :title, type: String
    field :name, type: String
    field :schema, type: String
    field :sample_data, type: String

    has_many :events, class_name: Setup::Event.name, dependent: :destroy, inverse_of: :data_type
    has_many :flows, class_name: Setup::Flow.name, dependent: :destroy, inverse_of: :data_type

    validates_presence_of :name, :schema

    before_save :validate_model
    after_save :verify_schema_ok
    after_initialize :verify_schema_ok

    field :is_object, type: Boolean
    field :schema_ok, type: Boolean
    field :previous_schema, type: String
    field :activated, type: Boolean, default: false
    field :auto_load_model, type: Boolean
    field :show_navigation_link, type: Boolean
    field :to_be_destroyed, type: Boolean

    scope :activated, -> { where(activated: true) }

    def new_from_edi(data, options={})
      Edi::Parser.parse_edi(self, data, options)
    end

    def new_from_json(data, options={})
      Edi::Parser.parse_json(self, data, options)
    end

    def new_from_xml(data, options={})
      Edi::Parser.parse_xml(self, data, options)
    end

    def sample_to_s
      '{"' + name.underscore + '": ' + sample_data + '}'
    end
    
    def sample_object
      model.new(JSON.parse(sample_data))
    end
    
    def sample_to_hash
      JSON.parse(sample_to_s)
    end
    
    def shutdown(options={})
      DataType.shutdown(self, options)
    end

    def model
      data_type_name.constantize rescue nil
    end

    def loaded?
      model ? true : false
    end

    def data_type_name
      "Dt#{self.id.to_s}"
    end

    def load_model(options={})
      load_models(options)[:model]
    end

    def load_models(options={reload: false, reset_config: true})
      report = {loaded: Set.new}
      begin
        if (do_shutdown = options[:reload] || schema_has_changed?) || !loaded?
          merge_report(shutdown(options), report) if do_shutdown
          model = parse_str_schema(report, self.schema)
        else
          model = self.model
          puts "No changes detected on '#{self.name}' schema!"
        end
      rescue Exception => ex
        #raise ex
        puts "ERROR: #{errors.add(:schema, ex.message).to_s}"
        merge_report(shutdown(options), report)
        begin
          if previous_schema
            puts "Reloading previous schema for '#{self.name}'..."
            parse_str_schema(report, previous_schema)
            puts "Previous schema for '#{self.name}' reloaded!"
          else
            puts "ERROR: schema '#{self.name}' not loaded!"
          end
        rescue Exception => ex
          puts "ERROR: schema '#{self.name}' with permanent error (#{ex.message})"
        end
        merge_report(shutdown(options), report)
      end
      set_schema_ok
      self[:previous_schema] = nil
      reflect(model, "def self.data_type_id
        '#{self.id}'
      end")
      create_default_events
      report[:loaded] << (report[:model] = model) if model
      report
    end

    def visible
      #((Account.current ? Account.current.id : nil) == self.account.id) && self.show_navigation_link
      self.show_navigation_link
    end

    def navigation_label
      self.uri ? self.uri.library.name : nil
    end

    def create_default_events
      if self.is_object? && self.events.empty?
        puts "Creating default events for #{self.name}"
        Setup::Event.create(data_type: self, triggers: '{"created_at":{"0":{"o":"_not_null","v":["","",""]}}}').save
        Setup::Event.create(data_type: self, triggers: '{"updated_at":{"0":{"o":"_change","v":["","",""]}}}').save
      end
    end

    def is_object?
      self.is_object ||= merged_schema['type'] == 'object' rescue nil
      self.is_object.nil? ? false : self.is_object
    end

    def merged_schema(options={})
      sch = merge_schema(JSON.parse(schema), options)
      if (base_sch = sch.delete('extends')) && base_sch = find_ref_schema(base_sch)
        sch = base_sch.deep_merge(sch) { |key, val1, val2| array_sum(val1, val2) }
      end
      sch
    end

    def merge_schema(schema, options={})
      if schema['allOf'] || schema['$ref']
        sch = {}
        schema.each do |key, value|
          if key == 'allOf'
            value.each do |combined_sch|
              if (ref = combined_sch['$ref']) && (ref = find_ref_schema(ref))
                combined_sch = ref
              end
              sch = sch.deep_merge(combined_sch) { |key, val1, val2| array_sum(val1, val2) }
            end
          elsif key == '$ref' && ref = find_ref_schema(value)
            sch = sch.reverse_merge(ref) { |key, val1, val2| array_sum(val1, val2) }
          else
            sch[key] = value
          end
        end
        schema = sch
      end
      schema.each { |key, val| schema[key] = merge_schema(val, options) if val.is_a?(Hash) } if options[:recursive]
      options[:expand_extends] = true if options[:expand_extends].nil?
      if options[:expand_extends] && base_model = schema['extends']
        base_model = find_ref_schema(base_model) if base_model.is_a?(String)
        base_model = merge_schema(base_model)
        if schema['type'] == 'object' && base_model['type'] != 'object'
          schema['properties'] ||= {}
          value_schema = schema['properties']['value'] || {}
          value_schema = base_model.deep_merge(value_schema)
          schema['properties']['value'] = value_schema.merge('title' => 'Value', 'xml' => {'attribute' => false})
          base_model = nil
        else
          schema = base_model.deep_merge(schema) { |key, val1, val2| array_sum(val1, val2) }
        end
      end
      schema
    end

    def self.find_by_ref(ref)
      data_type DataType.find_by(name: ref) rescue nil
    end

    def find_data_type(ref)
      (self.uri.library && self.uri.library.find_data_type_by_name(ref)) || DataType.find_by_ref(ref)
    end

    def find_ref_schema(ref)
      if data_type = find_data_type(ref)
        JSON.parse(data_type.schema)
      else
        nil
      end
    end

    private

    def array_sum(val1, val2)
      val1.is_a?(Array) && val2.is_a?(Array) ? val1 + val2 : val2
    end

    def merge_report(report, in_to)
      in_to.deep_merge!(report) { |key, this_val, other_val| this_val + other_val }
    end

    def validate_model
      begin
        puts "Validating schema '#{self.name}'"
        json_schema = validate_schema
        self.title = json_schema['title'] || self.name if self.title.blank?
        puts "Schema '#{self.name}' validation successful!"
      rescue Exception => ex
        puts "ERROR: #{errors.add(:schema, ex.message).to_s}"
        return false
      end
      begin
        if self.sample_data && !self.sample_data.blank?
          puts 'Validating sample data...'
          Cenit::JSONSchemaValidator.validate!(self.schema, self.sample_data)
          puts 'Sample data validation successfully!'
        end
      rescue Exception => ex
        puts "ERROR: #{errors.add(:sample_data, "fails schema validation: #{ex.message} (#{ex.class})").to_s}"
        return false
      end
      return true
    end

    def schema_has_changed?
      self.previous_schema ? JSON.parse(self.previous_schema) != JSON.parse(self.schema) : true
    end

    def previous_schema_ok?
      self.schema_ok
    end

    def set_schema_ok
      self.schema_ok = true
      verify_schema_ok
    end

    def verify_schema_ok
      self.previous_schema = self.schema if previous_schema_ok?
    end

    def deconstantize(constant_name, options={})
      report = {:destroyed => Set.new, :affected => Set.new}.merge(options)
      if constant = constant_name.constantize rescue nil
        if constant.is_a?(Class)
          deconstantize_class(constant, report)
        else
          if affected_models = constant[:affected]
            affected_models.each { |model| deconstantize_class(model, report, :affected) }
          end
        end
      end
      report
    end

    def deconstantize_class(klass, report={:destroyed => Set.new, :affected => Set.new}, affected=nil)
      return report unless klass.is_a?(Module) || klass == Object
      affected = nil if report[:shutdown_all]
      if !affected && report[:affected].include?(klass)
        report[:affected].delete(klass)
        report[:destroyed] << klass
      end
      return report if report[:destroyed].include?(klass) || report[:affected].include?(klass)
      return report unless @@parsed_schemas.include?(klass.to_s) || @@parsing_schemas.include?(klass)
      parent = klass.parent
      affected = nil if report[:destroyed].include?(parent)
      puts "Reporting #{affected ? 'affected' : 'destroyed'} class #{klass.to_s} -> #{klass.schema_name rescue klass.to_s}" #" is #{affected ? 'affected' : 'in tree'} -> #{report.to_s}"
      (affected ? report[:affected] : report[:destroyed]) << klass

      unless report[:report_only] || affected
        @@parsed_schemas.delete(klass.to_s)
        @@parsing_schemas.delete(klass)
        [@@has_many_to_bind,
         @@has_one_to_bind,
         @@embeds_many_to_bind,
         @@embeds_one_to_bind].each { |to_bind| delete_pending_bindings(to_bind, klass) }
      end

      klass.constants(false).each do |const_name|
        if klass.const_defined?(const_name, false)
          const = klass.const_get(const_name, false)
          deconstantize_class(const, report, affected) if const.is_a?(Class)
        end
      end
      #[:embeds_one, :embeds_many, :embedded_in].each do |rk|
      [:embedded_in].each do |rk|
        begin
          klass.reflect_on_all_associations(rk).each do |r|
            unless report[:destroyed].include?(r.klass) || report[:affected].include?(r.klass)
              deconstantize_class(r.klass, report, :affected)
            end
          end
        rescue
        end
      end
      # relations affects if their are reflected back
      {[:embeds_one, :embeds_many] => [:embedded_in],
       [:belongs_to] => [:has_one, :has_many],
       [:has_one, :has_many] => [:belongs_to],
       [:has_and_belongs_to_many] => [:has_and_belongs_to_many]}.each do |rks, rkbacks|
        rks.each do |rk|
          klass.reflect_on_all_associations(rk).each do |r|
            rkbacks.each do |rkback|
              unless report[:destroyed].include?(r.klass) || report[:affected].include?(r.klass)
                deconstantize_class(r.klass, report, :affected) if r.klass.reflect_on_all_associations(rkback).detect { |r| r.klass.eql?(klass) }
              end
            end
          end
        end
      end
      klass.affected_models.each { |m| deconstantize_class(m, report, :affected) }
      deconstantize_class(parent, report, affected) if affected
      report
    end

    def delete_pending_bindings(to_bind, model)
      to_bind.delete_if { |property_type, _| property_type.eql?(model.to_s) }
      #to_bind.each { |property_type, a| a.delete_if { |x| x[0].eql?(model.to_s) } }
    end

    def validate_schema
      # check_type_name(self.name)
      JSON::Validator.validate!(File.read(File.dirname(__FILE__) + '/schema.json'), self.schema)
      json = JSON.parse(self.schema, :object_class => MultKeyHash)
      if json['type'] == 'object'
        check_schema(json, self.name, defined_types=[], embedded_refs=[])
        embedded_refs = embedded_refs.uniq.collect { |ref| self.name + ref }
        puts "Defined types #{defined_types.to_s}"
        puts "Embedded references #{embedded_refs.to_s}"
        embedded_refs.each { |ref| raise Exception.new(" embedded reference #/#{ref.underscore} is not defined") unless defined_types.include?(ref) }
      end
      return json
    end

    def check_schema(json, name, defined_types, embedded_refs)
      if ref=json['$ref']
        embedded_refs << check_embedded_ref(ref) if ref.start_with?('#')
      elsif json['type'].nil? || json['type'].eql?('object')
        raise Exception.new("defines multiple properties with name '#{json.mult_key_def.first.to_s}'") unless json.mult_key_def.blank?
        defined_types << name
        check_definitions(json, name, defined_types, embedded_refs)
        if properties=json['properties']
          raise Exception.new('properties specification is invalid') unless properties.is_a?(MultKeyHash)
          raise Exception.new("defines multiple properties with name '#{properties.mult_key_def.first.to_s}'") unless properties.mult_key_def.blank?
          properties.each do |property_name, property_spec|
            check_property_name(property_name)
            raise Exception.new("specification of property '#{property_name}' is not valid") unless property_spec.is_a?(Hash)
            if defined_types.include?(camelized_property_name = "#{name}::#{property_name.camelize}") && !(property_spec['$ref'] || 'object'.eql?(property_spec['type']))
              raise Exception.new("'#{name.underscore}' already defines #{property_name} (use #/[definitions|properties]/#{property_name} instead)")
            end
            check_schema(property_spec, camelized_property_name, defined_types, embedded_refs)
          end
        end
        check_requires(json)
      end
    end

    def check_embedded_ref(ref, root_name='')
      raise Exception.new("invalid format for embedded reference #{ref}") unless ref =~ /\A#(\/[a-z]+(_|([0-9]|[a-z])+)*)*\Z/
      raise Exception.new("embedding itself (referencing '#')") if ref.eql?('#')
      tokens = ref.split('/')
      tokens.shift
      type = root_name
      while !tokens.empty?
        token = tokens.shift
        raise Exception.new("use invalid embedded reference path '#{ref}'") unless %w{properties definitions}.include?(token) && !tokens.empty?
        token = tokens.shift
        type = "#{type}::#{token.camelize}"
      end
      return type
    end

    def check_requires(json)
      properties=json['properties']
      if required = json['required']
        if required.is_a?(Array)
          required.each do |property|
            if property.is_a?(String)
              raise Exception.new("requires undefined property '#{property.to_s}'") unless properties && properties[property]
            else
              raise Exception.new("required item \'#{property.to_s}\' is not a property name (string)")
            end
          end
        else
          raise Exception.new('required clause is not an array')
        end
      end
    end

    def check_definitions(json, parent, defined_types, embedded_refs)
      raise Exception.new("multiples definitions with name '#{json.mult_key_def.first.to_s}'") unless json.mult_key_def.blank?
      if defs=json['definitions']
        raise Exception.new('definitions format is invalid') unless defs.is_a?(MultKeyHash)
        raise Exception.new("multiples definitions with name '#{defs.mult_key_def.first.to_s}'") unless defs.mult_key_def.blank?
        defs.each do |def_name, def_spec|
          raise Exception.new("type definition '#{def_name}' is not an object type") unless def_spec.is_a?(Hash) && (def_spec['type'].nil? || def_spec['type'].eql?('object'))
          check_definition_name(def_name)
          raise Exception.new("'#{parent.underscore}/#{def_name}' definition is declared as a reference (use the reference instead)") if def_spec['$ref']
          raise Exception.new("'#{parent.underscore}' already defines #{def_name}") if defined_types.include?(camelized_def_name = "#{parent}::#{def_name.camelize}")
          check_schema(def_spec, camelized_def_name, defined_types, embedded_refs)
        end
      end
    end

    #TODO Check use
    def check_type_name(type_name)
      type_name = type_name.underscore.camelize
      # unless @@parsed_schemas.include?(model = type_name.constantize) || @@parsing_schemas.include?(model)
      #   raise Exception.new ("using type name '#{type_name}'is invalid")
      # end
    end

    def check_definition_name(def_name)
      #raise Exception.new("definition name '#{def_name}' is not valid") unless def_name =~ /\A([A-Z]|[a-z])+(_|([0-9]|[a-z]|[A-Z])+)*\Z/
      raise Exception.new("definition name '#{def_name}' is not valid") unless def_name =~ /\A[a-z]+(_|([0-9]|[a-z])+)*\Z/
    end

    def check_property_name(property_name)
      #TODO Check for a valid ruby method name
      #raise Exception.new("property name '#{property_name}' is invalid") unless property_name =~ /\A[a-z]+(_|([0-9]|[a-z])+)*\Z/
    end

    RJSON_MAP={'string' => 'String',
               'integer' => 'Integer',
               'number' => 'Float',
               'string' => 'String',
               'array' => 'Array',
               'boolean' => 'Boolean',
               'date' => 'Date',
               'time' => 'Time',
               'date-time' => 'DateTime'}

    MONGO_TYPES= %w{Array BigDecimal Boolean Date DateTime Float Hash Integer Range String Symbol Time}

    @@pending_bindings
    @@has_many_to_bind = Hash.new { |h, k| h[k]=[] }
    @@has_one_to_bind = Hash.new { |h, k| h[k]=[] }
    @@embeds_many_to_bind = Hash.new { |h, k| h[k]=[] }
    @@embeds_one_to_bind = Hash.new { |h, k| h[k]=[] }
    @@parsing_schemas = Set.new
    @@parsed_schemas = Set.new

    def reflect_constant(name, value=nil, parent=nil, base_class=Object)

      model_name = (parent ? "#{parent.to_s}::" : '') + name
      do_not_create = value == :do_not_create
      tokens = name.split('::')
      constant_name = tokens.pop

      base_class ||= Object
      raise Exception.new("illegal base class #{base_class} for build in constant #{constant_name}") if MONGO_TYPES.include?(constant_name) && base_class != Object

      parent ||= Object

      tokens.each do |token|
        if parent.const_defined?(token, false)
          parent = parent.const_get(token)
          raise "uses illegal constant #{parent.to_s}" unless @@parsing_schemas.include?(parent) || @@parsed_schemas.include?(parent.to_s) #|| parent == self.uri.library.module
        else
          return nil if do_not_create
          new_m = Class.new
          parent.const_set(token, new_m)
          parent = new_m
        end
      end

      if parent.const_defined?(constant_name, false)
        c = parent.const_get(constant_name)
        raise "uses illegal constant #{c.to_s}" unless @@parsed_schemas.include?(model_name) || (c.is_a?(Class) && @@parsing_schemas.include?(c))
      else
        return nil if do_not_create
        c = Class.new(base_class) unless c = value
        parent.const_set(constant_name, c)
      end
      unless do_not_create
        if c.is_a?(Class)
          puts "schema_name -> #{schema_name = (parent == Object ? self.name : parent.schema_name + '::' + constant_name)}"
          c.class_eval("def self.schema_name
            '#{schema_name}'
          end")
          puts "Created model #{c.schema_name} < #{base_class.to_s}"
          DataType.to_include_in_models.each do |module_to_include|
            unless c.include?(module_to_include)
              puts "#{c.to_s} including #{module_to_include.to_s}."
              c.include(module_to_include)
            end
          end
          DataType.to_include_in_model_classes.each do |module_to_include|
            unless c.class.include?(module_to_include)
              puts "#{c.to_s} class including #{module_to_include.to_s}."
              c.class.include(module_to_include)
            end
          end
          reflect(c, "def self.data_type_id
            '#{self.id}'
          end")
        else
          @@parsed_schemas << name
          puts "Created constant #{constant_name}"
        end
      end
      return c
    end

    def parse_str_schema(report, str_schema)
      parse_schema(report, data_type_name, JSON.parse(str_schema), nil)
    end

    def parse_schema(report, model_name, schema, root = nil, parent=nil, embedded=nil, schema_path='')

      schema = merge_schema(schema, expand_extends: false)

      if base_model = schema.delete('extends')
        base_model = find_or_load_model(report, base_model) if base_model.is_a?(String)
        raise Exception.new("requires base model #{schema['extends']} to be already loaded") unless base_model
      end

      unless base_model.nil? || base_model.is_a?(Class)
        #Should be a schema, i.e, a Hash
        if schema['type'] == 'object' && merge_schema(base_model)['type'] != 'object'
          schema['properties'] ||= {}
          value_schema = schema['properties']['value'] || {}
          value_schema = base_model.deep_merge(value_schema)
          schema['properties']['value'] = value_schema.merge('title' => 'Value', 'xml' => {'attribute' => false})
          base_model = nil
        else
          schema = base_model.deep_merge(schema) { |key, val1, val2| array_sum(val1, val2) }
        end
      end

      klass = reflect_constant(model_name, (schema['type'] == 'object' || base_model.is_a?(Class)) ? nil : schema, parent, base_model)

      nested = []
      enums = {}
      validations = []
      required = schema['required'] || []

      unless klass.is_a?(Class)
        check_pending_binds(report, model_name, klass, root)
        return klass
      end

      model_name = klass.to_s
      reflect(klass, "def self.title
        '#{schema['title']}'
      end
      def self.schema_path
        '#{schema_path}'
      end")

      root ||= klass
      @@parsing_schemas << klass
      if @@parsed_schemas.include?(klass.to_s)
        puts "Model #{klass.to_s} already parsed"
        return klass
      end

      begin
        puts "Parsing #{klass.schema_name}"

        #TODO
        #reflect(klass, "embedded_in :#{relation_name(parent)}, class_name: \'#{parent.to_s}\'") if parent && embedded
        #klass.affects_to(parent) unless parent.nil? || parent.is_a?(Module) || parent == Object

        if definitions = schema['definitions']
          definitions.each do |def_name, def_desc|
            def_name = def_name.camelize
            puts 'Defining ' + def_name
            parse_schema(report, def_name, def_desc, root ? root : klass, klass, schema_path + "/#{definitions}/#{def_name}")
          end
        end

        if properties=schema['properties']
          raise Exception.new('properties definition is invalid') unless properties.is_a?(Hash)
          schema['properties'].each do |property_name, property_desc|
            raise Exception.new("property '#{property_name}' definition is invalid") unless property_desc.is_a?(Hash)
            check_property_name(property_name)

            v = nil
            still_trying = true
            referenced = property_desc['referenced']

            while still_trying && ref = property_desc['$ref'] # property type contains a reference
              still_trying = false
              if ref.start_with?('#') # an embedded reference
                raise Exception.new("referencing embedded reference #{ref}") if referenced
                property_type = check_embedded_ref(ref, root.to_s)
                if @@parsed_schemas.detect { |m| m.eql?(property_type) }
                  if type_model = reflect_constant(property_type, :do_not_create)
                    v = "embeds_one :#{property_name}, class_name: '#{type_model.to_s}', inverse_of: :#{relation_name(model_name, property_name)}"
                    reflect(type_model, "embedded_in :#{relation_name(model_name, property_name)}, class_name: '#{model_name}', inverse_of: :#{property_name}")
                    #type_model.affects_to(klass)
                    nested << property_name
                  else
                    raise Exception.new("refers to an invalid JSON reference '#{ref}'")
                  end
                else
                  puts "#{klass.to_s}  Waiting[3] for parsing #{property_type} to bind property #{property_name}"
                  @@embeds_one_to_bind[model_name] << [property_type, property_name]
                end
              else # an external reference
                if MONGO_TYPES.include?(ref)
                  v = "field :#{property_name}, type: #{ref}"
                else
                  # ref = check_type_name(ref)
                  if type_model = (find_or_load_model(report, ref) || reflect_constant(ref, :do_not_create))
                    if type_model.is_a?(Hash)
                      property_desc.delete('$ref')
                      property_desc = property_desc.merge(type_model)
                      bind_affect_to_relation(type_model, klass)
                      still_trying = true
                    else
                      if referenced
                        v = "belongs_to :#{property_name}, class_name: '#{type_model.to_s}'"
                        type_model.affects_to(klass)
                      else
                        v = "embeds_one :#{property_name}, class_name: '#{type_model.to_s}', inverse_of: :#{relation_name(model_name, property_name)}"
                        reflect(type_model, "embedded_in :#{relation_name(model_name, property_name)}, class_name: '#{model_name}', inverse_of: :#{property_name}")
                        #type_model.affects_to(klass)
                        nested << property_name
                      end
                    end
                  else
                    puts "#{klass.to_s}  Waiting[4]for parsing #{ref} to bind property #{property_name}"
                    (referenced ? @@has_one_to_bind : @@embeds_one_to_bind)[model_name] << [ref, property_name]
                  end
                end
              end
            end

            v = process_non_ref(report, property_name, property_desc, klass, root, nested, enums, validations, required) if still_trying

            reflect(klass, v) if v
          end
        end

        required.each do |p|
          if klass.fields.keys.include?(p) || klass.relations.keys.include?(p)
            reflect(klass, "validates_presence_of :#{p}")
          else
            [@@has_many_to_bind,
             @@has_one_to_bind,
             @@embeds_many_to_bind,
             @@embeds_one_to_bind].each do |to_bind|
              to_bind.each do |property_type, pending_bindings|
                pending_bindings.each do |binding_info|
                  binding_info << true if binding_info[1] == p
                end if property_type == klass.to_s
              end
            end
          end
        end

        validations.each { |v| reflect(klass, v) }

        schema['assertions'].each do |assertion|
          reflect(klass, "validates assertion: #{assertion}")
        end if schema['assertions']

        enums.each do |property_name, enum|
          reflect(klass, %{
          def #{property_name}_enum
            #{enum.to_s}
          end
          })
        end

        if (name = (schema['name'] || schema['title'])) && !klass.instance_methods.detect { |m| m == :name }
          reflect(klass, "def name
            #{"\"#{name}\""}
          end")
        end

        %w{title description}.each do |key|
          if value = schema[key]
            reflect(klass, %{
            def self.#{key}
              "#{value}"
            end
            }) unless klass.respond_to? key
          end
        end

        @@parsed_schemas << klass.to_s

        check_pending_binds(report, model_name, klass, root)
        nested.each { |n| reflect(klass, "accepts_nested_attributes_for :#{n}") }

        @@parsing_schemas.delete(klass)

        puts "Parsing #{klass.schema_name} done!"

        return klass

      rescue Exception => ex
        @@parsing_schemas.delete(klass)
        @@parsed_schemas << klass.to_s
        raise ex
      end
    end

    def find_or_load_model(report, ref)
      if (data_type = find_data_type(ref)) && !data_type.to_be_destroyed
        puts "Reference #{ref} found!"
        if data_type.loaded?
          data_type.model
        else
          merge_report(r = data_type.load_models, report)
          report.delete(:model)
        end
      else
        puts "Reference #{ref} NOT FOUND!"
        nil
      end
    end

    def bind_affect_to_relation(json_schema, model)
      puts "#{json_schema['title']} affects #{model.to_s}"
      json_schema[:affected] ||= []
      json_schema[:affected] << model
    end

    def process_non_ref(report, property_name, property_desc, klass, root, nested=[], enums={}, validations=[], required=[])

      property_desc = merge_schema(property_desc, expand_extends: false)
      model_name = klass.to_s
      still_trying = true

      while still_trying
        still_trying = false
        property_type = property_desc['type']
        if property_type == 'string' && %w{date time date-time}.include?(property_desc['format'])
          property_type = property_desc.delete('format')
        end
        property_type = RJSON_MAP[property_type] if RJSON_MAP[property_type]
        if property_type.eql?('Array') && (items_desc = property_desc['items'])
          r = nil
          ir = ''
          if referenced = ((ref = items_desc['$ref']) && (!ref.start_with?('#') && items_desc['referenced']))
            # ref = check_type_name(ref)
            if (type_model = (find_or_load_model(report, property_type = ref) || reflect_constant(ref, :do_not_create))) &&
                @@parsed_schemas.include?(type_model.to_s)
              property_type = type_model.to_s
              if (a = @@has_many_to_bind[property_type]) && i = a.find_index { |x| x[0].eql?(model_name) }
                a = a.delete_at(i)
                reflect(klass, "has_and_belongs_to_many :#{property_name}, class_name: '#{property_type}', inverse_of: #{a[1]}")
                reflect(type_model, "has_and_belongs_to_many :#{a[1]}, class_name: '#{model_name}', inverse_of: #{property_name}")
                reflect(type_model, "validates_presence_of :#{a[1]}") if a[2]
              else
                if r = type_model.reflect_on_all_associations(:belongs_to).detect { |r| r.klass.eql?(klass) }
                  r = :has_many
                else
                  r = :has_and_belongs_to_many
                  type_model.affects_to(klass)
                end
              end
            else
              puts "#{klass.to_s}  Waiting[1] for parsing #{property_type} to bind property #{property_name}"
              @@has_many_to_bind[model_name] << [property_type, property_name]
            end
          else
            r = :embeds_many
            if ref
              raise Exception.new("referencing embedded reference #{ref}") if items_desc['referenced']
              property_type = ref.start_with?('#') ? check_embedded_ref(ref, root.to_s).singularize : ref #check_type_name(ref)
              type_model = find_or_load_model(report, property_type) || reflect_constant(property_type, :do_not_create)
            else
              property_type = (type_model = parse_schema(report, property_name.camelize.singularize, property_desc['items'], root, klass, :embedded, klass.schema_path + "/properties/#{property_name}/items")).to_s
            end
            if type_model && @@parsed_schemas.detect { |m| m.eql?(property_type = type_model.to_s) }
              ir = ", inverse_of: :#{relation_name(model_name, property_name)}"
              reflect(type_model, "embedded_in :#{relation_name(model_name, property_name)}, class_name: '#{model_name}', inverse_of: :#{property_name}")
              #type_model.affects_to(klass)
              nested << property_name if r
            else
              r = nil
              puts "#{klass.to_s}  Waiting[2] for parsing #{property_type} to bind property #{property_name}"
              @@embeds_many_to_bind[model_name] << [property_type, property_name]
            end
          end
          if r
            v = "#{r} :#{property_name}, class_name: '#{property_type.to_s}'" + ir

            if property_desc['maxItems'] && property_desc['maxItems'] == property_desc['minItems']
              validations << "validates_association_length_of :#{property_name}, is: #{property_desc['maxItems'].to_s}"
            elsif property_desc['maxItems'] || property_desc['minItems']
              validations << "validates_association_length_of :#{property_name}#{property_desc['minItems'] ? ', minimum: ' + property_desc['minItems'].to_s : ''}#{property_desc['maxItems'] ? ', maximum: ' + property_desc['maxItems'].to_s : ''}"
            end
          end
        else
          v =nil
          if property_type.eql?('object')
            if property_desc['properties'] || property_desc['extends']
              property_type = (type_model = parse_schema(report, property_name.camelize, property_desc, root, klass, :embedded, klass.schema_path + "/properties/#{property_name}")).to_s
              v = "embeds_one :#{property_name}, class_name: '#{type_model.to_s}', inverse_of: :#{relation_name(model_name, property_name)}"
              reflect(type_model, "embedded_in :#{relation_name(model_name, property_name)}, class_name: '#{model_name}', inverse_of: :#{property_name}")
              #type_model.affects_to(klass)
              nested << property_name
            else
              property_type = 'Hash'
            end
          end
          unless v
            if property_type
              v = "field :#{property_name}, type: #{property_type}"
              v += ", default: \'#{property_desc['default']}\'" if property_desc['default']
            end
            if enum = property_desc['enum']
              enums[property_name] = enum
              validations << "validates_inclusion_in_presence_of :#{property_name}, in: -> (record) { record.#{property_name}_enum }, message: 'is not a valid value'"
            elsif property_desc['pattern']
              validations << "validates_format_in_presence_of :#{property_name}, :with => /\\A#{property_desc['pattern']}\\Z/i"
            end
            if property_desc['minLength'] || property_desc['maxLength']
              validations << "validates_length_in_presence_of :#{property_name}#{property_desc['minLength'] ? ', minimum: ' + property_desc['minLength'].to_s : ''}#{property_desc['maxLength'] ? ', maximum: ' + property_desc['maxLength'].to_s : ''}"
            end
            constraints = []
            if property_desc['minimum']
              constraints << (property_desc['exclusiveMinimum'] ? 'greater_than: ' : 'greater_than_or_equal_to: ') + property_desc['minimum'].to_s
            end
            if property_desc['maximum']
              constraints << (property_desc['exclusiveMaximum'] ? 'less_than: ' : 'less_than_or_equal_to: ') + property_desc['maximum'].to_s
            end
            if constraints.length > 0
              validations << "validates_numericality_in_presence_of :#{property_name}, {#{constraints[0] + (constraints[1] ? ', ' + constraints[1] : '')}}"
            end
            if property_desc['unique']
              validations << "validates_uniqueness_in_presence_of :#{property_name}"
            end
          end
        end
      end
      return v
    end

    def check_pending_binds(report, model_name, klass, root)

      @@has_many_to_bind.each do |waiting_type, pending_binds|
        waiting_model = waiting_type.constantize rescue nil
        raise Exception.new("Waiting type #{waiting_type} not yet loaded!") unless waiting_model
        waiting_data_type = waiting_model.data_type
        raise Exception.new("Waiting type #{waiting_type} without data type!") unless waiting_data_type
        if i = pending_binds.find_index { |x| waiting_data_type.send(:find_data_type, x[0]) == self }
          waiting_ref = pending_binds[i][0]
          bindings = pending_binds.select { |x| x[0] == waiting_ref }
          pending_binds.delete_if { |x| x[0] == waiting_ref }
          bindings.each do |a|
            puts "#{waiting_model.to_s}  Binding property #{a[1]}"
            if klass.is_a?(Class)
              if klass.reflect_on_all_associations(:belongs_to).detect { |r| r.klass.eql?(waiting_model) }
                reflect(waiting_model, "has_many :#{a[1]}, class_name: \'#{model_name}\'")
              else
                reflect(waiting_model, "has_and_belongs_to_many :#{a[1]}, class_name: \'#{model_name}\'")
                klass.affects_to(waiting_model)
              end
            else #must be a json schema
              reflect(waiting_model, process_non_ref(report, a[1], klass, waiting_model, root))
              bind_affect_to_relation(klass, waiting_model)
            end
            if a[2]
              reflect(waiting_model, "validates_presence_of :#{a[1]}")
            end
          end
        end
      end

      @@has_one_to_bind.each do |waiting_type, pending_binds|
        waiting_model = waiting_type.constantize rescue nil
        raise Exception.new("Waiting type #{waiting_type} not yet loaded!") unless waiting_model
        waiting_data_type = waiting_model.data_type
        raise Exception.new("Waiting type #{waiting_type} without data type!") unless waiting_data_type
        if i = pending_binds.find_index { |x| waiting_data_type.send(:find_data_type, x[0]) == self }
          waiting_ref = pending_binds[i][0]
          bindings = pending_binds.select { |x| x[0] == waiting_ref }
          pending_binds.delete_if { |x| x[0] == waiting_ref }
          bindings.each do |a|
            puts waiting_model.to_s + '  Binding property ' + a[1]
            if klass.is_a?(Class)
              reflect(waiting_model, "belongs_to :#{a[1]}, class_name: \'#{model_name}\'")
              klass.affects_to(waiting_model)
            else #must be a json schema
              reflect(waiting_model, process_non_ref(report, a[1], klass, waiting_model, root))
              bind_affect_to_relation(klass, waiting_model)
            end
            if a[2]
              reflect(waiting_model, "validates_presence_of :#{a[1]}")
            end
          end
        end
      end

      {:embeds_many => @@embeds_many_to_bind, :embeds_one => @@embeds_one_to_bind}.each do |r, to_bind|
        to_bind.each do |waiting_type, pending_binds|
          waiting_model = waiting_type.constantize rescue nil
          raise Exception.new("Waiting type #{waiting_type} not yet loaded!") unless waiting_model
          waiting_data_type = waiting_model.data_type
          raise Exception.new("Waiting type #{waiting_type} without data type!") unless waiting_data_type
          if i = pending_binds.find_index { |x| waiting_data_type.send(:find_data_type, x[0]) == self }
            waiting_ref = pending_binds[i][0]
            bindings = pending_binds.select { |x| x[0] == waiting_ref }
            pending_binds.delete_if { |x| x[0] == waiting_ref }
            bindings.each do |a|
              puts "#{waiting_model.to_s} Binding property #{a[1]}"
              if klass.is_a?(Class)
                reflect(waiting_model, "#{r.to_s} :#{a[1]}, class_name: '#{model_name}', inverse_of: :#{relation_name(waiting_type, a[1])}")
                reflect(waiting_model, "accepts_nested_attributes_for :#{a[1]}")
                reflect(klass, "embedded_in :#{relation_name(waiting_type, a[1])}, class_name: '#{property_type}', inverse_of: :#{a[1]}")
                #klass.affects_to(waiting_model)
              else #must be a json schema
                reflect(waiting_model, process_non_ref(report, a[1], klass, waiting_model, root))
                bind_affect_to_relation(klass, waiting_model)
              end
              if a[2]
                reflect(waiting_model, "validates_presence_of :#{a[1]}")
              end
            end
          end
        end
      end
    end

    def relation_name(model, inverse_relation)
      "#{inverse_relation}_on_#{model.to_s.underscore.split('/').join('_')}"
    end

    def reflect(c, code)
      puts "#{c.schema_name rescue c.to_s}  #{code ? code : 'WARNING REFLECTING NIL CODE'}"
      c.class_eval(code) if code
    end

    def find_embedded_ref(root, ref)
      begin
        ref.split('/').each do |name|
          unless name.length == 0 || name.eql?('#') || name.eql?('definitions')
            root = root.const_get(name.camelize)
          end
        end
        return root
      rescue
        return nil
      end
    end

    class << self
      def shutdown(data_types, options={})
        return {} unless data_types
        options[:reset_config] = true if options[:reset_config].nil?
        raise Exception.new("Both options 'destroy' and 'report_only' is not allowed") if options[:destroy] && options[:report_only]
        data_types = [data_types] unless data_types.is_a?(Enumerable)
        report={destroyed: Set.new, affected: Set.new, reloaded: Set.new}
        data_types.each do |data_type|
          begin
            r = data_type.send(:deconstantize, data_type.data_type_name, options)
            report[:destroyed] += r[:destroyed]
            report[:affected] += r[:affected]
            if options[:destroy]
              data_type.to_be_destroyed = true
              data_type.save
            end
          rescue Exception => ex
            #raise ex
            puts "Error deconstantizing model #{data_type.name}: #{ex.message}"
          end
        end
        puts "Report: #{report.to_s}"
        post_process_report(report)
        puts "Post processed report #{report}"
        unless options[:report_only]
          deconstantize(report[:destroyed])
          puts 'Reloading affected models...' unless report[:affected].empty?
          destroyed_lately = []
          report[:affected].each do |model|
            if reloaded_model = report[:reloaded].detect { |m| m.to_s == model.to_s }
              puts "Model #{model.schema_name rescue model.to_s} -> #{model.to_s} already reloaded"
            else
              begin
                if model.parent == Object
                  puts "Reloading #{model.schema_name rescue model.to_s} -> #{model.to_s}"
                  model_report = model.data_type.load_models(reload: true, reset_config: false)
                  report[:reloaded] += model_report[:reloaded] + model_report[:loaded]
                  if model = model_report[:model]
                    report[:reloaded] << model
                  else
                    puts "Warning: #{model.schema_name rescue model.to_s} -> #{model.to_s} NOT LOADED!"
                  end
                else
                  puts "Model #{model.schema_name rescue model.to_s} -> #{model.to_s} reload on parent reload!"
                end
              rescue Exception => ex
                puts "Error deconstantizing  #{model.schema_name rescue model.to_s}"
                report[:destroyed] << model
                destroyed_lately << model
                report[:affected].delete(model)
              end
              report[:affected].delete(model)
              puts "Model #{model.schema_name rescue model.to_s} -> #{model.to_s} reloaded!"
            end
            unless report[:affected].empty?
              puts 'Affected models no reloaded!'
            end
          end
          deconstantize(destroyed_lately)
          puts "Final report #{report}"
          RailsAdmin::AbstractModel.update_model_config([], report[:destroyed], options[:reset_config] ? report[:affected] + report[:reloaded] : [])
        end
        report
      end

      def deconstantize(models)
        models = models.sort_by do |model|
          parent = model.parent
          index = 0
          while !parent.eql?(Object)
            index = index - 1
            parent = parent.parent
          end
          index
        end
        models.each do |model|
          puts "Decontantizing #{constant_name = model.to_s} -> #{model.schema_name rescue model.to_s}"
          constant_name = constant_name.split('::').last
          model.parent.send(:remove_const, constant_name) if parent.const_defined?(constant_name)
        end
      end

      def post_process_report(report)
        affected_children =[]
        report[:affected].each { |model| affected_children << model if ancestor_included(model, report[:affected]) }
        report[:affected].delete_if { |model| report[:destroyed].include?(model) || affected_children.include?(model) }
      end

      def ancestor_included(model, container)
        parent = model.parent
        while !parent.eql?(Object)
          return true if container.include?(parent)
          parent = parent.parent
        end
        return false
      end
    end

    class MultKeyHash < Hash

      attr_reader :mult_key_def

      def initialize
        @mult_key_def = []
      end

      def store(key, value)
        @mult_key_def << key if (self[key] && !@mult_key_def.include?(key))
        super
      end

      def []=(key, value)
        @mult_key_def << key if (self[key] && !@mult_key_def.include?(key))
        super
      end
    end

    module AffectRelation

      def affected_models
        @affected_models ||= Set.new
        @affected_models.delete_if { |model| no_constant(model) }
        return @affected_models
      end

      def affects_to(model)
        puts "#{self.schema_name} affects #{model.schema_name}"
        (@affected_models ||= Set.new) << model
      end

      private

      def no_constant(model)
        model = model.to_s.constantize rescue nil
        model ? false : true
      end
    end
  end
end<|MERGE_RESOLUTION|>--- conflicted
+++ resolved
@@ -1,4 +1,3 @@
-
 require 'edi/formater'
 
 module Setup
@@ -9,11 +8,7 @@
     include Trackable
 
     def self.to_include_in_models
-<<<<<<< HEAD
       @to_include_in_models ||= [Mongoid::Document, Mongoid::Timestamps, InstanceDataTypeAware, EventLookup, AccountScoped, DynamicValidators, Edi::Formatter, Edi::Filler] #, MakeSlug, RailsAdminDynamicCharts::Datetime
-=======
-      @to_include_in_models ||= [Mongoid::Document, Mongoid::Timestamps, InstanceDataTypeAware, EventLookup, AccountScoped, DynamicValidators, Edi::Formatter, Edi::Filler] #RailsAdminDynamicCharts::Datetime
->>>>>>> ea353cb0
     end
 
     def self.to_include_in_model_classes
