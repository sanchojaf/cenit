--- conflicted
+++ resolved
@@ -111,21 +111,21 @@
       report = {loaded: Set.new, errors: {}}
       begin
         model =
-<<<<<<< HEAD
+        <<<<<<< HEAD
+        if (do_shutdown = options[:reload]) || !loaded?
+          merge_report(shutdown(options), report) if do_shutdown
+          parse_str_schema(report, self.model_schema)
+        else
+          self.model
+        end
+        =======
             if (do_shutdown = options[:reload]) || !loaded?
               merge_report(shutdown(options), report) if do_shutdown
-              parse_str_schema(report, self.model_schema)
+              parse_schema(report, data_type_name, merged_schema, nil)
             else
               self.model
             end
-=======
-          if (do_shutdown = options[:reload]) || !loaded?
-            merge_report(shutdown(options), report) if do_shutdown
-            parse_schema(report, data_type_name, merged_schema, nil)
-          else
-            self.model
-          end
->>>>>>> 5ad4f7bb
+        >>>>>>> 5 ad4f7bbf9a5651f8f186cbe293cf8f11a12c3cd
       rescue Exception => ex
         #TODO Delete raise
         #raise ex
