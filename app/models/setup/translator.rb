module Setup
  class Translator < ReqRejValidator
    include CenitScoped

    Setup::Models.exclude_actions_for self, :edit
    BuildInDataType.regist(self).referenced_by(:name)

    field :name, type: String
    field :type, type: Symbol

    belongs_to :source_data_type, class_name: Setup::DataType.to_s, inverse_of: nil
    belongs_to :target_data_type, class_name: Setup::DataType.to_s, inverse_of: nil

    field :discard_events, type: Boolean
    field :style, type: String

    field :mime_type, type: String
    field :file_extension, type: String
    field :bulk_source, type: Boolean

    field :transformation, type: String

    belongs_to :source_exporter, class_name: Setup::Translator.to_s, inverse_of: nil
    belongs_to :target_importer, class_name: Setup::Translator.to_s, inverse_of: nil

    field :discard_chained_records, type: Boolean

    belongs_to :cenit_collection, class_name: Setup::Collection.to_s, inverse_of: :translators

    validates_account_uniqueness_of :name
    before_save :validates_configuration

    def validates_configuration
      return false unless ready_to_save?
      requires(:name)
      errors.add(:type, 'is not valid') unless type_enum.include?(type)
      errors.add(:style, 'is not valid') unless style_enum.include?(style)
      case type
      when :Import, :Update
        rejects(:source_data_type, :mime_type, :file_extension, :bulk_source, :source_exporter, :target_importer, :discard_chained_records)
        requires(:transformation)
      when :Export
        rejects(:target_data_type, :source_exporter, :target_importer, :discard_chained_records)
        requires(:transformation)
        if mime_type.present?
          if (extensions = file_extension_enum).empty?
            self.file_extension = nil
          elsif file_extension.blank?
            extensions.length == 1 ? (self.file_extension = extensions[0]) : errors.add(:file_extension, 'has multiple options')
          else
            errors.add(:file_extension, 'is not valid') unless extensions.include?(file_extension)
          end
        end
      when :Conversion
        rejects(:mime_type, :file_extension, :bulk_source)
        requires(:source_data_type, :target_data_type)
        if style == 'chain'
          requires(:source_exporter, :target_importer)
          if errors.blank?
            errors.add(:source_exporter, "can't be applied to #{source_data_type.title}") unless source_exporter.apply_to_source?(source_data_type)
            errors.add(:target_importer, "can't be applied to #{target_data_type.title}") unless target_importer.apply_to_target?(target_data_type)
          end
          self.transformation = "#{source_data_type.title} -> [#{source_exporter.name} : #{target_importer.name}] -> #{target_data_type.title}" if errors.blank?
        else
          requires(:transformation)
          rejects(:source_exporter, :target_importer)
        end
      end
      errors.blank?
    end

    def reject_message(field = nil)
      (style && type).present? ? "is not allowed for #{style} #{type.to_s.downcase} translators" : super
    end

    def type_enum
      [:Import, :Export, :Update, :Conversion]
    end

    STYLES_MAP = {'renit' => Setup::Transformation::RenitTransform,
                  'double_curly_braces' => Setup::Transformation::DoubleCurlyBracesTransform,
                  'xslt' => Setup::Transformation::XsltTransform,
                  'json.rabl' => Setup::Transformation::ActionViewTransform,
                  'xml.rabl' => Setup::Transformation::ActionViewTransform,
                  'xml.builder' => Setup::Transformation::ActionViewTransform,
                  'html.erb' => Setup::Transformation::ActionViewTransform,
                  'chain' => Setup::Transformation::ChainTransform}

    def style_enum
      styles = []
      STYLES_MAP.each { |key, value| styles << key if value.types.include?(type) } if type.present?
      styles.uniq
    end

    def mime_type_enum
      MIME::Types.inject([]) { |types, t| types << t.to_s }
    end

    def file_extension_enum
      extensions = []
      if types = MIME::Types[mime_type]
        types.each { |type| extensions.concat(type.extensions) }
      end
      extensions.uniq
    end

    def ready_to_save?
      (type && style).present? && (style != 'chain' || (source_data_type && target_data_type && source_exporter).present?)
    end

    def can_be_restarted?
      type.present?
    end

    def data_type
      (type == :Import || type == :Update) ? target_data_type : source_data_type
    end

    def apply_to_source?(data_type)
      source_data_type.blank? || source_data_type == data_type
    end

    def apply_to_target?(data_type)
      target_data_type.blank? || target_data_type == data_type
    end

    def run(options={})
      context_options = try("context_options_for_#{type.to_s.downcase}", options) || {}
      self.class.fields.keys.each { |key| context_options[key.to_sym] = send(key) }
      self.class.relations.keys.each { |key| context_options[key.to_sym] = send(key) }
      context_options[:data_type] = data_type
      context_options.merge!(options) { |key, context_val, options_val| !context_val ? options_val : context_val }

      context_options[:result] = STYLES_MAP[style].run(context_options)

      try("after_run_#{type.to_s.downcase}", context_options)

      context_options[:result]
    end

    def context_options_for_import(options)
      raise Exception.new('Target data type not defined') unless data_type = target_data_type || options[:target_data_type]
      {target_data_type: data_type}
    end

    def context_options_for_export(options)
<<<<<<< HEAD
      raise Exception.new('Source data type not defined') unless data_type = source_data_type|| options[:source_data_type]
=======
      raise Exception.new('Source data type not defined') unless data_type = source_data_type || options[:source_data_type]
>>>>>>> 95c41bf4
      model = data_type.records_model
      offset = options[:offset] || 0
      limit = options[:limit]
<<<<<<< HEAD
      source_options =
        if bulk_source
          {sources: if object_ids = options[:object_ids]
                      model.any_in(id: (limit ? object_ids[offset, limit] : object_ids.from(offset))).to_enum
                    else
                      (limit ? model.limit(limit) : model.all).skip(offset).to_enum
                    end}
        else
          {source: options[:object] || ((id = (options[:object_id] || (options[:object_ids] && options[:object_ids][offset]))) && model.where(id: id).first) || model.all.skip(offset).first}
        end
      {source_data_type: data_type}.merge(source_options)
=======
      sources = if object_ids = options[:object_ids]
                  model.any_in(id: (limit ? object_ids[offset, limit] : object_ids.from(offset))).to_enum
                else
                  (limit ? model.limit(limit) : model.all).skip(offset).to_enum
                end
      {source_data_type: data_type, sources: sources}
>>>>>>> 95c41bf4
    end

    def context_options_for_update(options)
      {target: options[:object]}
    end

    def context_options_for_conversion(options)
      raise Exception.new("Target data type #{target_data_type.title} is not loaded") unless target_data_type.loaded?
      {source: options[:object], target: style == 'chain' ? nil : target_data_type.records_model.new}
    end

    def after_run_import(options)
      return unless targets = options[:targets]
      targets.each do |target|
        target.try(:discard_event_lookup=, options[:discard_events])
        raise TransformingObjectException.new(target) unless Translator.save(target)
      end
      options[:result] = targets
    end

    def after_run_update(options)
      if target = options[:object]
        target.try(:discard_event_lookup=, options[:discard_events])
        raise TransformingObjectException.new(target) unless Translator.save(target)
      end
      options[:result] = target
    end

    def after_run_conversion(options)
      return unless target = options[:target]
<<<<<<< HEAD
      if options[:save_result].blank? || options[:save_result]
=======
      if options[:save_result].nil? || options[:save_result]
>>>>>>> 95c41bf4
        target.try(:discard_event_lookup=, options[:discard_events])
        raise TransformingObjectException.new(target) unless Translator.save(target)
      end
      options[:result] = target
    end

    private

    class << self
      def save(record)
        saved = Set.new
        if bind_references(record)
          if save_references(record, saved) && (saved.include?(record) || record.save)
            true
          else
            for_each_node_starting_at(record, stack=[]) do |obj|
              obj.errors.each do |attribute, error|
                attr_ref = "#{obj.orm_model.data_type.title}" +
                  ((name = obj.try(:name)) || (name = obj.try(:title)) ? " #{name} on attribute " : "'s '") +
                  attribute.to_s + ((v = obj.try(attribute)) ? "'#{v}'" : '')
                path = ''
                stack.reverse_each do |node|
                  node[:record].errors.add(node[:attribute], "with error on #{path}#{attr_ref} (#{error})") if node[:referenced]
                  path = node[:record].orm_model.data_type.title + ' -> '
                end
              end
            end
            saved.each { |obj| obj.delete unless obj.deleted? }
            false
          end
        else
          false
        end
      end

      def bind_references(record)
        references = {}
        for_each_node_starting_at(record) do |obj|
          if record_refs = obj.instance_variable_get(:@_references)
            references[obj] = record_refs
          end
        end
        puts references
        for_each_node_starting_at(record) do |obj|
          references.each do |obj_waiting, to_bind|
            to_bind.each do |property_name, property_binds|
              is_array = property_binds.is_a?(Array) ? true : (property_binds = [property_binds]; false)
              property_binds.each do |property_bind|
                if obj.is_a?(property_bind[:model]) && match?(obj, property_bind[:criteria])
                  if is_array
                    unless array_property = obj_waiting.send(property_name)
                      obj_waiting.send("#{property_name}=", array_property = [])
                    end
                    array_property << obj
                  else
                    obj_waiting.send("#{property_name}=", obj)
                  end
                  property_binds.delete(property_bind)
                end
                to_bind.delete(property_name) if property_binds.empty?
              end
              references.delete(obj_waiting) if to_bind.empty?
            end
          end
        end if references

        for_each_node_starting_at(record, stack = []) do |obj|
<<<<<<< HEAD
          if (to_bind = references[obj])
=======
          if to_bind = references[obj]
>>>>>>> 95c41bf4
            to_bind.each do |property_name, property_binds|
              property_binds = [property_binds] unless property_binds.is_a?(Array)
              property_binds.each do |property_bind|
                message = "reference not found with criteria #{property_bind[:criteria].to_json}"
                obj.errors.add(property_name, message)
                stack.each { |node| node[:record].errors.add(node[:attribute], message) }
              end
            end
          end
        end if references
        record.errors.blank?
      end

      def match?(obj, criteria)
        criteria.each { |property_name, value| return false unless obj.try(property_name) == value }
        true
      end

      def for_each_node_starting_at(record, stack = nil, visited = Set.new, &block)
        visited << record
        block.yield(record) if block
        if orm_model = record.try(:orm_model)
          orm_model.for_each_association do |relation|
            if values = record.send(relation[:name])
              stack << {record: record, attribute: relation[:name], referenced: !relation[:embedded]} if stack
              values = [values] unless values.is_a?(Enumerable)
              values.each { |value| for_each_node_starting_at(value, stack, visited, &block) unless visited.include?(value) }
              stack.pop if stack
            end
          end
        end
      end

      def save_references(record, saved, visited = Set.new)
        return true if visited.include?(record)
        visited << record
        record.orm_model.for_each_association do |relation|
          next if Setup::BuildInDataType::EXCLUDED_RELATIONS.include?(relation[:name].to_s)
          if values = record.send(relation[:name])
            values = [values] unless values.is_a?(Enumerable)
            values.each { |value| return false unless save_references(value, saved, visited) }
            values.each do |value|
              (value.save ? saved << value : (return false)) unless saved.include?(value)
            end unless relation[:embedded]
          end
        end
        true
      end
    end
  end

  class TransformingObjectException < Exception

    attr_reader :object

    def initialize(object)
      super "Error transforming object #{object}"
      @object = object
    end
  end
end<|MERGE_RESOLUTION|>--- conflicted
+++ resolved
@@ -144,15 +144,10 @@
     end
 
     def context_options_for_export(options)
-<<<<<<< HEAD
       raise Exception.new('Source data type not defined') unless data_type = source_data_type|| options[:source_data_type]
-=======
-      raise Exception.new('Source data type not defined') unless data_type = source_data_type || options[:source_data_type]
->>>>>>> 95c41bf4
       model = data_type.records_model
       offset = options[:offset] || 0
       limit = options[:limit]
-<<<<<<< HEAD
       source_options =
         if bulk_source
           {sources: if object_ids = options[:object_ids]
@@ -160,18 +155,9 @@
                     else
                       (limit ? model.limit(limit) : model.all).skip(offset).to_enum
                     end}
-        else
           {source: options[:object] || ((id = (options[:object_id] || (options[:object_ids] && options[:object_ids][offset]))) && model.where(id: id).first) || model.all.skip(offset).first}
         end
       {source_data_type: data_type}.merge(source_options)
-=======
-      sources = if object_ids = options[:object_ids]
-                  model.any_in(id: (limit ? object_ids[offset, limit] : object_ids.from(offset))).to_enum
-                else
-                  (limit ? model.limit(limit) : model.all).skip(offset).to_enum
-                end
-      {source_data_type: data_type, sources: sources}
->>>>>>> 95c41bf4
     end
 
     def context_options_for_update(options)
@@ -202,11 +188,7 @@
 
     def after_run_conversion(options)
       return unless target = options[:target]
-<<<<<<< HEAD
       if options[:save_result].blank? || options[:save_result]
-=======
-      if options[:save_result].nil? || options[:save_result]
->>>>>>> 95c41bf4
         target.try(:discard_event_lookup=, options[:discard_events])
         raise TransformingObjectException.new(target) unless Translator.save(target)
       end
@@ -274,11 +256,7 @@
         end if references
 
         for_each_node_starting_at(record, stack = []) do |obj|
-<<<<<<< HEAD
           if (to_bind = references[obj])
-=======
-          if to_bind = references[obj]
->>>>>>> 95c41bf4
             to_bind.each do |property_name, property_binds|
               property_binds = [property_binds] unless property_binds.is_a?(Array)
               property_binds.each do |property_bind|
