--- conflicted
+++ resolved
@@ -32,39 +32,39 @@
       errors.add(:type, 'is not valid') unless type_enum.include?(type)
       errors.add(:style, 'is not valid') unless style_enum.include?(style)
       case type
-        when :Import, :Update
-          rejects(:source_data_type, :mime_type, :file_extension, :bulk_source, :source_exporter, :target_importer, :discard_chained_records)
+      when :Import, :Update
+        rejects(:source_data_type, :mime_type, :file_extension, :bulk_source, :source_exporter, :target_importer, :discard_chained_records)
+        requires(:transformation)
+      when :Export
+        rejects(:target_data_type, :source_exporter, :target_importer, :discard_chained_records)
+        requires(:transformation)
+        if bulk_source && NON_BULK_SOURCE_STYLES.include?(style)
+          errors.add(:bulk_source, "is not allowed with '#{style}' style")
+          self.bulk_source = false
+        end
+        if mime_type.present?
+          if (extensions = file_extension_enum).empty?
+            self.file_extension = nil
+          elsif file_extension.blank?
+            extensions.length == 1 ? (self.file_extension = extensions[0]) : errors.add(:file_extension, 'has multiple options')
+          else
+            errors.add(:file_extension, 'is not valid') unless extensions.include?(file_extension)
+          end
+        end
+      when :Conversion
+        rejects(:mime_type, :file_extension, :bulk_source)
+        requires(:source_data_type, :target_data_type)
+        if style == 'chain'
+          requires(:source_exporter, :target_importer)
+          if errors.blank?
+            errors.add(:source_exporter, "can't be applied to #{source_data_type.title}") unless source_exporter.apply_to_source?(source_data_type)
+            errors.add(:target_importer, "can't be applied to #{target_data_type.title}") unless target_importer.apply_to_target?(target_data_type)
+          end
+          self.transformation = "#{source_data_type.title} -> [#{source_exporter.name} : #{target_importer.name}] -> #{target_data_type.title}" if errors.blank?
+        else
           requires(:transformation)
-        when :Export
-          rejects(:target_data_type, :source_exporter, :target_importer, :discard_chained_records)
-          requires(:transformation)
-          if bulk_source && NON_BULK_SOURCE_STYLES.include?(style)
-            errors.add(:bulk_source, "is not allowed with '#{style}' style")
-            self.bulk_source = false
-          end
-          if mime_type.present?
-            if (extensions = file_extension_enum).empty?
-              self.file_extension = nil
-            elsif file_extension.blank?
-              extensions.length == 1 ? (self.file_extension = extensions[0]) : errors.add(:file_extension, 'has multiple options')
-            else
-              errors.add(:file_extension, 'is not valid') unless extensions.include?(file_extension)
-            end
-          end
-        when :Conversion
-          rejects(:mime_type, :file_extension, :bulk_source)
-          requires(:source_data_type, :target_data_type)
-          if style == 'chain'
-            requires(:source_exporter, :target_importer)
-            if errors.blank?
-              errors.add(:source_exporter, "can't be applied to #{source_data_type.title}") unless source_exporter.apply_to_source?(source_data_type)
-              errors.add(:target_importer, "can't be applied to #{target_data_type.title}") unless target_importer.apply_to_target?(target_data_type)
-            end
-            self.transformation = "#{source_data_type.title} -> [#{source_exporter.name} : #{target_importer.name}] -> #{target_data_type.title}" if errors.blank?
-          else
-            requires(:transformation)
-            rejects(:source_exporter, :target_importer)
-          end
+          rejects(:source_exporter, :target_importer)
+        end
       end
       errors.blank?
     end
@@ -91,36 +91,23 @@
     NON_BULK_SOURCE_STYLES = %w(double_curly_braces xslt liquid)
 
     STYLES_MAP = {
-        'liquid' => {Setup::Transformation::LiquidExportTransform => [:Export]},
-        'xslt' => {Setup::Transformation::XsltConversionTransform => [:Conversion],
-                   Setup::Transformation::XsltExportTransform => [:Export]},
-        # 'json.rabl' => {Setup::Transformation::ActionViewTransform => [:Export]},
-        # 'xml.rabl' => {Setup::Transformation::ActionViewTransform => [:Export]},
-        # 'xml.builder' => {Setup::Transformation::ActionViewTransform => [:Export]},
-        # 'html.haml' => {Setup::Transformation::ActionViewTransform => [:Export]},
-        # 'html.erb' => {Setup::Transformation::ActionViewTransform => [:Export]},
-        # 'csv.erb' => {Setup::Transformation::ActionViewTransform => [:Export]},
-        # 'js.erb' => {Setup::Transformation::ActionViewTransform => [:Export]},
-        # 'text.erb' => {Setup::Transformation::ActionViewTransform => [:Export]},
-        'ruby' => {Setup::Transformation::ActionViewTransform => [:Import, :Export, :Update, :Conversion]},
-        # 'pdf.prawn' => {Setup::Transformation::PrawnTransform => [:Export]},
-        'chain' => {Setup::Transformation::ChainTransform => [:Conversion]}
+      'liquid' => {Setup::Transformation::LiquidExportTransform => [:Export]},
+      'xslt' => {Setup::Transformation::XsltConversionTransform => [:Conversion],
+                 Setup::Transformation::XsltExportTransform => [:Export]},
+      # 'json.rabl' => {Setup::Transformation::ActionViewTransform => [:Export]},
+      # 'xml.rabl' => {Setup::Transformation::ActionViewTransform => [:Export]},
+      # 'xml.builder' => {Setup::Transformation::ActionViewTransform => [:Export]},
+      # 'html.haml' => {Setup::Transformation::ActionViewTransform => [:Export]},
+      # 'html.erb' => {Setup::Transformation::ActionViewTransform => [:Export]},
+      # 'csv.erb' => {Setup::Transformation::ActionViewTransform => [:Export]},
+      # 'js.erb' => {Setup::Transformation::ActionViewTransform => [:Export]},
+      # 'text.erb' => {Setup::Transformation::ActionViewTransform => [:Export]},
+      'ruby' => {Setup::Transformation::ActionViewTransform => [:Import, :Export, :Update, :Conversion]},
+      # 'pdf.prawn' => {Setup::Transformation::PrawnTransform => [:Export]},
+      'chain' => {Setup::Transformation::ChainTransform => [:Conversion]}
     }
 
     EXPORT_MIME_FILTER = {
-<<<<<<< HEAD
-        'double_curly_braces' => ['application/json'],
-        'xslt' => ['application/xml'],
-        'json.rabl' => ['application/json'],
-        'xml.rabl' => ['application/xml'],
-        'xml.builder' => ['application/xml'],
-        'html.haml' => ['text/html'],
-        'html.erb' => ['text/html'],
-        'csv.erb' => ['text/csv'],
-        'js.erb' => %w(application/x-javascript application/javascript text/javascript),
-        'text.erb' => ['text/plain'],
-        'pdf.prawn' => ['application/pdf']
-=======
       'double_curly_braces' => ['application/json'],
       'xslt' => %w(application/xml text/html),
       'json.rabl' => ['application/json'],
@@ -132,7 +119,6 @@
       'js.erb' => %w(application/x-javascript application/javascript text/javascript),
       'text.erb' => ['text/plain'],
       'pdf.prawn' => ['application/pdf']
->>>>>>> 17b304f8
     }
 
     def style_enum
@@ -214,26 +200,26 @@
         offset = options[:offset] || 0
         limit = options[:limit]
         source_options =
-            if bulk_source
-              {
-                  sources: if object_ids = options[:object_ids]
-                             model.any_in(id: (limit ? object_ids[offset, limit] : object_ids.from(offset))).to_enum
-                           else
-                             enum = (limit ? model.limit(limit) : model.all).skip(offset).to_enum
-                             options[:object_ids] = enum.collect { |obj| obj.id.is_a?(BSON::ObjectId) ? obj.id.to_s : obj.id }
-                             enum
-                           end
-              }
-            else
-              {
-                  source:
-                      begin
-                        obj = options[:object] || ((id = (options[:object_id] || (options[:object_ids] && options[:object_ids][offset]))) && model.where(id: id).first) || model.all.skip(offset).first
-                        options[:object_ids] = [obj.id.is_a?(BSON::ObjectId) ? obj.id.to_s : obj.id] unless options[:object_ids] || obj.nil?
-                        obj
-                      end
-              }
-            end
+          if bulk_source
+            {
+              sources: if object_ids = options[:object_ids]
+                         model.any_in(id: (limit ? object_ids[offset, limit] : object_ids.from(offset))).to_enum
+                       else
+                         enum = (limit ? model.limit(limit) : model.all).skip(offset).to_enum
+                         options[:object_ids] = enum.collect { |obj| obj.id.is_a?(BSON::ObjectId) ? obj.id.to_s : obj.id }
+                         enum
+                       end
+            }
+          else
+            {
+              source:
+                begin
+                  obj = options[:object] || ((id = (options[:object_id] || (options[:object_ids] && options[:object_ids][offset]))) && model.where(id: id).first) || model.all.skip(offset).first
+                  options[:object_ids] = [obj.id.is_a?(BSON::ObjectId) ? obj.id.to_s : obj.id] unless options[:object_ids] || obj.nil?
+                  obj
+                end
+            }
+          end
         {source_data_type: data_type}.merge(source_options)
       else
         {}
@@ -267,10 +253,10 @@
 
     def transformation_code(context_options = {})
       case style
-        when 'ruby'
-          Capataz.rewrite(transformation, locals: context_options.keys)
-        else
-          transformation
+      when 'ruby'
+        Capataz.rewrite(transformation, locals: context_options.keys)
+      else
+        transformation
       end
     end
   end
