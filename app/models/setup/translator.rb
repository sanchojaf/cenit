module Setup
  class Translator < ReqRejValidator
    include CenitScoped

    Setup::Models.exclude_actions_for self, :edit
    BuildInDataType.regist(self).referenced_by(:name)

    field :name, type: String
    field :type, type: Symbol

    belongs_to :source_data_type, class_name: Setup::DataType.to_s, inverse_of: nil
    belongs_to :target_data_type, class_name: Setup::DataType.to_s, inverse_of: nil

    field :discard_events, type: Boolean
    field :style, type: String

    field :mime_type, type: String
    field :file_extension, type: String
    field :bulk_source, type: Boolean

    field :transformation, type: String

    belongs_to :source_exporter, class_name: Setup::Translator.to_s, inverse_of: nil
    belongs_to :target_importer, class_name: Setup::Translator.to_s, inverse_of: nil

    field :discard_chained_records, type: Boolean

    belongs_to :cenit_collection, class_name: Setup::Collection.to_s, inverse_of: :translators

    validates_account_uniqueness_of :name
    before_save :validates_configuration

    def validates_configuration
      return false unless ready_to_save?
      requires(:name)
      errors.add(:type, 'is not valid') unless type_enum.include?(type)
      errors.add(:style, 'is not valid') unless style_enum.include?(style)
      case type
      when :Import, :Update
        rejects(:source_data_type, :mime_type, :file_extension, :bulk_source, :source_exporter, :target_importer, :discard_chained_records)
        requires(:transformation)
      when :Export
        rejects(:target_data_type, :source_exporter, :target_importer, :discard_chained_records)
        requires(:transformation)
        if mime_type.present?
          if (extensions = file_extension_enum).empty?
            self.file_extension = nil
          elsif file_extension.blank?
            extensions.length == 1 ? (self.file_extension = extensions[0]) : errors.add(:file_extension, 'has multiple options')
          else
            errors.add(:file_extension, 'is not valid') unless extensions.include?(file_extension)
          end
        end
      when :Conversion
        rejects(:mime_type, :file_extension, :bulk_source)
        requires(:source_data_type, :target_data_type)
        if style == 'chain'
          requires(:source_exporter, :target_importer)
          if errors.blank?
            errors.add(:source_exporter, "can't be applied to #{source_data_type.title}") unless source_exporter.apply_to_source?(source_data_type)
            errors.add(:target_importer, "can't be applied to #{target_data_type.title}") unless target_importer.apply_to_target?(target_data_type)
          end
          self.transformation = "#{source_data_type.title} -> [#{source_exporter.name} : #{target_importer.name}] -> #{target_data_type.title}" if errors.blank?
        else
          requires(:transformation)
          rejects(:source_exporter, :target_importer)
        end
      end
      errors.blank?
    end

    def reject_message(field = nil)
      (style && type).present? ? "is not allowed for #{style} #{type.to_s.downcase} translators" : super
    end

    def type_enum
      [:Import, :Export, :Update, :Conversion]
    end

    STYLES_MAP = {
      'renit' => Setup::Transformation::RenitTransform,
      'double_curly_braces' => Setup::Transformation::DoubleCurlyBracesTransform,
      'xslt' => Setup::Transformation::XsltTransform,
      'json.rabl' => Setup::Transformation::ActionViewTransform,
      'xml.rabl' => Setup::Transformation::ActionViewTransform,
      'xml.builder' => Setup::Transformation::ActionViewTransform,
      'html.erb' => Setup::Transformation::ActionViewTransform,
      'chain' => Setup::Transformation::ChainTransform}

    def style_enum
      styles = []
      STYLES_MAP.each { |key, value| styles << key if value.types.include?(type) } if type.present?
      styles.uniq
    end

    def mime_type_enum
      MIME::Types.inject([]) { |types, t| types << t.to_s }
    end

    def file_extension_enum
      extensions = []
      if types = MIME::Types[mime_type]
        types.each { |type| extensions.concat(type.extensions) }
      end
      extensions.uniq
    end

    def ready_to_save?
      (type && style).present? && (style != 'chain' || (source_data_type && target_data_type && source_exporter).present?)
    end

    def can_be_restarted?
      type.present?
    end

    def data_type
      (type == :Import || type == :Update) ? target_data_type : source_data_type
    end

    def apply_to_source?(data_type)
      source_data_type.blank? || source_data_type == data_type
    end

    def apply_to_target?(data_type)
      target_data_type.blank? || target_data_type == data_type
    end

    def run(options={})
      context_options = try("context_options_for_#{type.to_s.downcase}", options) || {}
      self.class.fields.keys.each { |key| context_options[key.to_sym] = send(key) }
      self.class.relations.keys.each { |key| context_options[key.to_sym] = send(key) }
      context_options[:data_type] = data_type
      context_options.merge!(options) { |key, context_val, options_val| !context_val ? options_val : context_val }

      context_options[:result] = STYLES_MAP[style].run(context_options)

      try("after_run_#{type.to_s.downcase}", context_options)

      context_options[:result]
    end

    def context_options_for_import(options)
      raise Exception.new('Target data type not defined') unless data_type = target_data_type || options[:target_data_type]
      {target_data_type: data_type}
    end

    def context_options_for_export(options)
      raise Exception.new('Source data type not defined') unless data_type = source_data_type || options[:source_data_type]
      model = data_type.records_model
      offset = options[:offset] || 0
      limit = options[:limit]
<<<<<<< HEAD
      sources =
        if object_ids = options[:object_ids]
          model.any_in(id: (limit ? object_ids[offset, limit] : object_ids.from(offset))).to_enum
        else
          (limit ? model.limit(limit) : model.all).skip(offset).to_enum
        end
      {source_data_type: data_type, sources: sources}
=======
      source_options =
        if bulk_source
          {sources: if object_ids = options[:object_ids]
                      model.any_in(id: (limit ? object_ids[offset, limit] : object_ids.from(offset))).to_enum
                    else
                      (limit ? model.limit(limit) : model.all).skip(offset).to_enum
                    end}
        else
          {source: options[:object] || ((id = (options[:object_id] || (options[:object_ids] && options[:object_ids][offset]))) && model.where(id: id).first) || model.all.skip(offset).first}
        end
      {source_data_type: data_type}.merge(source_options)
>>>>>>> 5c88c1a6
    end

    def context_options_for_update(options)
      {target: options[:object]}
    end

    def context_options_for_conversion(options)
      raise Exception.new("Target data type #{target_data_type.title} is not loaded") unless target_data_type.loaded?
      {source: options[:object], target: style == 'chain' ? nil : target_data_type.records_model.new}
    end

    def after_run_import(options)
      return unless targets = options[:targets]
      targets.each do |target|
        target.try(:discard_event_lookup=, options[:discard_events])
        raise TransformingObjectException.new(target) unless Translator.save(target)
      end
      options[:result] = targets
    end

    def after_run_update(options)
      if target = options[:object]
        target.try(:discard_event_lookup=, options[:discard_events])
        raise TransformingObjectException.new(target) unless Translator.save(target)
      end
      options[:result] = target
    end

    def after_run_conversion(options)
      return unless target = options[:target]
      if options[:save_result].blank? || options[:save_result]
        target.try(:discard_event_lookup=, options[:discard_events])
        raise TransformingObjectException.new(target) unless Translator.save(target)
      end
      options[:result] = target
    end

    private

    class << self
      def save(record)
        saved = Set.new
        if bind_references(record)
          if save_references(record, saved) && (saved.include?(record) || record.save)
            true
          else
            for_each_node_starting_at(record, stack=[]) do |obj|
              obj.errors.each do |attribute, error|
                attr_ref = "#{obj.orm_model.data_type.title}" +
<<<<<<< HEAD
                  ((name = obj.try(:name)).present? || (name = obj.try(:title)).present? ? " #{name} on attribute " : "'s '") +
                  attribute.to_s + ((v = obj.try(attribute)).present? ? "'#{v}'" : '')
=======
                  ((name = obj.try(:name)) || (name = obj.try(:title)) ? " #{name} on attribute " : "'s '") +
                  attribute.to_s + ((v = obj.try(attribute)) ? "'#{v}'" : '')
>>>>>>> 5c88c1a6
                path = ''
                stack.reverse_each do |node|
                  node[:record].errors.add(node[:attribute], "with error on #{path}#{attr_ref} (#{error})") if node[:referenced]
                  path = node[:record].orm_model.data_type.title + ' -> '
                end
              end
            end
            saved.each { |obj| obj.delete unless obj.deleted? }
            false
          end
        else
          false
        end
      end

      def bind_references(record)
        references = {}
        for_each_node_starting_at(record) do |obj|
          if record_refs = obj.instance_variable_get(:@_references)
            references[obj] = record_refs
          end
        end
        puts references
        for_each_node_starting_at(record) do |obj|
          references.each do |obj_waiting, to_bind|
            to_bind.each do |property_name, property_binds|
              is_array = property_binds.is_a?(Array) ? true : (property_binds = [property_binds]; false)
              property_binds.each do |property_bind|
                if obj.is_a?(property_bind[:model]) && match?(obj, property_bind[:criteria])
                  if is_array
                    unless array_property = obj_waiting.send(property_name)
                      obj_waiting.send("#{property_name}=", array_property = [])
                    end
                    array_property << obj
                  else
                    obj_waiting.send("#{property_name}=", obj)
                  end
                  property_binds.delete(property_bind)
                end
                to_bind.delete(property_name) if property_binds.empty?
              end
              references.delete(obj_waiting) if to_bind.empty?
            end
          end
        end if references

        for_each_node_starting_at(record, stack = []) do |obj|
          if to_bind = references[obj]
            to_bind.each do |property_name, property_binds|
              property_binds = [property_binds] unless property_binds.is_a?(Array)
              property_binds.each do |property_bind|
                message = "reference not found with criteria #{property_bind[:criteria].to_json}"
                obj.errors.add(property_name, message)
                stack.each { |node| node[:record].errors.add(node[:attribute], message) }
              end
            end
          end
        end if references
        record.errors.blank?
      end

      def match?(obj, criteria)
        criteria.each { |property_name, value| return false unless obj.try(property_name) == value }
        true
      end

      def for_each_node_starting_at(record, stack = nil, visited = Set.new, &block)
        visited << record
        block.yield(record) if block
        if orm_model = record.try(:orm_model)
          orm_model.for_each_association do |relation|
            if values = record.send(relation[:name])
              stack << {record: record, attribute: relation[:name], referenced: !relation[:embedded]} if stack
              values = [values] unless values.is_a?(Enumerable)
              values.each { |value| for_each_node_starting_at(value, stack, visited, &block) unless visited.include?(value) }
              stack.pop if stack
            end
          end
        end
      end

      def save_references(record, saved, visited = Set.new)
        return true if visited.include?(record)
        visited << record
        record.orm_model.for_each_association do |relation|
          next if Setup::BuildInDataType::EXCLUDED_RELATIONS.include?(relation[:name].to_s)
          if values = record.send(relation[:name])
            values = [values] unless values.is_a?(Enumerable)
            values.each { |value| return false unless save_references(value, saved, visited) }
            values.each do |value|
              (value.save ? saved << value : (return false)) unless saved.include?(value)
            end unless relation[:embedded]
          end
        end
        true
      end
    end
  end

  class TransformingObjectException < Exception

    attr_reader :object

    def initialize(object)
      super "Error transforming object #{object}"
      @object = object
    end
  end
end<|MERGE_RESOLUTION|>--- conflicted
+++ resolved
@@ -149,15 +149,6 @@
       model = data_type.records_model
       offset = options[:offset] || 0
       limit = options[:limit]
-<<<<<<< HEAD
-      sources =
-        if object_ids = options[:object_ids]
-          model.any_in(id: (limit ? object_ids[offset, limit] : object_ids.from(offset))).to_enum
-        else
-          (limit ? model.limit(limit) : model.all).skip(offset).to_enum
-        end
-      {source_data_type: data_type, sources: sources}
-=======
       source_options =
         if bulk_source
           {sources: if object_ids = options[:object_ids]
@@ -169,7 +160,6 @@
           {source: options[:object] || ((id = (options[:object_id] || (options[:object_ids] && options[:object_ids][offset]))) && model.where(id: id).first) || model.all.skip(offset).first}
         end
       {source_data_type: data_type}.merge(source_options)
->>>>>>> 5c88c1a6
     end
 
     def context_options_for_update(options)
@@ -219,13 +209,8 @@
             for_each_node_starting_at(record, stack=[]) do |obj|
               obj.errors.each do |attribute, error|
                 attr_ref = "#{obj.orm_model.data_type.title}" +
-<<<<<<< HEAD
-                  ((name = obj.try(:name)).present? || (name = obj.try(:title)).present? ? " #{name} on attribute " : "'s '") +
-                  attribute.to_s + ((v = obj.try(attribute)).present? ? "'#{v}'" : '')
-=======
                   ((name = obj.try(:name)) || (name = obj.try(:title)) ? " #{name} on attribute " : "'s '") +
                   attribute.to_s + ((v = obj.try(attribute)) ? "'#{v}'" : '')
->>>>>>> 5c88c1a6
                 path = ''
                 stack.reverse_each do |node|
                   node[:record].errors.add(node[:attribute], "with error on #{path}#{attr_ref} (#{error})") if node[:referenced]
