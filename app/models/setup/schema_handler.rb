--- conflicted
+++ resolved
@@ -166,21 +166,12 @@
               end
             else
               case existing_value = sch[key]
-<<<<<<< HEAD
-                when Hash
-                  if value.is_a?(Hash)
-                    value = value.reverse_merge(existing_value) { |_, val1, val2| Cenit::Utility.array_hash_merge(val1, val2) }
-                  end
-                when Array
-                  value = value + existing_value if value.is_a?(Array)
-=======
               when Hash
                 if value.is_a?(Hash)
                   value = existing_value.deep_merge(value) { |_, val1, val2| Cenit::Utility.array_hash_merge(val1, val2) }
                 end
               when Array
                 value = value + existing_value if value.is_a?(Array)
->>>>>>> 56d3ef20
               end
               sch[key] = value
             end
