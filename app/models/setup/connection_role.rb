module Setup
  class ConnectionRole
    include Mongoid::Document
    include Mongoid::Timestamps
    include AccountScoped
    include MakeSlug
    include Trackable
       
    has_and_belongs_to_many :connections, class_name: Setup::Connection.name
    has_and_belongs_to_many :webhooks, class_name: Setup::Webhook.name
<<<<<<< HEAD
    belongs_to :template, class_name: Setup::Template.name, inverse_of: :connection_roles 
    
    accepts_nested_attributes_for :webhooks, :connections
  
=======
    belongs_to :template, class_name: Setup::Template.name, inverse_of: :connection_roles

    field :id, :type => String
>>>>>>> d54cca5f
    field :name, :type => String

  end
end<|MERGE_RESOLUTION|>--- conflicted
+++ resolved
@@ -8,16 +8,9 @@
        
     has_and_belongs_to_many :connections, class_name: Setup::Connection.name
     has_and_belongs_to_many :webhooks, class_name: Setup::Webhook.name
-<<<<<<< HEAD
     belongs_to :template, class_name: Setup::Template.name, inverse_of: :connection_roles 
     
     accepts_nested_attributes_for :webhooks, :connections
-  
-=======
-    belongs_to :template, class_name: Setup::Template.name, inverse_of: :connection_roles
-
-    field :id, :type => String
->>>>>>> d54cca5f
     field :name, :type => String
 
   end
