require 'mongoid/tracer/trace'

module Mongoid
  module Tracer
    class Trace
      include Setup::CenitScoped
      include CrossOrigin::CenitDocument
      include RailsAdmin::Models::Mongoid::Tracer::TraceAdmin

<<<<<<< HEAD
      build_in_data_type.including(:created_at)
=======
      Setup::Models.regist(self)

      build_in_data_type
>>>>>>> baea5c36

      deny :all
      allow :index, :show, :member_trace_index, :collection_trace_index

      origins -> { Cenit::MultiTenancy.tenant_model.current && [:default, :owner] }, :shared

      def target_model
        if (match = target_model_name.match(/\ADt(.+)\Z/))
          if (data_type = Setup::DataType.where(id: match[1]).first)
            data_type.records_model
          else
            fail "Data type with ID #{match[1]} does not exist"
          end
        else
          target_model_name.constantize
        end
      end

      def label
        "#{action.to_s.capitalize} at #{created_at}"
      end

      TRACEABLE_MODELS =
          #   Setup::Validator.class_hierarchy +
          #   Setup::BaseOauthProvider.class_hierarchy +
          #   Setup::Translator.class_hierarchy +
          [
            Setup::Algorithm,
            Setup::Connection,
            Setup::JsonDataType
          # Setup::PlainWebhook,
          # Setup::Resource,
          # Setup::Flow,
          # Setup::Oauth2Scope,
          # Setup::Snippet,
          # Setup::RemoteOauthClient
          ] -
          [
            Setup::CenitDataType
          ]
    end
  end
end<|MERGE_RESOLUTION|>--- conflicted
+++ resolved
@@ -7,13 +7,9 @@
       include CrossOrigin::CenitDocument
       include RailsAdmin::Models::Mongoid::Tracer::TraceAdmin
 
-<<<<<<< HEAD
-      build_in_data_type.including(:created_at)
-=======
       Setup::Models.regist(self)
 
-      build_in_data_type
->>>>>>> baea5c36
+      build_in_data_type.including(:created_at)
 
       deny :all
       allow :index, :show, :member_trace_index, :collection_trace_index
