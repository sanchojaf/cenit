--- conflicted
+++ resolved
@@ -5,14 +5,8 @@
   include NumberGenerator
   rolify
 
-<<<<<<< HEAD
-  belongs_to :account, inverse_of: :users, class_name: Account.name
-  scope :by_account, -> { where(account: Account.current ) }
-=======
   belongs_to :account, inverse_of: :users, class_name: Account.to_s
-  before_validation { self.account ||= Account.current }
   scope :by_account, -> { where(account: Account.current) }
->>>>>>> 0cdb6dc2
 
   # Include default devise modules. Others available are:
   # :recoverable, :rememberable, :confirmable, :lockable, :timeoutable and :omniauthable
@@ -49,15 +43,12 @@
   field :doorkeeper_uid, type: String
   field :doorkeeper_access_token, type: String
 
-<<<<<<< HEAD
+  field :name, type: String
+
   before_save :ensure_token
   before_create { self.account ||= Account.current }
   after_create { self.account ||= Account.current || Account.create_with_owner(owner: self) }
   
-=======
-  field :name, type: String
-
->>>>>>> 0cdb6dc2
   validates_uniqueness_of :token
   before_save :ensure_token, :inspect_updated_fields
 
