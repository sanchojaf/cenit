class User
  include Mongoid::Document
  include Mongoid::Timestamps
  extend DeviseOverrides
  include NumberGenerator
  rolify

  belongs_to :account, inverse_of: :users, class_name: Account.to_s
  before_validation { self.account ||= Account.current }
  scope :by_account, -> { where(account: Account.current ) }

  # Include default devise modules. Others available are:
  # :recoverable, :rememberable, :confirmable, :lockable, :timeoutable and :omniauthable
  
  devise :trackable, :validatable, :omniauthable, :database_authenticatable
  devise :registerable unless ENV['UNABLE_REGISTERABLE'].to_b
  devise :confirmable unless ENV['UNABLE_CONFIRMABLE'].to_b

  # Database authenticatable
  field :email,              type: String, default: ""
  field :encrypted_password, type: String, default: ""

  ## Recoverable
  field :reset_password_token,   type: String
  field :reset_password_sent_at, type: Time

  ## Rememberable
  field :remember_created_at, type: Time

  ## Trackable
  field :sign_in_count,      type: Integer, default: 0
  field :current_sign_in_at, type: Time
  field :last_sign_in_at,    type: Time
  field :confirmed_at,       type: Time
  field :confirmation_sent_at, type: Time
  field :confirmation_token, type: String
  field :current_sign_in_ip, type: String
  field :last_sign_in_ip,    type: String
  field :authentication_token, as: :token, type: String
  field :number, as: :key, type: String
<<<<<<< HEAD
  field :unique_key, type: String
=======
  field :unconfirmed_email, type: String
>>>>>>> e4f97812
  
  field :doorkeeper_uid, type: String 
  field :doorkeeper_access_token, type: String

  before_save :ensure_token
  validates_uniqueness_of :token

  def self.find_or_initialize_for_doorkeeper_oauth(oauth_data)
    user = User.where(email: oauth_data.info.email).first
    user ||= User.new(email: oauth_data.info.email,password: Devise.friendly_token[0,20], confirmed_at: Time.now)
    user.doorkeeper_uid = oauth_data.uid
    user
  end
  
  def self.new_with_session(params, session)
    super.tap do |user|
      if data = session["devise.doorkeeper_data"] && session["devise.doorkeeper_data"]["extra"]["raw_info"]
        user.email = data["email"] if user.email.blank?
      end
    end
  end

  def update_doorkeeper_credentials(oauth_data)
    self.doorkeeper_access_token = oauth_data.credentials.token
  end

  def ensure_token
    self.token ||= generate_token
    md5 = Digest::MD5.new
    md5 << key
    md5 << token
    self.unique_key = md5.hexdigest
  end
  
  def generate_token
    loop do
      token = Devise.friendly_token
      break token unless User.where(token: token).first
    end
  end

  rails_admin do
    weight -15
    navigation_label 'Account'

    object_label_method do
      :email
    end

    configure :key do
      visible do
        bindings[:view]._current_user.has_role? :admin
      end
    end

    configure :authentication_token do
      visible do
        bindings[:view]._current_user.has_role? :admin
      end
    end

    list do
      scopes [:by_account]
    end

    show do
      field :email
      field :roles
      field :key
      field :authentication_token
      field :sign_in_count
      field :current_sign_in_at
      field :last_sign_in_at
      field :current_sign_in_ip
      field :last_sign_in_ip
      field :reset_password_sent_at

      field :_id
      field :created_at
      field :updated_at
    end
    fields :email, :roles, :key, :authentication_token, :sign_in_count, :last_sign_in_at, :last_sign_in_ip
  end

end<|MERGE_RESOLUTION|>--- conflicted
+++ resolved
@@ -38,11 +38,8 @@
   field :last_sign_in_ip,    type: String
   field :authentication_token, as: :token, type: String
   field :number, as: :key, type: String
-<<<<<<< HEAD
   field :unique_key, type: String
-=======
   field :unconfirmed_email, type: String
->>>>>>> e4f97812
   
   field :doorkeeper_uid, type: String 
   field :doorkeeper_access_token, type: String
