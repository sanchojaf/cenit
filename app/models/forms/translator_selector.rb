module Forms
  class TranslatorSelector
    include Mongoid::Document

    field :translator_type, type: Symbol
    field :bulk_source, type: Boolean
    belongs_to :data_type, class_name: Setup::DataType.to_s, inverse_of: nil
    belongs_to :translator, class_name: Setup::Translator.to_s, inverse_of: nil

    after_initialize do
      unless translator.present?
<<<<<<< HEAD
        data_type_criteria =
          case translator_type
          when :Export, :Conversion
            :source_data_type
          when :Import, :Update
            :target_data_type
          end
=======
        data_type_criteria = case translator_type
                               when :Export, :Conversion
                                 :source_data_type
                               when :Import, :Update
                                 :target_data_type
                             end
>>>>>>> 95c41bf4

        if data_type_criteria
          self.translator = Setup::Translator.all.any_in(data_type_criteria => [nil, data_type]).and(type: translator_type).first
        else
          self.translator = Setup::Translator.all(type: translator_type).first
        end
      end
    end

    validates_presence_of :translator_type, :translator
    validate do |selector|
      if selector.translator && selector.translator_type
        errors.add(:translator, "must be of type #{selector.translator_type}") unless selector.translator.type == selector.translator_type
      end
    end

    rails_admin do
      visible false
      edit do
        field :translator do
          associated_collection_scope do
            data_type = bindings[:object].try(:data_type)
<<<<<<< HEAD
            bulk_source = bindings[:object].try(:bulk_source)
            data_type_criteria =
              case translator_type = bindings[:object].try(:translator_type)
              when :Export, :Conversion
                :source_data_type
              when :Import, :Update
                :target_data_type
              end
=======
            data_type_criteria = case translator_type = bindings[:object].try(:translator_type)
                                   when :Export, :Conversion
                                     :source_data_type
                                   when :Import, :Update
                                     :target_data_type
                                 end
>>>>>>> 95c41bf4
            Proc.new { |scope|
              scope =
                if data_type_criteria
                  scope.any_in(data_type_criteria => [nil, data_type]).and(type: translator_type)
                else
                  scope.all(type: translator_type)
                end
              if translator_type == :Export && bulk_source
                scope = scope.and(bulk_source: true)
              end
              scope
            }
          end
        end
      end
    end
  end
end<|MERGE_RESOLUTION|>--- conflicted
+++ resolved
@@ -9,7 +9,6 @@
 
     after_initialize do
       unless translator.present?
-<<<<<<< HEAD
         data_type_criteria =
           case translator_type
           when :Export, :Conversion
@@ -17,14 +16,6 @@
           when :Import, :Update
             :target_data_type
           end
-=======
-        data_type_criteria = case translator_type
-                               when :Export, :Conversion
-                                 :source_data_type
-                               when :Import, :Update
-                                 :target_data_type
-                             end
->>>>>>> 95c41bf4
 
         if data_type_criteria
           self.translator = Setup::Translator.all.any_in(data_type_criteria => [nil, data_type]).and(type: translator_type).first
@@ -47,7 +38,6 @@
         field :translator do
           associated_collection_scope do
             data_type = bindings[:object].try(:data_type)
-<<<<<<< HEAD
             bulk_source = bindings[:object].try(:bulk_source)
             data_type_criteria =
               case translator_type = bindings[:object].try(:translator_type)
@@ -56,14 +46,6 @@
               when :Import, :Update
                 :target_data_type
               end
-=======
-            data_type_criteria = case translator_type = bindings[:object].try(:translator_type)
-                                   when :Export, :Conversion
-                                     :source_data_type
-                                   when :Import, :Update
-                                     :target_data_type
-                                 end
->>>>>>> 95c41bf4
             Proc.new { |scope|
               scope =
                 if data_type_criteria
