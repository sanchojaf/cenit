--- conflicted
+++ resolved
@@ -1,6 +1,6 @@
 class CenitUploader < BasicUploader
+  
   storage :cenit_grid_fs
-<<<<<<< HEAD
 
   def grid
     self.class.grid
@@ -11,6 +11,4 @@
     attr_accessor :grid
 
   end
-=======
->>>>>>> 05bea6ae
 end