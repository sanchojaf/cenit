--- conflicted
+++ resolved
@@ -716,10 +716,6 @@
       cat_ids = Set.new
       apis =
         begin
-<<<<<<< HEAD
-          JSON.parse(File.read('public/apis.guru.list.json'))
-        rescue
-=======
           file_name = 'public/apis.guru.list.json'
           if File.exists?(file_name)
             list = File.read(file_name)
@@ -730,7 +726,6 @@
           JSON.parse(list)
         rescue Exception => ex
           flash[:error] = "Unable to retrieve OpenAPI Directory: #{ex.message}"
->>>>>>> e5c9fce6
           {}
         end
       apis = apis.collect do |key, api|
