# rails_admin-1.0 ready
module RailsAdmin
  ApplicationHelper.module_eval do

    def format_name(name)
      max_name_length = 30
      if name.length > max_name_length
        name = name.to(27) + '...'
      end
      name
    end

    # parent => :root, :collection, :member
    def menu_for(parent, abstract_model = nil, object = nil, only_icon = false, limit = 0) # perf matters here (no action view trickery)
      actions = actions(parent, abstract_model, object).select { |a| a.http_methods.include?(:get) }
      #Patch
      if parent == :root
        limit = 0
      end
      if (limited = limit > 0)
        count_links = 0
        more_actions_links = []
        current_action = nil
        actions.delete_if { |a| a.action_name == @action.action_name && current_action = a }
        actions.unshift(current_action) if current_action
      end

      actions_links =
        actions.collect do |action|
          menu_item = menu_item(only_icon, action, abstract_model, parent, object)
          if limited
            if count_links < limit
              count_links += 1
              menu_item
            else
              more_actions_links << menu_item
              ''
            end
          else
            menu_item
          end
        end

      if limited
        unless more_actions_links.empty?
          label = 'Actions'
          content =
            %(
              <li class="dropdown">
                <a class="dropdown-toggle" data-toggle="dropdown" href="#">
                  <span>#{label}</span>
                  <b class="caret"></b>
                </a>
                <ul id="more_actions" class="dropdown-menu">
            )
          more_actions_links.unshift(content)
          more_actions_links << '</ul> </li>'
          actions_links+= more_actions_links
        end
      end

      actions_links.join.html_safe
    end

    def menu_item(only_icon, action, abstract_model, parent, object)
      wording = wording_for(:menu, action)
      %(
        <li title="#{wording if only_icon}" rel="#{'tooltip' if only_icon}" class="icon #{action.key}_#{parent}_link #{'active' if current_action?(action, abstract_model)}">
          <a class="#{action.pjax? ? 'pjax' : ''}" href="#{url_for(action: action.action_name, controller: 'rails_admin/main', model_name: abstract_model.try(:to_param), id: (object.try(:persisted?) && object.try(:id) || nil))}">
            <i class="#{(abstract_model && abstract_model.config.send("#{action.key}_link_icon")) || action.link_icon}"></i>
            <span#{only_icon ? " style='display:none'" : ''}>#{wording}</span>
          </a>
        </li>
      )
    end

    def wording_for(label, action = @action, abstract_model = @abstract_model, object = @object)
      #Patch
      model_config = abstract_model.try(:config) || action.bindings[:custom_model_config]
      object =
        begin
          abstract_model && object && object.is_a?(abstract_model.model) ? object : nil
        rescue
          nil
        end
      action = RailsAdmin::Config::Actions.find(action.to_sym) if action.is_a?(Symbol) || action.is_a?(String)

      capitalize_first_letter I18n.t(
        "admin.actions.#{action.i18n_key}.#{label}",
        model_label: model_config && model_config.contextualized_label(label),
        model_label_plural: model_config && model_config.contextualized_label_plural(label),
        object_label: model_config && object.try(model_config.object_label_method),
      )
    end

    def linking(model)
      if (account = Account.current) &&
        (abstract_model = RailsAdmin.config(model).abstract_model) &&
        (index_action = RailsAdmin::Config::Actions.find(:index, controller: controller, abstract_model: abstract_model)).try(:authorized?)
        [account, abstract_model, index_action]
      else
        [nil, nil, nil]
      end
    end

    def tasks_link
      _, abstract_model, index_action = linking(Setup::Task)
      return nil unless index_action
      link_to url_for(action: index_action.action_name, model_name: abstract_model.to_param, controller: 'rails_admin/main'), class: 'pjax' do
        html = '<i class="icon-tasks" title="Tasks" rel="tooltip"/></i>'
        #...
        html.html_safe
      end
    end

    def storage_link
      _, abstract_model, index_action = linking(Setup::Storage)
      return nil unless index_action
      link_to url_for(action: index_action.action_name, model_name: abstract_model.to_param, controller: 'rails_admin/main'), class: 'pjax' do
        html = '<i class="icon-hdd" title="Storages" rel="tooltip"/></i>'
        html.html_safe
      end
    end

    def authorizations_link
      _, abstract_model, index_action = linking(Setup::Authorization)
      return nil unless index_action
      link_to url_for(action: index_action.action_name, model_name: abstract_model.to_param, controller: 'rails_admin/main'), class: 'pjax' do
        html = '<i class="icon-check"  title="Authorizations" rel="tooltip"></i>'
        if (unauthorized_count = Setup::Authorization.where(authorized: false).count) > 0
          label_html = <<-HTML
            <b class="label rounded label-xs success up" style='border-radius: 500px;
              position: relative;
              top: -10px;
              min-width: 4px;
              min-height: 4px;
              display: inline-block;
              font-size: 9px;
              background-color: #{Setup::SystemNotification.type_color(:error)}'>#{unauthorized_count}
            </b>
          HTML
          html += label_html
        end
        html.html_safe
      end
    end

    def notifications_links
      account, abstract_model, index_action = linking(Setup::SystemNotification)
      return nil unless index_action
      all_links =[]
      bell_link = link_to url_for(action: index_action.action_name, model_name: abstract_model.to_param, controller: 'rails_admin/main'), class: 'pjax' do
        '<i class="icon-bell" title="Notification" rel="tooltip"></i>'.html_safe
      end
      all_links << bell_link
      counters = Hash.new { |h, k| h[k] = 0 }
      Setup::SystemNotification.type_enum.each do |type|
        scope = Setup::SystemNotification.where(type: type)
        if (scope.count > 0)
          meta = account.meta
          if meta.present? && (from_date = meta["#{type.to_s}_notifications_listed_at"])
            scope = scope.where(:created_at.gte => from_date)
          end
          count = scope.count
          if (count > 0)
            counters[type] = count
          end
        end
      end
      counters.each do |type, count|
        color = Setup::SystemNotification.type_color(type)
        a=index_path(model_name: abstract_model.to_param, "type" => type, "model_name" => abstract_model.to_param, "utf8" => "✓", "f" => { "type" => { "60852" => { "v" => type } } })
        counter_links = link_to a, class: 'pjax' do
          link = '<b class="label rounded label-xs up notify-counter-link '+ color + '">' + count.to_s + '</b>'
          link.html_safe
        end
        all_links << counter_links.html_safe
      end
      all_links
    end

    def edit_user_link
      # Patch
      inspecting = false
      account_config = nil
      account_abstract_model = nil
      inspect_action = nil
      if (current_user = _current_user)
        unless (current_account = Account.current_tenant).nil? || current_user.owns?(current_account)
          account_abstract_model = (account_config = RailsAdmin.config(Account)).abstract_model
          inspect_action = RailsAdmin::Config::Actions.find(:inspect, controller: controller, abstract_model: account_abstract_model, object: current_account)
          inspecting = inspect_action.try(:authorized?)
          current_user = current_account.owner
        end
      end
      abstract_model = (user_config = RailsAdmin.config(current_user.class)).abstract_model if current_user
      edit_action = RailsAdmin::Config::Actions.find(:show, controller: controller, abstract_model: abstract_model, object: current_user) if abstract_model
      unless current_user && abstract_model && edit_action
        user_config = account_config
        abstract_model = account_abstract_model
        edit_action = inspect_action
        # current_user = current_account #TODO: review danger assignation
      end
      return nil unless current_user && abstract_model && edit_action
      link = link_to url_for(action: edit_action.action_name, model_name: abstract_model.to_param, id: current_user.id, controller: 'rails_admin/main'), class: 'pjax' do
        html = []
        text = current_user.email
        html << content_tag(:span, text, style: 'padding-right:5px')
        unless inspecting
          if current_user && abstract_model && edit_action
            html << image_tag(current_user.picture_url, alt: '', width: '30px')
          end
        end
        html.join.html_safe
      end
      if inspecting
        link = [link]
        link << link_to(url_for(action: inspect_action.action_name, model_name: account_abstract_model.to_param, id: current_account.id, controller: 'rails_admin/main'), class: 'pjax') do
          '<i class="icon-eye-close" style="color: red"></i>'.html_safe
        end
      end
      link
    end

    def filter_by_token
      if (filter_token = Cenit::Token.where(token: params[:filter_token]).first) &&
         (message = filter_token.data && filter_token.data['message']).is_a?(String)
        delete_filter_url = @action.bindings[:controller].url_for()
        filter = '<p class="filter form-search filter_by_token">'
        filter += '<span class="label label-info form-label">'
        filter += "<a href=\"#{delete_filter_url}\">"
        filter += '<i class="icon-trash icon-white"></i></a>'
        filter += "#{message}</span>"
        filter += '</p>'
        filter.html_safe
      end
    end

    def main_navigation
      #Patch
      group = params[:group]
      nodes_stack = RailsAdmin::Config.visible_models(controller: controller) + # TODO Include mongoff models configs only if needed
        Setup::DataType.where(navigation_link: true).collect { |data_type| RailsAdmin.config(data_type.records_model) }
      node_model_names = nodes_stack.collect { |c| c.abstract_model.model_name }
      if @model_configs
        nodes_stack.each_with_index do |node, index|
          if (model_config = @model_configs[node.abstract_model.model_name])
            nodes_stack[index] = model_config
          end
        end
      end

      i = -1
      mongoff_start_index = nil
      definitions_index = nil
      main_labels = []
      data_type_icons =
        {
          Setup::FileDataType => 'fa fa-file',
          Setup::JsonDataType => 'fa fa-database',
          Setup::CrossSharedCollection => 'fa fa-shopping-cart'
        }
      non_setup_data_type_models =
        [
          Setup::FileDataType,
          Setup::JsonDataType,
        ]
      if group == 'ecommerce'
        non_setup_data_type_models.push(Setup::CrossSharedCollection)
      end
      data_type_models =
        {
          Setup::CenitDataType => main_labels
        }
      non_setup_data_type_models.each { |m| data_type_models[m] = [] }
      nav_groups = nodes_stack.group_by(&:navigation_label)
      ecommerce_models = []
      Cenit.ecommerce_data_types.each do |ns, names|
        names.each do |name|
          if (data_type = Setup::DataType.where(namespace: ns, name: name).first)
            ecommerce_models << data_type.records_model
          end
        end
      end
      ecommerce_models = ecommerce_models.collect { |model| RailsAdmin.config(model) }

      if group == 'ecommerce'
        nav_groups['eCommerce'] = ecommerce_models
      end
      ecoindex = nav_groups.size
      nav_groups.each do |navigation_label, nav_nodes|
        ecoindex -= 1
        nav_nodes.group_by do |node|
          if ecoindex == 0 && group == 'ecommerce'
            Setup::CrossSharedCollection
          else
            ((data_type = node.abstract_model.model.try(:data_type)) && data_type.class) || Setup::CenitDataType
          end
        end.each do |data_type_model, nodes|
          name = data_type_model.to_s.split('::').last.underscore
          i += 1
          collapse_id = "main-collapse#{i}"
          if nodes.first.is_a?(RailsAdmin::MongoffModelConfig)
            mongoff_start_index ||= i
          end

          nodes = nodes.select { |n| n.parent.nil? || !n.parent.to_s.in?(node_model_names) } if ecoindex > 0
          li_stack = navigation(nodes_stack, nodes, collapse_id, just_li: ecoindex == 0)

          label = navigation_label || t('admin.misc.navigation')
          if label == 'Definitions'
            definitions_index = main_labels.length
          end
          html_id = "main-#{label.underscore.gsub(' ', '-')}"

          icon = mongoff_start_index.nil? && (((opts = RailsAdmin::Config.navigation_options[label]) && opts[:icon]) || 'fa fa-cube')
          icon =
            case icon
            when Symbol
              render partial: icon.to_s
            when String
              "<i class='#{icon}'></i>"
            else
              nil
            end

          if li_stack.present?
            unless ecoindex == 0
              li_stack = %(<div class='panel-heading'>
              <a data-toggle='collapse' data-parent='##{mongoff_start_index ? "#{name}-collapse" : 'main-accordion'}' href='##{collapse_id}' class='panel-title collapse in collapsed'>
                <span class='nav-caret'><i class='fa fa-caret-down'></i></span>) +
                (icon ? "<span class='nav-icon'>#{icon}</span>" : '') +
                %(<span class='nav-caption'>#{capitalize_first_letter label}</span>
              </a>
            </div>
            #{li_stack})
              unless mongoff_start_index
                li_stack = "<div id='#{html_id}' class='panel panel-default'>#{li_stack}</div>"
              end
            end
            data_type_models[data_type_model] << li_stack
          end
        end
      end
      definitions_index ||= main_labels.length - 1
      i = 1
      if (group == 'data' || group == 'files' || group == 'objects')
        non_setup_data_type_models.each do |data_type_model|
          links = data_type_models[data_type_model]
          name = data_type_model.to_s.split('::').last.underscore
          action = name == 'cross_shared_collection' ? :ecommerce_index : :link_data_type
          link_link = link_to url_for(action: action,
                                      controller: 'rails_admin/main',
                                      data_type_model: data_type_model.to_s) do
            %{<span class="nav-caption">#{t("admin.misc.link_#{name}")}</span>
              <span class="nav-icon" style="margin-left: 30px;"/>
                <i class="fa fa-plus"></i>
             </span>}.html_safe
          end
          main_labels.insert definitions_index + i, %(<div id='main-#{name}' class='panel panel-default'>
            <div class='panel-heading'>
              <a data-toggle='collapse' data-parent='#main-accordion' href='##{name}-collapse' class='panel-title collapse in collapsed'>
                <span class='nav-caret'><i class='fa fa-caret-down'></i></span>
                <span class='nav-icon'><i class='#{data_type_icons[data_type_model]}'></i></span>
                <span class='nav-caption'>#{t("admin.misc.main_navigation.#{name}")}</span>
              </a>
            </div>
            <div id='#{name}-collapse' class='nav nav-pills nav-stacked panel-collapse collapse'>
              <li>
                #{link_link}
              </li>
              #{links.collect { |link| data_type_model == Setup::CrossSharedCollection ? link : "<div class='panel panel-default'> #{link} </div>" }.join }
            </div>
          </div>)
        end
      end
      if group
        dashboard_link = %(
           <div id="main-dashboard-#{group}" class="panel panel-default">
            <div class='panel-heading dashboard-heading'>
              <a href='/#{group}/dashboard' class='panel-title in'>
                <span class='nav-icon'><i class='fa fa-cubes'></i></span>
                <span class='nav-caption'>Dashboard</span>
              </a>
              <a href='#' class='panel-title in' id="sidebar-toggle">
                <span class='nav-caret'><i class='fa fa-chevron-left'></i></span>
              </a>
            </div></div>)
        main_labels.insert(0, dashboard_link)
      end
      main_labels.join.html_safe
    end

    def navigation(nodes_stack, nodes, html_id, options = {})
      return if nodes.blank?
      i = -1
      nav = nodes.collect do |node|
        i += 1
        stack_id = "#{html_id}-sub#{i}"
        origins =
          if (model=node.abstract_model.model).is_a?(Class) && model < CrossOrigin::Document
            model.origins.join(',')
          else
            ''
          end
        children = nodes_stack.select { |n| n.parent.to_s == node.abstract_model.model_name }
        html =
          if children.present?
            li = %(<div class='panel panel-default'>
            <div class='panel-heading'>
              <a data-toggle='collapse' data-parent='##{html_id}' href='##{stack_id}' class='panel-title collapse in collapsed'>
                <span class='nav-caret'><i class='fa fa-caret-down'></i></span>
                <span class='nav-caption'>#{capitalize_first_letter node.label_navigation}</span>
              </a>
            </div>)
            li + navigation(nodes_stack, children, stack_id) + '</div>'
          else
            model_param = node.abstract_model.to_param
            url = url_for(action: :index, controller: 'rails_admin/main', model_name: model_param)
            nav_icon = node.navigation_icon ? %(<i class="#{node.navigation_icon}"></i>).html_safe : ''
            data = {}
            if model_path = node.abstract_model.api_path
              data[:model] = model_path
              data[:origins] = origins
            end
            content_tag :li, data: data do
              link_to url, class: 'pjax' do
                rc = ''
                rc += "<span class='nav-amount'></span>"
                rc += "<span class='nav-caption'>#{capitalize_first_letter node.label_navigation}</span>"
                rc.html_safe
              end
            end
          end
        if node.abstract_model.model == Setup::CrossSharedCollection
          sub_links = ''
          category_count = 0
          counts =
            begin
              node.abstract_model.counts({ cache: true }, @index_scope = @authorization_adapter && @authorization_adapter.query(:index, node.abstract_model))
            rescue Exception
              { default: -1 }
            end
          model_count =
            if current_user
              counts[:default] || counts.values.inject(0, &:+)
            else
              counts.values.inject(0, &:+)
            end
          Setup::Category.all.each do |cat|
            count = (values = Setup::CrossSharedCollection.where(category_ids: cat.id)).count
            if count > 0
              category_count += count
              message = "<span><em>#{node.label_plural}</em> with category <em>#{cat.title}</em></span>"
              filter_token = Cenit::Token.where('data.category_id' => cat.id).first || Cenit::Token.create(data: { criteria: values.selector, message: message, category_id: cat.id })
              sub_links += content_tag :li do
                sub_link_url = index_path(model_name: node.abstract_model.to_param, filter_token: filter_token.token)
                link_to sub_link_url do
                  rc = ''
                  if model_count > 0
                    rc += "<span class='nav-amount active'>#{count}</span>"
                  end
                  rc += "<span class='nav-caption'>#{cat.title}</span>"
                  rc.html_safe
                end
              end
            end
          end

          show_all_link =
            if category_count < model_count
              content_tag :li do
                link_to index_path(model_name: node.abstract_model.to_param), class: 'pjax' do
                  "<span class='nav-amount active'>#{model_count}</span><span class='nav-caption'>Show All</span>".html_safe
                end
              end
            else
              ''
            end
          remote_shared_collection_link =
            if (action = action(:remote_shared_collection)) && action.visible?
              content_tag :li do
                link_to remote_shared_collection_path, class: 'pjax' do
                  "<span class='nav-caption'>#{t('admin.actions.remote_shared_collection.remote')}</span>".html_safe
                end
              end
            else
              ''
            end
          html = %(<div class='panel panel-default'>
            <div class='panel-heading'>
              <a data-toggle='collapse' data-parent='#none' href='#shared-collapse' class='panel-title collapse in collapsed'>
                <span class='nav-caret'><i class='fa fa-caret-down'></i></span>
                <span class='nav-caption'>#{node.label_plural}</span>
              </a>
            </div>
             <div id='shared-collapse' class='nav nav-pills nav-stacked panel-collapse collapse'>
                #{remote_shared_collection_link}
          #{show_all_link}
          #{sub_links}
            </div>
            </div>)

        end
        if node.abstract_model.model == Setup::ApiSpec
          open_api_directory_link = open_api_directory_nav.html_safe
          html = html + open_api_directory_link
        end
        if node.abstract_model.model == Setup::Renderer &&
          (extensions_list = Setup::Renderer.file_extension_filter_enum).present?
          ext_count = 0
          sub_links = ''
          extensions_list.each do |ext|
            next if ext.blank?
            sub_links += content_tag :li, data: { model: node.abstract_model.to_param, ext: ext, origins: origins } do
              #TODO review and improve the params for the sub_link_url generation and try to show the filter in the view
              filter = { file_extension: { 80082 => { v: ext } } }
              sub_link_url = index_path(model_name: node.abstract_model.to_param, utf8: '✓', f: filter)
              link_to sub_link_url, class: 'pjax' do
                rc = ''
                rc += "<span class='nav-amount'></span>"
                rc += "<span class='nav-caption'>#{ext.upcase}</span>"
                rc.html_safe
                rc.html_safe
              end
            end
          end

          show_all_link =
            if ext_count
              content_tag :li do
                link_to index_path(model_name: node.abstract_model.to_param) do
                  "<span class='nav-amount'></span><span class='nav-caption'>Show All</span>".html_safe
                end
              end
            else
              ''
            end
          html = %(<div class='panel panel-default'>
            <div class='panel-heading'>
              <a data-toggle='collapse' data-parent='#none' href='#renderer-collapse' class='panel-title collapse in collapsed'>
                <span class='nav-caret'><i class='fa fa-caret-down'></i></span>
                <span class='nav-caption'>#{node.label_plural}</span>
              </a>
            </div>
             <div id='renderer-collapse' class='nav nav-pills nav-stacked panel-collapse collapse'>
                #{sub_links}
          #{show_all_link}
            </div>
            </div>)
        end
        html
      end.join
      nav = "<div id='#{html_id}' class='nav nav-pills nav-stacked panel-collapse collapse'>#{nav}</div>" unless options[:just_li]
      nav.html_safe
    end

    def open_api_directory_nav
      sub_links = ''
      category_count = 0
      apis = load_apis_specs_cat_count
      categories_list = apis[:categories]
      model_count = apis[:total]

      categories_list.each do |cat|
        category_filter_url = open_api_directory_path(query: cat['id'], by_category: true)
        sub_links += content_tag :li do
          sub_link_url = category_filter_url
          link_to sub_link_url, class: 'pjax', title: "#{cat['description']}" do
            rc = ''
            rc += "<span class='nav-amount active'>#{cat['count']}</span>"
            rc += "<span class='nav-caption'>#{cat['title']}</span>"
            rc.html_safe
          end
        end

      end

      show_all_link =
        content_tag :li do
          link_to open_api_directory_path, class: 'pjax' do
            "<span class='nav-amount active'>#{model_count}</span><span class='nav-caption'>Show All</span>".html_safe
          end
        end

      html = %(<div class='panel panel-default'>
            <div class='panel-heading'>
              <a data-toggle='collapse' data-parent='#none' href='#open-api-collapse' class='panel-title collapse in collapsed'>
                <span class='nav-caret'><i class='fa fa-caret-down'></i></span>
                <span class='nav-caption'>#{t('admin.actions.open_api_directory.menu')}</span>
              </a>
            </div>
             <div id='open-api-collapse' class='nav nav-pills nav-stacked panel-collapse collapse'>

      #{show_all_link}
      #{sub_links}
            </div>
            </div>)
    end

<<<<<<< HEAD
    def dashboard_primary()
      groups = RailsAdmin::Config.dashboard_groups
      html = '<div id="primary_dashboard"><div class="row">'
      groups.each_with_index do |g, index|
        if index%4 == 0
          html += '<div class="clearfix visible-md-block"></div>'
          html += '<div class="clearfix visible-lg-block"></div>'
        end
        if index%3 == 0
          html += '<div class="clearfix visible-sm-block"></div>'
        end
        html += '<div class="col-xs-12 col-sm-4 col-md-3">'
        models = g[:sublinks]
        unless models.empty?
          html += '<ul>'
          html+= '<li><a href="/' + g[:param] +'/dashboard"><i class="'+ g[:icon] +'"></i><span>'+ g[:label] +'</span></a></li>'
          models.each do |m|
            if m.is_a?(Hash)
              model_url = "#{m[:param]}/dashboard"
              html+= '<li><a href="/'+ model_url +'"><span>'+m[:label]+'</span></a></li>'
            elsif (abstract_model = (model = RailsAdmin::Config.model(m)).abstract_model)
              model_url = url_for(action: :index, controller: 'rails_admin/main', model_name: abstract_model.to_param)
              html+= '<li><a href="'+ model_url +'"><span>'+model.label_plural+'</span></a></li>'
            end
          end
          html += '</ul>'
        end
        html += '</div>'
      end
      html += '</div></div>'
      html.html_safe
    end

    def dashboard_main()
=======
    def dashboard_main
>>>>>>> 0b9260b6
      nodes_stack = @model_configs.values.sort_by(&:weight)
      node_model_names =
        if current_user
          RailsAdmin::Config.visible_models(controller: controller) +
            Setup::DataType.where(navigation_link: true).collect { |data_type| RailsAdmin.config(data_type.records_model) }
        else
          Setup::Models.collect { |m| RailsAdmin::Config.model(m) }.select(&:visible)
        end.collect { |c| c.abstract_model.model_name }

      html_ = "<table class='table table-condensed table-striped .col-sm-6'>" +
        '<thead><tr><th class="shrink"></th><th></th><th class="shrink"></th></tr></thead>' +
        nodes_stack.group_by(&:navigation_label).collect do |navigation_label, nodes|
          nodes = nodes.select { |n| n.parent.nil? || !n.parent.to_s.in?(node_model_names) }
          stack = dashboard_navigation nodes_stack, nodes

          label = navigation_label || t('admin.misc.navigation')

          icon = ((opts = RailsAdmin::Config.navigation_options[label]) && opts[:icon]) || 'fa fa-cube'
          icon =
            case icon
            when Symbol
              render partial: icon.to_s
            else
              "<i class='#{icon}'></i>"
            end

          if stack.present?
            %(
              <tbody><tr><td colspan="3"><h3>
                <span class="nav-icon">#{icon}</span>
                <span class="nav-caption">#{label}</span>
              </h3></td></tr>
            #{stack}
            </tbody>)
          end
        end.join + '</tbody></table>'
      html_.html_safe
    end

    def collections_at_dashboard
      html = ''
      limit = 11
      new_url = rails_admin.new_path(model_name: Setup::Collection.to_s.underscore.gsub('/', '~'))
      new_collection = '<div class="col-xs-6 col-sm-4 col-md-2">
                          <a href="'+new_url+'">
                            <div class="collection">
                              <div class="pic text-center">
                              <h5>'+ t('admin.actions.dashboard.collections.add') +'</h5>
                              <i class="fa fa-plus"></i>
                              </div>
                            </div>
                          </a>
                        </div>'
      if current_user
        # Show user collections
        Setup::Collection.limit(limit).asc(:created_at).each do |c|
          html+= dashboard_collection_view(c)
        end
      else
        rand_ids = Setup::CrossSharedCollection.where(:image.exists => true, installed: true).pluck(:_id).shuffle[0...limit]
        Setup::CrossSharedCollection.where(:_id.in => rand_ids).each do |c|
          html += dashboard_collection_view(c)
        end
      end

      html+= new_collection

      html+=''
      html.html_safe
    end

    def dashboard_collection_view(c)
      has_image = c.image.present?
      css_class = 'img-responsive '+(has_image ? '' : 'no-image')
      image = image_tag has_image ? c.image.versions[:thumb] : 'missing.png', :class => css_class, :alt => c.name, width: '80%', max_height: '80%', margin: '12px'
      url_show = rails_admin.show_path(model_name: c.model_name.to_s.underscore.gsub('/', '~'), id: c.name)
      '<div class="col-xs-6 col-sm-4 col-md-2">
        <a href="'+url_show+'" title="'+ c.name+'">
          <div class="collection">
            <div class="pic text-center">'+image+'
            </div>
          </div>
        </a>
      </div>'
    end

    def dashboard_navigation(nodes_stack, nodes)
      return unless nodes.present?
      i = -1
      ('' +
        nodes.collect do |node|
          i += 1

          children = nodes_stack.select { |n| n.parent.to_s == node.abstract_model.model_name }
          if children.present?
            li = dashboard_navigation nodes_stack, children
          else
            model_param = node.abstract_model.to_param
            url = url_for(action: :index, controller: 'rails_admin/main', model_name: model_param)
            content_tag :tr, data: { model: model_param } do
              rc = '<td>' + link_to(url, class: 'pjax') do
                if current_user
                  # "#{capitalize_first_letter node.label_navigation}"
                  "#{capitalize_first_letter node.abstract_model.config.label_plural}"
                else
                  "#{capitalize_first_letter node.abstract_model.config.label_plural}"
                end
              end
              rc += '</td>'
              origins =
                if (model=node.abstract_model.model).is_a?(Class) && model < CrossOrigin::Document
                  model.origins.join(',')
                else
                  ''
                end
              data = {}
              if model_path = node.abstract_model.api_path
                data[:model] = model_path
                data[:origins] = origins
              end
              menu = menu_for(:collection, node.abstract_model, nil)
              indicator = 'info'
              anim = '2.0%'
              rc += '<td style="overflow:visible">'
              rc += "<div class='progress progress-#{indicator}' style='margin-bottom:0'>"
              rc += "<div class='animate-width-to progress-bar progress-bar-#{indicator}' data-model='#{data[:model]}' data-origins='#{data[:origins]}' data-animate-length='#{anim}' data-animate-width-to='#{anim}' style='width:#{anim}'>"
              rc += "<i class='fa fa-spinner fa-pulse'></i>"
              rc += '</div>'
              rc += '</div>'
              rc += '<div id="links" class="options-menu">
                     <span aria-haspopup="true" class="btn dropdown-toggle" data-toggle="dropdown" type="button">
                      <i class="fa fa-ellipsis-v"></i>
                     </span>'
              rc += "<ul class='dropdown-menu'>#{menu}</ul>"
              rc += '</div></td>'
              rc.html_safe
            end
          end
        end.join).html_safe
    end

    def found_menu(abstract_model = @abstract_model)
      actions = actions(:bulk_processable, abstract_model)
      return '' if actions.empty?
      label = (abstract_model.try(:config) || action.bindings[:custom_model_config]).contextualized_label_plural
      content_tag :li, class: 'dropdown', style: 'float:right' do
        content_tag(:a, class: 'dropdown-toggle', data: { toggle: 'dropdown' }, href: '#') { '<div class="btn btn-info">'.html_safe + t('admin.misc.found_menu_title').html_safe + label.html_safe + '<b class="caret"></b></div>'.html_safe } +
          content_tag(:ul, class: 'dropdown-menu', style: 'left:auto; right:0;') do
            actions.collect do |action|
              unless action.nil?
                content_tag :li do
                  link_to(wording_for(:menu, action), url_for(action: action.action_name, model_name: abstract_model.to_param, all: true, params: params.except('set').except('page')), class: 'pjax')
                end
              end
            end.join.html_safe
          end
      end.html_safe
    end

    APIS_GURU_FILE_NAME = 'public/apis.guru.list.json'
    APIS_CATEGORIES_COUNT_FILE_NAME = 'public/apis.guru.cat.count.json'

    def load_apis_specs
      file_name = APIS_GURU_FILE_NAME
      if File.exists?(file_name)
        list = File.read(file_name)
      else
        File.delete(APIS_CATEGORIES_COUNT_FILE_NAME) if File.exists?(APIS_CATEGORIES_COUNT_FILE_NAME)
        list = Setup::Connection.get('http://api.apis.guru/v2/list.json').submit!
        File.open(file_name, 'w') { |file| file.write(list) }
      end
      begin
        JSON.parse(list)
      rescue Exception => ex
        fail "invalid JSON content on #{file_name} (#{ex.message})"
      end
    rescue Exception => ex
      flash[:error] = "Unable to retrieve OpenAPI Directory: #{ex.message}"
      {}
    end

    def list_apis
      cat_ids = Set.new
      apis = load_apis_specs
      if (id = params[:id]) && (api = apis[id])
        apis = { id => api }
      end
      apis = apis.collect do |key, api|
        api['id'] = key
        info = api['versions'][api['preferred']]['info'] || {}
        cat_ids.merge(api['categories'] = info['x-apisguru-categories'] || [])
        api
      end
      categories = {}
      Setup::Category.where(:id.in => cat_ids.to_a).each { |category| categories[category.id] = category.to_hash }
      query = params[:query].to_s.downcase.split(' ')
      filter_by_category = params[:by_category].to_b
      if filter_by_category
        apis.select! do |api|
          api['categories'] = api['categories'].collect { |id| categories[id] || { 'id' => id } }
          query.all? do |token|
            api['categories'].any? { |cat| cat['id'].to_s[token] }
          end
        end
      else
        apis.select! do |api|
          info = api['versions'][api['preferred']]['info']
          api['categories'] = api['categories'].collect { |id| categories[id] || { 'id' => id } }
          query.all? do |token|
            api['id'].to_s.downcase[token] ||
              (%w(title description).any? { |entry| info[entry].to_s.downcase[token] }) ||
              (api['categories'].any? { |cat| cat.values.any? { |value| value.to_s[token] } })
          end
        end
      end
      Kaminari.paginate_array(apis).page(params[:page]).per(20)
    end

    def load_apis_specs_cat_count
      file_name = APIS_CATEGORIES_COUNT_FILE_NAME
      if File.exists?(file_name)
        begin
          JSON.parse(File.read(file_name)).symbolize_keys
        rescue Exception => ex
          fail "invalid JSON content on #{file_name} (#{ex.message})"
        end
      else
        if (list = count_apis)[:total] > 0
          File.open(file_name, 'w') { |file| file.write(list.to_json) }
        end
        list
      end
    rescue Exception => ex
      flash[:error] = "Unable to retrieve OpenAPI Category Count: #{ex.message}"
      { total: 0, categories: [] }
    end

    def count_apis
      cat_ids = Set.new
      apis = load_apis_specs
      apis = apis.collect do |key, api|
        api['id'] = key
        info = api['versions'][api['preferred']]['info'] || {}
        cat_ids.merge(api['categories'] = info['x-apisguru-categories'] || [])
        api
      end
      categories = {}
      Setup::Category.where(:id.in => cat_ids.to_a).each { |category| categories[category.id] = category.to_hash }
      apis.select! do |api|
        api['categories'] = api['categories'].collect { |id| categories[id] || { 'id' => id } }
      end
      cat_list = categories.keys
      categories_list = []
      cat_list.each do |cat|
        categories_list << categories[cat]
      end
      categories_count = []
      categories_list.each do |cat|
        count = apis.count { |c| c['categories'].include?(cat) }
        if count > 0
          cat['count'] = count
          categories_count << cat
        end
      end
      { total: apis.count, categories: categories_count }
    end

    def process_context(opts = {})
      if params[:leave_context] || !context_model_scoped?
        session[:context_model_scope] = session[:context_model] = session[:context_id] = nil
      else
        record = opts[:record]
        context_model =
          ((model = opts[:model]) && model.to_s) ||
            (record && record.class.name) ||
            params[:context_model]
        context_id = (record && record.id) || params[:context_id]
        if context_model || context_id
          session[:context_model] = context_model
          session[:context_id] = context_id
          session[:context_model_scope] = @abstract_model.model_name
        end
      end
    end

    def context_model_scoped?
      (cntx_scope = session[:context_model_scope]).nil? ||
        params[:modal] ||
        params[:associated_collection] ||
        params[:contextual_params] ||
        (@abstract_model && @abstract_model.model_name == cntx_scope)
    end

    def get_context_id(context_model = get_context_model)
      ((session[:context_model] == context_model.to_s) && session[:context_id]) || nil
    end

    def get_context_model
      @context_model ||= (cnxt_model = session[:context_model]) && cnxt_model.constantize
    rescue
      nil
    end

    def get_context_record
      @context_record ||= get_context_model.where(id: session[:context_id]).first
    rescue
      nil
    end

    alias_method :rails_admin_breadcrumb, :breadcrumb

    def breadcrumb(action = @action, _acc = [])
      value = rails_admin_breadcrumb(action, _acc)
      if get_context_record
        context_config = RailsAdmin::Config.model(@context_model)
        value = value.to(value.index('<li') - 1) +
          "<li class=\"false\"><a class=\"contextual-record pjax\" href=\"#{index_path(model_name: @abstract_model.to_param, leave_context: true)}\" title='#{t('admin.misc.leave_context', label: (label = wording_for(:breadcrumb, :show, context_config.abstract_model, get_context_record)))}'>#{label}</a></li>" +
          value.from(value.index('</li>') + 5)
      end
      if @group_dashboard
        value = value.to(value.index('<li') - 1) +
          "<li class=\"active\">#{@group_dashboard.capitalize }</li>" +
          value.from(value.index('</li>') + 5)
        value = value.to(value.index('</ol>')-1) + '<li class="active">Dashboard</li></ol>'
      end
      value.html_safe
    end
  end
end<|MERGE_RESOLUTION|>--- conflicted
+++ resolved
@@ -598,7 +598,6 @@
             </div>)
     end
 
-<<<<<<< HEAD
     def dashboard_primary()
       groups = RailsAdmin::Config.dashboard_groups
       html = '<div id="primary_dashboard"><div class="row">'
@@ -633,9 +632,6 @@
     end
 
     def dashboard_main()
-=======
-    def dashboard_main
->>>>>>> 0b9260b6
       nodes_stack = @model_configs.values.sort_by(&:weight)
       node_model_names =
         if current_user
