--- conflicted
+++ resolved
@@ -468,8 +468,8 @@
             </div>
              <div id='shared-collapse' class='nav nav-pills nav-stacked panel-collapse collapse'>
                 #{remote_shared_collection_link}
-          #{show_all_link}
-          #{sub_links}
+                #{show_all_link}
+                #{sub_links}
             </div>
             </div>)
 
@@ -716,10 +716,6 @@
       cat_ids = Set.new
       apis =
         begin
-<<<<<<< HEAD
-          JSON.parse(File.read('public/apis.guru.list.json'))
-        rescue
-=======
           file_name = 'public/apis.guru.list.json'
           if File.exists?(file_name)
             list = File.read(file_name)
@@ -730,7 +726,6 @@
           JSON.parse(list)
         rescue Exception => ex
           flash[:error] = "Unable to retrieve OpenAPI Directory: #{ex.message}"
->>>>>>> e5c9fce6
           {}
         end
       apis = apis.collect do |key, api|
