--- conflicted
+++ resolved
@@ -8,13 +8,10 @@
       [1.0, percent].max.to_i * 20
     end
 
-<<<<<<< HEAD
-=======
     def integration_sample(index = 3)
       ['odoo', 'desk', 'mailchimp', 'mandrill', 'shipstation', 'shipwire', 'gmail', 'twilio', 'slack', 'asana', 'houzz', 'fancy', 'trello'].sample(index)
     end
 
->>>>>>> c308dc28
     def animate_width_to(percent)
       "#{[2.0, percent].max.to_i}%"
     end
@@ -66,5 +63,4 @@
       list.html_safe
     end
   end
-end
-
+end