function schedulerInit() {
    var top_level = $('#setup_scheduler_expression_field');

    function zp(num) {
        if (parseInt(num) > 9)
            return num;
        return '0' + num;
    }

    var date_start_input = $('#start_date');
    var date_start = date_start_input.val();
    date_start_input.datepicker();
    date_start_input.datepicker("option", "dateFormat", "yy-mm-dd");
    date_start_input.val(date_start);

    var time_start_input = $('#start_time');
    var time_start = time_start_input.val();
    time_start_input.timepicker();
    var t = time_start.split(':');
    time_start_input.val(zp(t[0]) + ':' + zp(t[1]));

    var date_end_input = $('#end_date');
    var date_end = date_end_input.val();
    date_end_input.datepicker();
    date_end_input.datepicker("option", "dateFormat", "yy-mm-dd");
    date_end_input.val(date_end);

    var freq_sel = $('#frequency');
    top_level.addClass('selected-' + freq_sel.val());

    $('.scheduler-opts a.btn').click(function (e) {
        e.preventDefault();
        $(this).toggleClass('btn-primary');
        $(this).toggleClass('btn-default');

        updateExpression();
    });
    top_level.find('input, select').on('input change', function () {
        updateExpression();
    });

    freq_sel.change(function () {
        var current = $(this).val();

        for (var i = 0; i < 6; i++)
            top_level.removeClass('selected-' + i);
        top_level.addClass('selected-' + current);
    });

    function ensureInRange(val, min, max) {
        if (!val)
            return min;
        var cur = parseInt(val);
        if (cur < min)
            return min;
        else if (cur > max)
            return max;
        return cur;
    }

    var cyclic_num = $('#cyclic_num');
    var cyclic_unit = $('#cyclic_unit');

    function ensureMins() {
        var min = 1;
        var max = 1000;

        if (cyclic_unit.val() == 'm') {
            min = 20;
            max = 110;
        }

        var val = parseInt(cyclic_num.val());
        val = ensureInRange(val, min, max);
        cyclic_num.val(val)
    }

    cyclic_num.on('input', ensureMins);
    cyclic_unit.on('change', ensureMins);

    $('#days_sl').on('change', function () {
        $('#days_1').toggleClass('hidden');
        $('#days_2').toggleClass('hidden');
    });

    $('#start_sl').on('change', function () {
        $('#start_1').toggleClass('hidden');
        $('#start_2').toggleClass('hidden');
    });

    $('#end_sl').on('change', function () {
        $('#end_1').toggleClass('hidden');
        $('#end_2').toggleClass('hidden');
    });

    function updateExpression() {
        var res = {};

        switch ($('#start_sl').val()) {
            case "1":
                res["start_at"] = date_start_input.val();
        }

        switch ($('#end_sl').val()) {
            case "1":
                res['end_at'] = date_end_input.val();
                break;
            case "2":
                res['max_repeat'] = parseInt($("max_repeat").val());
                break;
        }

        var level = parseInt(freq_sel.val());

        if (level == 0) {
            res["type"] = 'once';
        } else if (level == 1) {
            res["type"] = 'cyclic';
            res["cyclic_expression"] = $('#cyclic_num').val() + ($('#cyclic_unit').val());
        } else {
            res["type"] = 'appointed';
            var start_time = time_start_input.val();
            res["hours"] = [parseInt(start_time.split(':')[0])];
            res["minutes"] = [parseInt(start_time.split(':')[1])];

            var dval = $("#days_sl").val();
            if (dval == "1") {
                res["weeks_days"] = _.filter(_.range(0, 7), function (e) {
                    return $("#week_day_" + e).hasClass("btn-primary");
                });

                res["weeks_month"] = _.filter(_.range(0, 3), function (e) {
                    return $("#weeks_monthly_at_" + e).hasClass("btn-primary");
                });
                res["last_week_in_month"] = $('#last_week_in_month').hasClass("btn-primary");
            } else {
                res["months_days"] = _.filter(_.range(0, 31), function (e) {
                    return $("#months_day_" + e).hasClass("btn-primary");
                });
                res["last_day_in_month"] = $('#last_day_in_month').hasClass("btn-primary");
            }

            res["months"] = _.filter(_.range(1, 13), function (e) {
                return $("#month_" + e).hasClass("btn-primary");
            });
        }
        $("#setup_scheduler_expression").val(JSON.stringify(res));
    }

    updateExpression();
}

function algorithmInit() {
    var output_store = $('#setup_algorithm_store_output');
    var output_datatype_field = $('#setup_algorithm_output_datatype_id_field');
    var output_validate_field = $('#setup_algorithm_validate_output_field');

    var output_datatype = $('#setup_algorithm_output_datatype_id');
    var output_validate = $('#setup_algorithm_validate_output');

    var parameters_root = $('#setup_algorithm_parameters_attributes_field');

    if (!output_store)
        return;

    function updateView() {
        output_datatype_field.addClass('hidden');
        output_validate_field.addClass('hidden');

        var store = output_store.is(':checked');
        if (store) {
            output_datatype_field.removeClass('hidden');

            var dt = output_datatype.val();
            if (dt) {
                output_validate_field.removeClass('hidden');
            } else {
                output_validate.removeAttr('checked');
            }
        } else {
            output_datatype.val('');
            output_datatype.children().removeAttr('selected');
            output_datatype_field.find('input').val('');
            output_validate.removeAttr('checked');
        }
    }

    output_store.on('change', updateView);
    output_datatype.on('change', updateView);
    updateView();

    function updateParameter(top) {
        var default_field = $(top).find('.default_field');
        var required_input = $(top).find('.required_field input[type=checkbox]');

        if (required_input.is(':checked')) {
            default_field.addClass('hidden');
            // default_field.find('textarea').attr('required', false);
        } else {
            default_field.removeClass('hidden');
            // default_field.find('textarea').attr('required', true);
        }

        default_field.find('.help-block').hide();
    }

    parameters_root.find('.tab-pane').each(function () {
        var root = this;
        updateParameter(root);
        $(root).find('.required_field input[type=checkbox]').on('change', function () {
            updateParameter(root);
        })
    });
}

function selectTagsInit() {
    $('.select-tag').select2({theme: "bootstrap", tags: true})
}

<<<<<<< HEAD
function cenitOauthScopeInit() {
    $(document).on('click', '.remove_data_type_actions', function () {
        var field_class = $(this).data('field-class');
        var $context = $('.' + field_class + ' .cenit-oauth-scope');
        $(this).parents('.scope').remove();
        if ($context.find('tr.scope').length == 0) {
            $context.find('thead').addClass('hide');
            $context.find('tfoot').addClass('hide');
        }
    });
    $('.add_data_type_actions').on('click', function () {
        var field_class = $(this).data('field-class');
        var $context = $('.' + field_class);

        if ($('.model-tr [data-filteringselect="true"] option:selected', $context).val().length == 0) {
            //alert('Need to select a Data Type');
        } else {

            $('thead.hide', $context).removeClass('hide');
            var $copied = $('.model-tr tr.scope', $context).clone();
            $copied.appendTo(".cenit-oauth-scope");
            $copied.find('.remove_data_type_actions').removeClass('hide');
            $copied.find('td div.hide').removeClass('hide');
            $copied.find('td div.add_actions').remove();
            $copied.find('.select2-container').remove();
            $copied.find('.select-tag-no-add').removeClass('.select2-hidden-accessible hide').select2({
                theme: "bootstrap",
                tags: true,
                createTag: function (params) {
                    // Don't offset to create a tag if there is no @ symbol
                    if (params.term.indexOf('@') === -1) {
                        // Return null to disable tag creation
                        return null;
                    }

                    return {
                        id: params.term,
                        text: params.term
                    }
                }
            });
            var data_type_id = $('[data-filteringselect="true"] option:selected', $copied).val();
            var data_type_name = $('[data-filteringselect="true"]', $copied).text();

            var href = $copied.find('.hidden_link').attr('href');
            $copied.find('.hidden_link').text(data_type_name);
            href = href.replace(/__ID__/, data_type_id);
            $copied.find('.hidden_link').attr('href', href);

            $copied.find('.filtering-select').remove();
            $copied.find('[data-filteringselect="true"]').remove();

            var name = $copied.find('select').attr('name');
            name = name.replace(/__ID__/, data_type_id);
            $copied.find('select').attr('name', name);

            $copied.find('data-type-link').removeClass('hide');

            $('.cenit-oauth-scope .new-select-tag', $context).addClass('select-tag').removeClass('new-select-tag');
            $('.cenit-oauth-scope .select-tag', $context).select2({theme: "bootstrap", tags: true})
            $('.model-tr [data-filteringselect="true"] option:selected', $context).val('');
            $('.model-tr .ra-filtering-select-input', $context).val('');
            $context.find('thead.hide').removeClass('hide');
            $context.find('tfoot.hide').removeClass('hide');
        }
    })
=======

function graphicsInit() {
    $('select.input-sm', '.graphics-controls').on('change', function (e) {
        graphic_control_change(e);
    })
}
var graphics_handle;
function graphic_control_change(e) {
    if (graphics_handle) {
        clearTimeout(graphics_handle);
    }
    graphics_handle = setTimeout(function () {
        var $form = $('#graphics-form');
        $form.submit();
    }, 2000);
}

function drawGraphics(options) {
    $('.new_g').html('<i class="fa fa-spinner fa-spin fa-3x fa-fw"></i><span class="sr-only">Loading...</span>')
    var execution_route = '/api/v2/setup/execution/',
        host = options.host,
        exec_id = options.exec_id,
        graphic_type = options.graphic_type,
        graphic_options = {chart: {zoomType: 'x', style: {overflow: 'visible'}}},
        element_id = options.element_id,
        request_interval = options.request_interval,
        graphic_data,
        render_graphic = function (graphic_type, graphic_data, graphic_options, element_id) {
            switch (graphic_type) {
                case 'line_chart':
                    new Chartkick.LineChart(element_id, graphic_data, graphic_options);
                    break;
                case 'pie_chart':
                    new Chartkick.PieChart(element_id, graphic_data, graphic_options);
                    break;
                case 'column_chart':
                    new Chartkick.ColumnChart(element_id, graphic_data, graphic_options);
                    break;
                case 'bar_chart':
                    new Chartkick.BarChart(element_id, graphic_data, graphic_options);
                    break;
                case 'area_chart':
                    new Chartkick.AreaChart(element_id, graphic_data, graphic_options);
                    break;
                case 'scatter_chart':
                    new Chartkick.ScatterChart(element_id, graphic_data, graphic_options);
                    break;
                case 'geo_chart':
                    new Chartkick.GeoChart(element_id, graphic_data, graphic_options);
                    break;
                case 'timeline':
                    new Chartkick.Timeline(element_id, graphic_data, graphic_options);
                    break;
                case 'variable_chart':
                    new Chartkick.Timeline(element_id, graphic_data, graphic_options);
                    break;
                default:
                    new Chartkick.LineChart(element_id, graphic_data, graphic_options);
                    break;
            }
        },
        retrieve_data = function (attachment_url) {
            $.ajax({
                    type: "GET",
                    url: attachment_url
                })
                .done(function (data) {
                    graphic_data = data;
                    console.log(graphic_data);
                    $('.new_g').html('<div id="' + element_id + '"></div>');
                    render_graphic(graphic_type, graphic_data, graphic_options, element_id);
                    $('.g-controls').removeClass('hide');
                });
        },
        encuest_api = function () {
            $.ajax({
                    type: "GET",
                    url: host + execution_route + exec_id,
                    cache: false
                })
                .done(function (data) {
                    if (data.status == "failed") {
                        $('.new_g').html('');
                        console.log('An error happened while executing de chart data generating task')
                    } else {
                        if (data.status == "completed") {
                            var data_url = data.attachment.url;
                            retrieve_data(data_url);
                        }
                        else {
                            setTimeout(encuest_api, request_interval);
                        }
                    }

                });
        }
    encuest_api();
>>>>>>> 4aa2bdc8
}

function handlerInit() {
    console.log("Initializing handlers");

    if ($('#setup_scheduler_expression_field').length > 0)
        schedulerInit();

    if ($('#setup_algorithm_store_output').length > 0)
        algorithmInit();

    if ($('.select-tag').length > 0)
        selectTagsInit();

<<<<<<< HEAD
    if ($('.select-tag-no-add').length > 0)
        $('.select-tag-no-add').select2({
            theme: "bootstrap",
            tags: true,
            createTag: function (params) {
                // Don't offset to create a tag if there is no @ symbol
                if (params.term.indexOf('@') === -1) {
                    // Return null to disable tag creation
                    return null;
                }

                return {
                    id: params.term,
                    text: params.term
                }
            }
        })

    if ($('.remove_data_type_actions').length > 0) {
        cenitOauthScopeInit();
    }
=======
    if ($('select.input-sm', '.graphics-controls').length > 0)
        graphicsInit();

>>>>>>> 4aa2bdc8
}<|MERGE_RESOLUTION|>--- conflicted
+++ resolved
@@ -217,7 +217,6 @@
     $('.select-tag').select2({theme: "bootstrap", tags: true})
 }
 
-<<<<<<< HEAD
 function cenitOauthScopeInit() {
     $(document).on('click', '.remove_data_type_actions', function () {
         var field_class = $(this).data('field-class');
@@ -284,7 +283,8 @@
             $context.find('tfoot.hide').removeClass('hide');
         }
     })
-=======
+}
+
 
 function graphicsInit() {
     $('select.input-sm', '.graphics-controls').on('change', function (e) {
@@ -382,7 +382,6 @@
                 });
         }
     encuest_api();
->>>>>>> 4aa2bdc8
 }
 
 function handlerInit() {
@@ -397,7 +396,6 @@
     if ($('.select-tag').length > 0)
         selectTagsInit();
 
-<<<<<<< HEAD
     if ($('.select-tag-no-add').length > 0)
         $('.select-tag-no-add').select2({
             theme: "bootstrap",
@@ -419,9 +417,8 @@
     if ($('.remove_data_type_actions').length > 0) {
         cenitOauthScopeInit();
     }
-=======
+
     if ($('select.input-sm', '.graphics-controls').length > 0)
         graphicsInit();
 
->>>>>>> 4aa2bdc8
 }