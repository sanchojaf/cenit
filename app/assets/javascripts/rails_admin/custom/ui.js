// require rails_admin/d3
// require rails_admin/highcharts
//= require rails_admin/toggle-origin.js
//= require rails_admin/bootstrap-tour.min
//= require rails_admin/triggers-box
//= require rails_admin/test-flow-transformation
//= require rails_admin/highlight_js/highlight.pack.js
//= require rails_admin/handlers
//= require lodash.min
//= require rails_admin/select2.full.min

$(document).on('rails_admin.dom_ready', function () {
    $('pre code').each(function (i, block) {
        hljs.highlightBlock(block);
    });
    handlerInit();
});

$(function () {
    if ($(window).width() > 767) {
        $("#wrapper").addClass('toggled');
        $("#sidebar-toggle").addClass('toggled');
    }

    $("#sidebar-toggle").click(function (e) {
        e.preventDefault();
        $("#wrapper").toggleClass("toggled");
        $(this).toggleClass("toggled");
        var $conten_wraper = $("#content-wrapper");
        if ($("#sidebar-wrapper").css('width') == "55px") {
            $conten_wraper.css('width', 'calc(100% - 250px)');
        } else {
            $conten_wraper.css('width', 'calc(100% - 55px)');
        }
    });

    $('#main-accordion').find('.panel-heading a.panel-title').click(function () {
        var parent = $(this).parent().parent();
        $(parent).toggleClass('active');
        if ($(parent).hasClass('active'))
            $(parent).siblings().each(function () {
                $(this).removeClass('active');
            });
    });

    $("#nav-drawer-toggle").click(function (e) {
        e.preventDefault();
        $("#nav-drawer").toggleClass('open');
        $(this).toggleClass("toggled");

        $("#sign-drawer").removeClass('open');
    });

    $("#sign-in-link").click(function (e) {
        e.preventDefault();
        $("#sign-drawer").toggleClass('open');
        // $(this).toggleClass("toggled");

        $("#nav-drawer").removeClass('open');
        $("#nav-drawer-toggle").removeClass("toggled");
    });

    $('.user-auth .actions .btn-xs').click(function (e) {
        e.preventDefault();

        var id = '#' + $(this).attr('id') + '-form';
        var form = $(this).parents('form.local');
        var sibling = $(form).parent().find(id);

        $(form).removeClass('active');
        $(sibling).addClass('active');
    });

    function getAbsolute() {
        var outer = $("#nav-drawer").height();
        var inner = $("#nav-links").height() + $("#social-links").height();

        return outer > inner;
    }

    $(window).on('resize', function (e) {
        if (getAbsolute()) {
            $(".social-links").addClass("absolute");
        } else {
            $(".social-links").removeClass("absolute");
        }
    });
    if (getAbsolute()) {
        $(".social-links").addClass("absolute");
    }

    $("#search-toggle").click(function (e) {
        var parent = $("#navbar-search");
        if (!$(parent).hasClass('open')) {
            e.preventDefault();
            $(parent).addClass('open');
            $(this).addClass('toggled');
        } else {
            query = $(parent).find('input[type="search"]').val();
            if (query == "") {
                e.preventDefault();
                $(parent).removeClass("open");
            }
            $(this).removeClass('toggled');
        }
    });

    registerEvents();
});

function initializeTour() {
    var toggle_collapse = function (id) {
            $('.panel-collapse', id).first().collapse('toggle');
            $(id).toggleClass('active');
        },
        tour = new Tour({
            name: 'anonymous',
            steps: [
                {
                    title: "Welcome to cenit.io!",
                    content: "Thanks for visiting us! Click 'Next' to start the tour.",
                    orphan: true
                },
                {
                    title: "Browse our Collections",
                    content: "Install any available collection in the blink of an eye, and create your own",
                    element: "#main-collections",
                    placement: "right",
                    onShow: function () {
                        that = this.element;
                        toggle_collapse(that);
                    },
                    onHide: function () {
                        that = this.element;
                        toggle_collapse(that);
                    }
                },
                {
                    title: "Define data",
                    content: "Create your schemas and data types",
                    element: "#main-definitions",
                    placement: "right",
                    onShow: function () {
                        that = this.element;
                        toggle_collapse(that);
                    },
                    onHide: function () {
                        that = this.element;
                        toggle_collapse(that);
                    }
                },
                {
                    title: "Store data",
                    content: "Store your objects",
                    element: "#main-json_data_type",
                    placement: "right",
                    onShow: function () {
                        that = this.element;
                        toggle_collapse(that);
                    },
                    onHide: function () {
                        that = this.element;
                        toggle_collapse(that);
                    }
                },
                {
                    title: "Setup your endpoints",
                    content: "Register connections and webhooks",
                    element: "#main-connectors",
                    placement: "right",
                    onShow: function () {
                        that = this.element;
                        toggle_collapse(that);
                    },
                    onHide: function () {
                        that = this.element;
                        toggle_collapse(that);
                    }
                },
                {
                    title: "Transform and dispatch",
                    content: "Send your data away or pull it from a remote endpoint or simply translate it from one data type to another",
                    element: "#main-transformations",
                    placement: "right",
                    onShow: function () {
                        that = this.element;
                        toggle_collapse(that);
                    },
                    onHide: function () {
                        that = this.element;
                        toggle_collapse(that);
                    }

                },
                {
                    title: "Safety first",
                    content: "Control who may access your stuff, and define how you access other's",
                    element: "#main-security",
                    placement: "right",
                    onShow: function () {
                        that = this.element;
                        toggle_collapse(that);
                    },
                    onHide: function () {
                        that = this.element;
                        toggle_collapse(that);
                    }
                },
                {
                    title: "Monitoring",
                    content: "Consult the status of every action",
                    element: "#main-monitors",
                    placement: "right",
                    onShow: function () {
                        that = this.element;
                        toggle_collapse(that);
                    },
                    onHide: function () {
                        that = this.element;
                        toggle_collapse(that);
                    }
                },
                // TODO: Where to go on this step
                {
                    title: "Check the Dashboard",
                    content: "All models are there",
                    element: ".dashboard_root_link",
                    placement: "bottom"
                },
                {
                    title: "Tasks",
                    content: "Check your tasks",
                    element: "#action-tasks",
                    placement: "bottom"
                },
                {
                    title: "Authentications",
                    content: "Authentications here",
                    element: "#action-auth",
                    placement: "bottom"
                },
                {
                    title: "Get notified",
                    content: "Different kinds of notifications",
                    element: "#action-notify",
                    placement: "bottom"
                },
                {
                    title: "REST API",
                    content: "Get help to use resources throw REST API",
                    element: "#rest-api",
                    placement: "left",
                    onShow: function () {
                        $('#nav-drawer').removeClass('open');
                    },
                    onHide: function () {
                        $('#nav-drawer').addClass('open');
                    }
                }
            ]
        });
    // Initialize the tour
    tour.init();

    // Start the tour
    tour.restart(true);
};
function filterTenants(text) {
    var i, t, results = [];
    for (i = 0; i < tenants.length; i++) {
        t = tenants[i];
        if (t['name'].match(text) != null) {
            results.push(t);
        }
    }
    return results;
}
function load_tenant_list(tenants_list) {
    tenants = tenants_list
    var i;
    for (i = 0; i < tenants.length; i++) {
        tenants[i] = JSON.parse(tenants[i]);
    }
}
<<<<<<< HEAD

var render_graphic = function ($form, selector) {
    $.ajax({
        url: $form.attr('action'),
        cache: false,
        method: "POST",
        data: {},
        beforeSend: function () {
            console.log('Loading graphics');
            $(selector).html('Loading graphics');
        },
        success: function (data) {
            $(selector).html(data);
        },
        error: function (data) {
            console.log('Error: Loading graphics: ' + data);
        }
    });
}

=======
>>>>>>> 3286f1d4
function registerEvents() {

    $('#take-tour').click(function (e) {
        e.preventDefault();
        initializeTour();
    });

    $('a#contact_us').click(function (e) {
        e.preventDefault();
        $('div#contact_us').modal({
            keyboard: true,
            backdrop: true,
            show: true
        })
    });

    $(".soc-btn").on("click", function (ev) {
        $(this).addClass("selected");
        $(this).siblings().addClass("unused");

        var overlay = $('<div id="modal-overlay"></div>');
        overlay.appendTo(document.body);
    });

<<<<<<< HEAD
    $("#view_graphic").click(function (e) {
        e.preventDefault();
        $('.graphics-area').toggleClass('hide');
    });

    $('#graphics-form').submit(function( event ) {
        event.preventDefault();
        $form = $('#graphics-form');
        render_graphic($form, '.graphics');
    });

    $('select.input-sm', '.graphics-controls').on('change', function(){
        $form = $('#graphics-form');
        $form.submit();
    })
=======
    $('#show_tenant_menu').on('click', function (e) {
        var $menu = $('#tenant-menu');
        if ($menu.css('display') == 'none') {
            $menu.css('display', 'block');
        }
        else {
            $menu.css('display', 'none');
        }
    });

    $('*').on('click', function (event) {
        var $target = $(event.target);
        if (($target.parents('#dropdown-tenants').length == 0) && ($target.attr('id') != "tenant_name")) {
            $('#tenant-menu').css('display', 'none');
        }
    });

    $('#search_tenant').on('keydown', function (e) {
        var filtered_tenants,
            tenants_to_html = function (tenants_list) {
                var i, t, html = '';
                for (i = 0; i < tenants_list.length; i++) {
                    t = tenants_list[i];
                    html += '<li><a href="' + t['url'] + '">' + t['name'] + '</a></li>'
                }
                return html;
            };
        var count_letter = $(this).val().length;
        if (count_letter > 1) {
            filtered_tenants = filterTenants($(this).val());
        }
        else {
            filtered_tenants = tenants
        }
        $('.dropdown-menu .tenants').html(tenants_to_html(filtered_tenants));
    });
>>>>>>> 3286f1d4
}
<|MERGE_RESOLUTION|>--- conflicted
+++ resolved
@@ -282,7 +282,6 @@
         tenants[i] = JSON.parse(tenants[i]);
     }
 }
-<<<<<<< HEAD
 
 var render_graphic = function ($form, selector) {
     $.ajax({
@@ -303,8 +302,6 @@
     });
 }
 
-=======
->>>>>>> 3286f1d4
 function registerEvents() {
 
     $('#take-tour').click(function (e) {
@@ -329,23 +326,6 @@
         overlay.appendTo(document.body);
     });
 
-<<<<<<< HEAD
-    $("#view_graphic").click(function (e) {
-        e.preventDefault();
-        $('.graphics-area').toggleClass('hide');
-    });
-
-    $('#graphics-form').submit(function( event ) {
-        event.preventDefault();
-        $form = $('#graphics-form');
-        render_graphic($form, '.graphics');
-    });
-
-    $('select.input-sm', '.graphics-controls').on('change', function(){
-        $form = $('#graphics-form');
-        $form.submit();
-    })
-=======
     $('#show_tenant_menu').on('click', function (e) {
         var $menu = $('#tenant-menu');
         if ($menu.css('display') == 'none') {
@@ -382,5 +362,20 @@
         }
         $('.dropdown-menu .tenants').html(tenants_to_html(filtered_tenants));
     });
->>>>>>> 3286f1d4
+
+    $("#view_graphic").click(function (e) {
+        e.preventDefault();
+        $('.graphics-area').toggleClass('hide');
+    });
+
+    $('#graphics-form').submit(function( event ) {
+        event.preventDefault();
+        $form = $('#graphics-form');
+        render_graphic($form, '.graphics');
+    });
+
+    $('select.input-sm', '.graphics-controls').on('change', function(){
+        $form = $('#graphics-form');
+        $form.submit();
+    })
 }
