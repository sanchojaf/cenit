--- conflicted
+++ resolved
@@ -730,15 +730,6 @@
   text-align: center;
 }
 
-<<<<<<< HEAD
-.toggle-origin {
-  border: none;
-  background-color: transparent;
-}
-
-.toggle-origin:focus, .toggle-origin:active:focus, .toggle-origin.active:focus {
-  outline: none;
-=======
 /*
  * Custom RailsAdmin styles
  ****************************/
@@ -772,5 +763,13 @@
 #new_setup_scheduler .scheduler-opts a.btn,
 #edit_setup_scheduler .scheduler-opts a.btn {
   transition: all .3s ease-in-out;
->>>>>>> bba55338
+}
+
+.toggle-origin {
+  border: none;
+  background-color: transparent;
+}
+
+.toggle-origin:focus, .toggle-origin:active:focus, .toggle-origin.active:focus {
+  outline: none;
 }