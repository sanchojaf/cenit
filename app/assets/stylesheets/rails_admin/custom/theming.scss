@import "bootstrap/bootstrap-tour.min";
@import "rails_admin/custom/github";
@import "rails_admin/custom/select2.min";
@import "rails_admin/custom/select2-bootstrap.min";
@import "rails_admin/custom/swagger";
@import "rails_admin/custom/notebooks";
@import "rails_admin/custom/rest-api";
@import "rails_admin/custom/highlight-dracula";

/*Theming variables*/

$link_color: rgb(66, 139, 202);

body.rails_admin {
  padding-top: 55px !important;
}

.navbar-brand img {
  max-height: 100%;
  width: auto;
  padding-bottom: 4px;
}

ul#main-accordion {
  z-index: -2;
  .social-links {
    z-index: -1;
  }
}

.container-fluid {
  background: #3D4046;
}

#secondary-navigation .navbar-right {
  padding-left: 24px;
}

#tenant-nav li.dropdown a.dropdown-toggle,
#help-nav li.dropdown a.dropdown-toggle,
#user-nav li.dropdown a.dropdown-toggle {
  color: white;
}

#tenant-nav > li.dropdown.open > a,
#help-nav > li.dropdown.open > a,
#user-nav > li.dropdown.open > a {
  color: #3D4046;
}

a#sign-in-link, a#sign-out-link {
  font-size: 16px;
  border: 2px solid white;
  border-radius: 0;
  background-color: #ea7400;
}

ul.root_links li a i {
  color: white;
}

a#sign-in-link:hover, a#sign-out-link:hover {
  border-color: #ea7400;
  transition: .5s;
}

#tenant-nav .dropdown-menu,
#help-nav .dropdown-menu,
#user-nav .dropdown-menu {
  min-width: calc(100% + 4px);
}

#tenant-nav > li.dropdown.open > a,
#help-nav > li.dropdown.open > a,
#user-nav > li.dropdown.open > a {
  background-color: white;
  border-right: solid 1px rgba(0, 0, 0, 0.15);
  box-shadow: 0 6px 12px rgba(0, 0, 0, 0.175);
}

#tenant-nav > li.dropdown.open > a:after,
#help-nav > li.dropdown.open > a:after,
#user-nav > li.dropdown.open > a:after {
  display: block;
  position: absolute;
  content: " ";
  width: 100%;
  height: 6px;
  right: 0;
  bottom: -3px;
  z-index: 1001;
  background-color: white;
}

#tenant-menu,
#help-menu,
#user-menu {
  padding: 12px;
}

#tenant-menu .edit_user_root_link img,
#help-menu .edit_user_root_link img,
#user-menu .edit_user_root_link img {
  position: inherit;
  border: solid 1px rgba(0, 0, 0, 0.15);
  border-radius: 50%;
}

#tenant-menu > li > a,
#help-menu > li > a,
#user-menu > li > a {
  padding: 3px;
}

.toggle-btn {
  color: white !important;
  background-color: transparent;
  padding: 2px 0 0;
  border-color: transparent;
  font-size: 24px;
  line-height: 100%;
  transition: all .1s ease-in-out;
  width: 40px;
}

.toggle-btn:active,
.toggle-btn:focus,
.toggle-btn:hover,
.toggle-btn:active:focus {
  outline: none;
  box-shadow: none;
}

.toggle-btn:hover {
  color: white !important;
  border-color: transparent;
  background-color: transparent;
  font-size: 28px;
  padding-top: 0;
}

#drawer-toggle i.fa,
#sidebar-toggle i.fa {
  transition: all 0.5s ease;
}

#sidebar-toggle.toggled i.fa {
  transform: rotate(180deg);
}

/* Search form styles */

#navbar-search input {
  transition: all .3s ease-in-out;
  height: 40px;
  margin-top: 7px;
  padding: 0;
  width: 0;
  outline: none;
  border: none;
  background-color: transparent;
  font-size: 14px;
  color: white;
}

#navbar-search.open input {
  width: 150px;
  padding: 6px;
  border-bottom: solid 2px white;
}

#navbar-search #search-toggle {
  margin: 0;
}

/* Nav Drawer styles*/

ul.drawer {
  display: block;
  position: fixed;
  top: calc(100% + 1px);
  left: 100%;
  width: 250px;
  height: calc(100vh - 100%);
  background-color: #3D4046;
  transition: all .5s ease-in-out;
  padding: 6px;
  margin: 0;
}

ul.drawer #sign-links,
ul.drawer #nav-links {
  overflow-y: auto;
  margin-bottom: 67px;
  height: calc(100% - 67px);
}

ul.drawer.open {
  transform: translateX(-250px);
}

ul.drawer li {
  display: block;
  padding: 1em;
  border-bottom: solid 1px rgba(255, 255, 255, 0.75);
}

ul.drawer li.last {
  border-bottom: none;
}

ul.drawer li a {
  font-size: 1.5rem;
  color: white;
  text-decoration: none;
}

ul.drawer li a span {
  padding-left: 1em;
}

.social-links.absolute {
  position: absolute;
  width: calc(100% - 12px);
  bottom: 0;
  background-color: #3D4046;
}

.social-links a {
  display: inline-block;
  font-size: 24px !important;
  line-height: 32px;
  color: white;
}

/* Toggle styles*/

#wrapper {
  padding-left: 55px;
  transition: all 0.5s ease;
  overflow: hidden;
}

#wrapper.toggled {
  padding-left: 250px;
}

#sidebar-wrapper {
  z-index: 1000;
  position: fixed;
  top: 50px;
  left: 250px;
  width: 55px;
  height: calc(100% - 50px);
  margin-left: -250px;
  overflow-y: auto;
  overflow-x: hidden;
  transition: all 0.5s ease;
  background: #ffffff !important;
  border-right: solid 1px #e7e7e7 !important;
}

#sidebar-wrapper .nav-caret,
#sidebar-wrapper .nav-caption {
  transition: opacity 0.5s ease;

  opacity: 0;
}

#wrapper.toggled #sidebar-wrapper {
  width: 250px;
}

#wrapper.toggled #sidebar-wrapper .nav-caret,
#wrapper.toggled #sidebar-wrapper .nav-caption {
  opacity: 1;
}

#wrapper #sidebar-wrapper:hover {
  width: 250px;
}

#wrapper #sidebar-wrapper:hover .nav-caret,
#wrapper #sidebar-wrapper:hover .nav-caption {
  opacity: 1;
}

#content-wrapper {
  width: calc(100% - 250px);
  background: #fff;
  position: fixed;
  padding: 10px 15px 15px;
  overflow: auto;
  height: calc(100% - 50px);
}

.xyz {
  min-width: 360px;
}

.fixed-brand {
  width: auto;
}

/*Sidebar styles*/

.sidebar-nav {
  position: absolute !important;
  top: 0 !important;
  width: 250px;
  padding: 0;
  list-style: none;
  margin: 2px 0 44px;
  overflow-y: auto !important;
}

@media screen and (max-width: 280px) {
  .navbar-brand span.cenit-hub {
    display: none;
  }
}

@media screen and (min-width: 768px) {
  .navbar-header {
    width: 250px;
    padding: 0 6px;
  }
}

ul#main-accordion {
  padding: 6px;
}

.panel-heading {
  padding: 0;
}

.panel-heading > a {
  padding: 10px 0;
}

ul#main-accordion a {
  font-size: 1.5rem;
  color: rgba(0, 0, 0, 0.87);
  text-decoration: none;
}

ul#main-accordion .panel {
  border: 0;
  box-shadow: none;
  width: 100%;
}

ul#main-accordion > .panel > .panel-heading {
  border: solid 1px rgba(221, 221, 221, 0.87);
  border-radius: 4px;
}

ul#main-accordion > .panel .panel .panel-heading {
  background-color: rgba(0, 0, 0, 0.065);
}

ul#main-accordion > .panel.active > .panel-heading {
  background-color: #d9edf7 !important;
  border-color: #bce8f1;
  border-bottom-left-radius: 0;
  border-bottom-right-radius: 0;
}

ul#main-accordion > .panel.active > .panel-heading a {
  color: #31708f !important;
}

ul#main-accordion .panel.active {
  background-color: rgba(0, 0, 0, 0.065);
}

ul#main-accordion > .panel.active .panel.active > .panel-heading {
  background-color: transparent;
}

ul#main-accordion a:hover,
ul#main-accordion a:focus,
ul#main-accordion a:active,
ul#main-accordion li.active > a {
  text-decoration: none;
}

ul#main-accordion div > a:hover,
ul#main-accordion li > a:hover,
ul#main-accordion li > a:focus,
ul#main-accordion li > a:active,
ul#main-accordion li.active > a {
  background-color: rgba(0, 0, 0, 0.065);
}

ul#main-accordion > .panel > .panel-collapse a,
ul#main-accordion > .panel > .panel-collapse > .panel > .panel-heading a {
  padding-left: 2rem;
}

ul#main-accordion > .panel > .panel-collapse > .panel li > a {
  padding-left: 4rem;
}

ul#main-accordion .nav-caret {
  float: right;
  margin-left: 1rem;
  margin-right: 12px;
}

ul#main-accordion .nav-amount {
  float: right;
  margin-left: 1rem;
  line-height: 1;
  padding: 1px 4px;
  border-radius: 4px;
  background-color: #d9edf7 !important;
  border: solid 1px #bce8f1;
  color: #31708f !important;
  font-weight: bold;
  font-size: 10.5px;
}

ul#main-accordion .nav-caret i {
  transition: transform 0.3s ease-in-out;
}

ul#main-accordion .panel.active > .panel-heading .nav-caret i {
  transform: rotate(180deg);
}

ul#main-accordion .panel-heading .nav-icon {
  width: 48px;
  padding: 0 12px;
  display: inline-block;
  text-align: center;
}

.social-links .cenit-llc {
  width: 100%;
}

#sidebar-wrapper .social-links {
  position: absolute;
  bottom: 0;
  background-color: #f8f8f8;
  width: 100%;
  text-align: center;
  padding: 12px;
}

#os-love {
  white-space: nowrap;
  overflow: hidden;
}

#os-love span {
  transition: all .5s ease-in-out;
  visibility: collapse;
  opacity: 0;
  max-width: 0;
  display: inline-block;
}

#sidebar-wrapper:hover #os-love span,
#wrapper.toggled #os-love span {
  transition: all .5s ease-in-out .05s;
  visibility: visible;
  opacity: 1;
  max-width: 100%;
}

/* Signin Drawer */

.user-auth {
  text-align: center;
  color: #fff;
}

.user-auth .form-top,
.user-auth .form-option {
  font-size: 1.15em;
  line-height: 1.15em;
  position: relative;
  margin: 14px 0;
}

.user-auth .form-option:before,
.user-auth .form-option:after {
  border-top: 1px solid #ffffff;
  content: "";
  height: 1px;
  left: 0;
  position: absolute;
  top: 50%;
  width: 45%;
  z-index: 0;
}

.user-auth .form-option:before {
  left: auto;
  right: 0;
}

.user-auth .soc-btn {
  margin: 0 6px;
  transition: all .3s ease-in-out;
}

.user-auth .soc-btn,
.user-auth .soc-btn:focus,
.user-auth .soc-btn:active,
.user-auth .soc-btn:active:focus,
.user-auth .soc-btn:hover {
  color: #ffffff;
  text-align: left;
  outline: none;
}

.user-auth .soc-btn:hover {
  transform: scale(1.25);
}

.user-auth .soc-google {
  background-color: #dd4b39;
}

.user-auth .soc-facebook {
  background-color: #4c69ba;
}

.user-auth .soc-github {
  background-color: #010101;
}

.user-auth .soc-twitter {
  background-color: #1bb5e7;
}

.user-auth .field input.form-control {
  padding: 6px;
  outline: none;
  background-color: transparent !important;
  color: #fff !important;
  border: none;
  border-bottom: solid 2px #ffffff;
  border-radius: 0;
}

.user-auth .field input:-webkit-autofill {
  box-shadow: 0 0 0 1000px #3d4046 inset;
  -webkit-text-fill-color: white !important;
}

.user-auth .local-forms {
  position: relative;
  overflow: hidden;
  height: 220px;
}

.user-auth form.local {
  width: 100%;
  transition: all .3s ease-in-out;
  visibility: hidden;
  position: absolute;
  top: 0;
  transform: translateY(-100%);
}

.user-auth form.local.active {
  transform: translateY(0);
  visibility: visible;
}

.user-auth .field {
  padding: 0 12px 8px;
}

.user-auth .field input.form-control:focus {
  box-shadow: 0 0 0 1000px #3d4046 inset;
}

.user-auth .actions .btn-xs {
  margin-top: 6px;
  color: white;
}

.user-auth .actions .btn-xs:hover {
  color: white;
  text-decoration: underline;
}

.user-auth .terms {
  margin: 8px;
}

.user-auth .terms a {
  color: white;
}

/* Dashboard overview*/
.blocks {
  margin-bottom: 10px;
}

.blocks .block {
  border-radius: 1px;
  padding: 0 10px;
  background-color: #d9edf7;
  border: 1px solid #bce8f1;
}

.blocks .block:hover {
  border-color: #94c3ea;
}

.block .icon,
.block .caption {
  display: inline-block;
  vertical-align: middle;
  padding: 5px;
}

.block .icon i {
  font-size: 32px;
  color: #31708f;
}

@media (min-width: 768px) and (max-width: 999px) {
  .tenants {
    display: none;
  }
  .block .icon {
    display: none;
  }
}

.block .caption h4 {
  margin-bottom: 2px;
}

.block .caption h6 {
  margin-top: 0;
  font-weight: lighter;
  font-size: 14px;
  color: #777;
}

// Grid styles ... from APIGuru
#grid-wrapper {

  .panel {
    position: relative;
  }
  .panel-owner {

    float: left;
    width: 100%;
  }

  .options-menu {
    position: absolute;
    z-index: 999;
    top: 4px;
    right: 4px;
  }
  .options-menu:hover {
    padding-left: 32px;
  }
  .options-menu > span {
    padding: 5px;
    color: #333333;
    border-bottom-left-radius: 0;
    border-bottom-right-radius: 0;
  }

  .options-menu:hover > span {
    border-color: rgba(0, 0, 0, 0.15);
    background-color: #ffffff;
    border-bottom: none;
  }

  .options-menu:hover > span:after {
    display: block;
    background-color: #ffffff;
    content: ' ';
    position: absolute;
    width: calc(100% - 34px);
    height: 6px;
    right: 1px;
    bottom: -1px;
    z-index: 1001;
  }

  .options-menu.open > span {
    background-color: rgba(0, 0, 0, 0.24);
    border: solid 1px rgba(0, 0, 0, 0.15);
  }

  .options-menu .dropdown-menu {
    right: 0 !important;
    left: auto !important;
    margin-top: 0 !important;
    border-top-right-radius: 0;

    -webkit-transition: all 0.3s;
    -moz-transition: all 0.3s;
    -ms-transition: all 0.3s;
    -o-transition: all 0.3s;
    transition: all 0.3s;

    display: block !important;
    overflow: hidden;
    transform: translateY(-5%);
    opacity: 0;
    height: 0;
    border-top: none;
  }

  .options-menu:hover .dropdown-menu {
    transform: none;
    opacity: 1;
    height: auto;
    border-top: solid 1px rgba(0, 0, 0, 0.15);
  }
  .options-menu .dropdown-menu a {
    color: $link_color;
  }

  .panel-heading {
    padding: 10px 25px 10px 15px;
    white-space: nowrap;
    text-overflow: ellipsis;
    overflow: hidden;
    position: relative;
  }

  .panel-body-logo {
    height: 100px;
    vertical-align: middle;
    line-height: 90px;
    padding: 5px;
  }

  img.logo {
    background-color: transparent;
    max-width: 100%;
    max-height: 100%;
    padding: 10px;
  }

  .panel-body-description {
    margin-top: 15px;
  }

  .line-clamp {
    display: block;
    display: -webkit-box;
    -webkit-box-orient: vertical;
    position: relative;
    line-height: 1.2;
    overflow: hidden;
    text-overflow: ellipsis;
    padding: 0 !important;
  }

  .line-clamp-3 {
    -webkit-line-clamp: 3;
    height: calc(1em * 1.2 * 3);
  }

  .footer-description {
    font-size: 0.8em;
    margin-bottom: 0.1em;
    color: #a2a2a2;
    ul {
      white-space: nowrap;
      overflow: hidden;
      text-align: center;
      text-overflow: ellipsis;
      margin-bottom: 10px;
      padding: 0;
      list-style-type: none;
      li {
        display: inline;
        a {

        }
        &:not(:last-child) {
          &:after {
            content: ', ';
          }
        }

      }
    }
    .versions {
      overflow: auto;
      margin-top: 10px;
      font-size: 1.4rem;
      .pull-count {
        color: black;
      }
      .version {
        padding-left: 0;
        padding-right: 0;
        font-size: .9em;
        line-height: 1.8em;
        text-align: right;
        color: gray;
      }
    }

  }

  .versions > span {
    display: inline-block;
    vertical-align: middle;
  }

  .truncate {
    max-width: 100px;
    white-space: nowrap;
    overflow: hidden;
    text-overflow: ellipsis;
    display: inline-block;
  }

  .truncate a {
    display: inline-block;
  }
}

.dashboard .nav-icon {
  width: 48px;
  padding: 0 12px;
  text-align: center;
}

/*
 * Custom RailsAdmin styles
 ****************************/

#setup_scheduler_expression_field .inlined {
  display: inline-block !important;
  width: auto !important;
}

#setup_scheduler_expression_field #appointed #number a.btn {
  width: 56px;
}

#setup_scheduler_expression_field #appointed #number .scheduler-opts {
  padding-bottom: 6px;
}

#setup_scheduler_expression_field .label.top {
  color: #000;
  margin-top: 12px;
  max-width: 100%;
  position: relative;
  display: block;
  text-align: left;
}

#setup_scheduler_expression_field .scheduler_repeat {
  margin-top: 12px;
}

#setup_scheduler_expression_field.label.top .right {
  position: absolute;
  right: 15px;
}

#setup_scheduler_expression_field .scheduler-opts a.btn {
  transition: all .3s ease-in-out;
}

#hours_at .btn-group .btn {
  width: 36px;
  text-align: center;
}

#setup_scheduler_expression_field .btn-group .btn.day_in_month {
  min-width: 48px;
  text-align: center;
}

#setup_scheduler_expression_field .scheduler_repeat {
  margin-bottom: 12px;
}

#setup_scheduler_expression_field .scheduler_repeat .clearfix.bottom {
  padding-top: 6px;
}

#setup_scheduler_expression_field.selected-0 .visible-1,
#setup_scheduler_expression_field.selected-0 .visible-2,
#setup_scheduler_expression_field.selected-0 .visible-3,
#setup_scheduler_expression_field.selected-0 .visible-4,
#setup_scheduler_expression_field.selected-0 .visible-5,
#setup_scheduler_expression_field.selected-1 .visible-2,
#setup_scheduler_expression_field.selected-1 .visible-3,
#setup_scheduler_expression_field.selected-1 .visible-4,
#setup_scheduler_expression_field.selected-1 .visible-5 {
  display: none;
  visibility: collapse;
}

#setup_scheduler_expression_field.selected-2 .visible-1,
#setup_scheduler_expression_field.selected-2 .visible-3,
#setup_scheduler_expression_field.selected-2 .visible-4,
#setup_scheduler_expression_field.selected-2 .visible-5 {
  display: none;
  visibility: collapse;
}

#setup_scheduler_expression_field.selected-3 .visible-1,
#setup_scheduler_expression_field.selected-3 .visible-4,
#setup_scheduler_expression_field.selected-3 .visible-5 {
  display: none;
  visibility: collapse;
}

#setup_scheduler_expression_field.selected-4 .visible-1,
#setup_scheduler_expression_field.selected-4 .visible-5 {
  display: none;
  visibility: collapse;
}

//#setup_scheduler_expression_field.selected-5 .visible-1,
//#setup_scheduler_expression_field.selected-5 .visible-2,
//#setup_scheduler_expression_field.selected-5 .visible-3,
//#setup_scheduler_expression_field.selected-5 .visible-4 {
//  display: none;
//  visibility: collapse;
//}

#setup_scheduler_expression_field.selected-0 .hidden-0 {
  display: none;
  visibility: collapse;
}

.toggle-origin {
  border: none;
  background-color: transparent;
}

.toggle-origin:focus, .toggle-origin:active:focus, .toggle-origin.active:focus {
  outline: none;
}

.notify-counter-link {
  border-radius: 500px;
  // position: relative;
  top: -10px;
  min-width: 4px;
  min-height: 4px;
  display: inline-block;
  font-size: 9px;

  &.green {
    background-color: green;
  }
  &.blue {
    background-color: blue;
  }
  &.orange {
    background-color: orange;
  }
  &.red {
    background-color: red;
  }
}

#action-notify {
  padding: 15px;
}

.dashboard, #actions-menu-list {
  .progress {
    margin-bottom: 0;
    float: left;
    width: 95%;
  }
  #links {
    float: right;
    > span {
      padding: 0 12px;
      color: #333333;
      border-bottom-left-radius: 0;
      border-bottom-right-radius: 0;
      position: absolute;
      right: 0;
    }
    &.options-menu {
      position: relative;
      overflow: visible;
      .dropdown-menu {
        right: 0 !important;
        left: auto !important;
        margin-top: 0 !important;
        border-top-right-radius: 0;

        -webkit-transition: all 0.3s;
        -moz-transition: all 0.3s;
        -ms-transition: all 0.3s;
        -o-transition: all 0.3s;
        transition: all 0.3s;

        display: block !important;
        overflow: hidden;
        transform: translateY(-5%);
        opacity: 0;
        height: 0;
        border-top: none;
        top: 20px;
      }
      &.open {
        > span {
          border-color: rgba(0, 0, 0, 0.15);
          background-color: #ffffff;
          border-bottom: none;
          z-index: 1002;
          &:after {
            display: block;
            background-color: #ffffff;
            content: ' ';
            position: absolute;
            width: calc(100% - 34px);
            height: 6px;
            right: 1px;
            bottom: -1px;
            z-index: 1001;
          }
        }
        .dropdown-menu {
          transform: none;
          opacity: 1;
          height: auto;
          border-top: solid 1px rgba(0, 0, 0, 0.15);
          margin-bottom: 25px;
          z-index: 1001;
          ul li {
            list-style-type: none;
          }
          a {
            color: $link_color;
          }
        }
      }
    }
  }
}

.wizard {
  li {
    padding: 15px;
    &.next {
      padding: 0;
      color: #3d4046;
      i {
        top: 10px;
        position: relative;
      }
    }
    &.done {
      color: black;
      font-weight: bold;
    }
    &.active {
      color: #5bc0de;
      font-weight: bold;
    }
    &.pending {
      color: gray;
    }
  }
  h6 {
    padding-left: 15px;
    margin-top: 30px;
    display: block;
  }

}

.filter_by_token > span span {
  padding-left: 3px;
}

#actions-menu-list {
  overflow: visible;
  width: 40px;
}

ul#more_actions a {
  color: $link_color;
}

.select2-container--bootstrap {
  width: 50% !important;
}

.select2-container--open .select2-dropdown--above {
  left: 0;
}

.tag {
  overflow: auto;
  span {
    color: #555;
    background: #fff;
    border: 1px solid #ccc;
    border-radius: 4px;
    cursor: default;
    float: left;
    margin: 5px 0 0 6px;
    padding: 0 6px;
  }
}

body.rails_admin .form-horizontal.denser fieldset {
  margin-bottom: 30px;
}

.filters-buttons {
  overflow: visible;
  float: right;
  span {
    margin-left: 19px;
  }
  .dropdown {
    list-style-type: none;
    margin-left: 15px;
  }
}

#save_filters_button span {
  margin-left: 5px;
}

#list {
  .CodeMirror {
    height: auto;
  }
}

/*Origin toggles colors and table cell origin colors*/

$owner_color: #474dff; // 71,77,255
$owner_odd_color: rgba(71, 77, 255, .5);
$owner_even_color: rgba(91, 192, 222, .25);

$shared_color: #2b8050; // 43,128,80
$shared_odd_color: rgba(43, 128, 80, .5);
$shared_even_color: rgba(43, 128, 80, .25);

$cenit_color: darkorange; //255,140,0
$cenit_odd_color: rgba(255, 140, 0, .5);
$cenit_even_color: rgba(255, 140, 0, .25);

$admin_color: navy; // 0,0,128
$admin_odd_color: rgba(0, 0, 128, .5);
$admin_even_color: rgba(0, 0, 128, .25);

$tmp_color: #d9534f; //217,83,79
$temp_odd_color: rgba(217, 83, 69, .5);
$temp_even_color: rgba(217, 83, 69, 0.25);

.table-striped > tbody > tr.owner > td:first-child {
  background: $owner_odd_color;
}

.table-striped > tbody > tr.shared > td:first-child {
  background: $shared_odd_color;
}

.table-striped > tbody > tr.cenit > td:first-child {
  background: $cenit_odd_color
}

.table-striped > tbody > tr.tmp > td:first-child {
  background: $temp_odd_color
}

.table-striped > tbody > tr.admin > td:first-child {
  background: $admin_odd_color
}

.toggle-origin {
  &.owner {
    color: $owner_color;
  }
  &.shared {
    color: $shared_color;
  }
  &.admin {
    color: $admin_color;
  }
  &.cenit {
    color: $cenit_color;
  }
  &.tmp {
    color: $tmp_color;
  }
}

label {
  &.owner {
    color: $owner_color;
  }
  &.shared {
    color: $shared_color;
  }
  &.admin {
    color: $admin_color;
  }
  &.cenit {
    color: $cenit_color;
  }
  &.tmp {
    color: $tmp_color;
  }
}

.panel-shared {
  border-color: $shared_odd_color;
  > .panel-heading {
    background-color: $shared_even_color;
  }
}

.panel-owner {
  border-color: $owner_odd_color;
  > .panel-heading {
    background-color: $owner_even_color;
  }
}

.tenants {
  max-height: 380px;
  overflow-y: auto;
  li {
    margin: 3px 0;
    padding: 3px;
    &:hover {
      background: whitesmoke;
    }
    a {
      color: black;
      text-decoration: none;

    }
  }
}

#search_tenant {
  margin-bottom: 10px;
}

#collections {
  padding-left: 0;
  .collection {
    .pic {
      display: inline-block;
      padding: 15px;
      background: #f5f5f5;
      box-shadow: 0px 1px 4px 0px rgba(0, 0, 0, 0.45), inset 0px 0px 1px 1px white;
      width: 100%;
      height: 122px;
      margin-top: 12px;
      border: 1px solid transparent;
      i {
        margin: auto;
        font-size: 18px;
        color: rgb(49, 112, 143);
      }
      img {
        width: 80%;
        max-height: 100%;
        margin: auto;
        &.no-image {
        }
      }
    }
  }
  a {
    &:hover {
      .pic {
        border: 1px solid rgb(148, 195, 234);
      }
    }
  }
}

<<<<<<< HEAD
=======

// for graphics
.graphics-area {
  margin: 25px 0;
}
.graphics-controls {
  padding: 15px;
}
.graphics-chart {
  overflow: scroll;
}
>>>>>>> 4aa2bdc8
.btn .caret {
  margin-left: 2px;
}

.open > .dropdown-menu {
  display: block;
  z-index: 1002;
}

.no-padding-left {
  padding-left: 0 !important;
}

.cenit-oauth-scope, .cenit-oauth-basic-scope, .model-tr {
  .select2-container--bootstrap {
    width: 100% !important;
    margin-bottom: 15px;
  }
  .input-group {
    margin-right: 15px;
    margin-bottom: 15px;
  }
  .btn-danger {
    margin-left: 15px;
  }
  th {
    padding-bottom: 10px;
    color: #737373;
  }
  td {
    vertical-align: top;
  }
  .data-type-link {
    width: 178px;
    padding-top: 6px;
    overflow: hidden;
    white-space: nowrap;
    text-overflow: ellipsis;
    margin-right: 15px;
  }
  hr {
    margin-top: 7px;
  }
  .select2-container--bootstrap .select2-selection--multiple .select2-selection__choice {
    color: black;
    text-transform: uppercase;
  }
  .select2-container--bootstrap .select2-selection--multiple .select2-selection__choice[title="read"] {
    color: white;
    background: $label-success-bg;
    border-color: $label-success-bg;
    .select2-selection__choice__remove {
      color: white;
      color: #fff;
    }
  }
  .select2-container--bootstrap .select2-selection--multiple .select2-selection__choice[title="create"] {
    color: white;
    background: $label-info-bg;
    border-color: $label-info-bg;
    .select2-selection__choice__remove {
      color: white;
      color: #fff;
    }
  }
  .select2-container--bootstrap .select2-selection--multiple .select2-selection__choice[title="delete"] {
    color: white;
    background: $label-danger-bg;
    border-color: $label-danger-bg;
    .select2-selection__choice__remove {
      color: white;
      color: #fff;
    }
  }
  .select2-container--bootstrap .select2-selection--multiple .select2-selection__choice[title="update"] {
    color: white;
    background: $label-warning-bg;
    border-color: $label-warning-bg;
    .select2-selection__choice__remove {
      color: white;
      color: #fff;
    }
  }

}

.scope_at_index {
  overflow: hidden;
  white-space: nowrap;
  text-overflow: ellipsis;
  ul {
    list-style-type: none;
    margin: 0;
    padding: 0;
    li {
      display: inline-block;
      &:not(:last-child) {
        &:after {
          content: ', ';
          margin-right: 5px;
        }
      }
    }
  }
}
.scope-description li i {
  margin-left: 5px;
}<|MERGE_RESOLUTION|>--- conflicted
+++ resolved
@@ -1294,8 +1294,7 @@
   }
 }
 
-<<<<<<< HEAD
-=======
+
 
 // for graphics
 .graphics-area {
@@ -1307,7 +1306,6 @@
 .graphics-chart {
   overflow: scroll;
 }
->>>>>>> 4aa2bdc8
 .btn .caret {
   margin-left: 2px;
 }
