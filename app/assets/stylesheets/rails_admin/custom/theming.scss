@import "bootstrap/bootstrap-tour.min";

@import "rails_admin/custom/github";

.navbar-brand img {
  max-height: 100%;
  width: auto;
  padding-bottom: 4px;
}

ul#main-accordion{
  z-index: -2;
  .social-links{
    z-index: -1;
  }
}

.container-fluid {
  background: #3D4046;
}

#secondary-navigation .navbar-right {
  padding-left: 24px;
}

#user-nav li.dropdown a.dropdown-toggle {
  color: white;
}

#user-nav > li.dropdown.open > a {
  color: #3D4046;
}

a#sign-in-link, a#sign-out-link {
  font-size: 16px;
  border: solid 2px;
  border-color: white;
  border-radius: 0px;
  background-color: #ea7400;
}

ul.root_links li a i{
  color: white;
}

a#sign-in-link:hover, a#sign-out-link:hover  {
  border-color: #ea7400;
  transition: .5s;
}

#user-nav > li.dropdown.open > a {
  background-color: white;
  border-right: solid 1px rgba(0,0,0,0.15);
  box-shadow: 0 6px 12px rgba(0, 0, 0, 0.175);
}

#user-nav > li.dropdown.open > a:after {
  display: block;
  position: absolute;
  content: " ";
  width: 100%;
  height: 6px;
  right: 0;
  bottom: -3px;
  z-index: 1001;
  background-color: white;
}

#user-menu {
  padding: 12px;
}

#user-menu .edit_user_root_link img {
  position: inherit;
  border: solid 1px rgba(0,0,0,0.15);
  border-radius: 50%;
}

#user-menu > li > a {
  padding: 3px;
}

.toggle-btn {
  color: white!important;
  background-color: transparent;
  padding: 2px 0 0;
  border-color: transparent;
  font-size: 24px;
  line-height: 100%;
  transition: all .1s ease-in-out;
  width: 40px;
}

.toggle-btn:active,
.toggle-btn:focus,
.toggle-btn:hover,
.toggle-btn:active:focus {
  outline: none;
  box-shadow: none;
}

.toggle-btn:hover {
  color: white!important;
  border-color: transparent;
  background-color: transparent;
  font-size: 28px;
  padding-top: 0;
}

#drawer-toggle i.fa,
#sidebar-toggle i.fa {
  transition: all 0.5s ease;
}

#sidebar-toggle.toggled i.fa {
  transform: rotate(180deg);
}

/* Search form styles */

#navbar-search input {
  transition: all .3s ease-in-out;
  height: 40px;
  margin-top: 7px;
  padding: 0;
  width: 0;
  outline: none;
  border: none;
  background-color: transparent;
  font-size: 14px;
  color: white;
}

#navbar-search.open input {
  width: 250px;
  padding: 6px;
  border-bottom: solid 2px white;
}

#navbar-search #search-toggle {
  margin: 0;
}

/* Nav Drawer styles*/

ul.drawer {
  display: block;
  position: fixed;
  top: calc(100% + 1px);
  left: 100%;
  width: 250px;
  height: calc(100vh - 100%);
  background-color: #3D4046;
  transition: all .5s ease-in-out;
  padding: 6px;
  margin: 0;
}

ul.drawer.open {
  transform: translateX(-250px);
}

ul.drawer li {
  display: block;
  padding: 1em;
  border-bottom: solid 1px rgba(255, 255, 255, 0.75);
}

ul.drawer li.last {
  border-bottom: none;
}

ul.drawer li a {
  font-size: 1.5rem;
  color: white;
  text-decoration: none;
}

ul.drawer li a span {
  padding-left: 1em;
}

.social-links.absolute {
  position: absolute;
  width: calc(100% - 12px);
  padding: 1em;
  bottom: 0;
}

.social-links a {
  display: inline-block;
  font-size: 24px !important;
  line-height: 32px;
  color: white;
}

/* Toggle styles*/

#wrapper {
  padding-left: 55px;
  transition: all 0.5s ease;
  overflow: hidden;
}

#wrapper.toggled {
  padding-left: 250px;
  overflow: scroll;
}

#sidebar-wrapper {
  z-index: 1000;
  position: fixed;
  top: 50px;
  left: 250px;
  width: 55px;
  height: calc(100% - 50px);
  margin-left: -250px;
  overflow-y: auto;
  transition: all 0.5s ease;
  background: #ffffff!important;
  border-right: solid 1px #e7e7e7!important;
}

#sidebar-wrapper .nav-caret,
#sidebar-wrapper .nav-caption {
  transition: opacity 0.5s ease;

  opacity: 0;
}

#wrapper.toggled #sidebar-wrapper {
  width: 250px;
}

#wrapper.toggled #sidebar-wrapper .nav-caret,
#wrapper.toggled #sidebar-wrapper .nav-caption {
  opacity: 1;
}

#wrapper #sidebar-wrapper:hover {
  width: 250px;
}
#wrapper #sidebar-wrapper:hover .nav-caret,
#wrapper #sidebar-wrapper:hover .nav-caption {
  opacity: 1;
}

#content-wrapper {
  width: 100%;
  overflow-x: hidden;
  background: #fff;
  position: relative;
  padding-left: 15px;
  padding-right: 15px;
}

.xyz{
  min-width: 360px;
}

#wrapper.toggled #content-wrapper {
  padding-right: 0;
}

.fixed-brand{
  width: auto;
}

/*Sidebar styles*/

.sidebar-nav {
  position: absolute!important;
  top: 0!important;
  width: 250px;
  margin: 0;
  padding: 0;
  list-style: none;
  margin-top: 2px;
}

@media screen and (max-width: 280px) {
  .navbar-brand span.cenit-hub {
    display: none;
  }
}

@media screen and (min-width:768px) {
  .navbar-header {
    width: 250px;
    padding: 0 6px;
  }
}

ul#main-accordion {
  padding: 6px;
  overflow: visible;
}

.panel-heading {
  padding: 0;
}

.panel-heading>a {
  padding: 10px 0;
}

ul#main-accordion a {
  font-size: 1.5rem;
  color: rgba(0, 0, 0, 0.87);
  text-decoration: none;
}

ul#main-accordion .panel {
  border: 0;
  box-shadow: none;
  width: 100%;
}

ul#main-accordion>.panel>.panel-heading {
  border: solid 1px rgba(221, 221, 221, 0.87);
  border-radius: 4px;
}

ul#main-accordion>.panel .panel .panel-heading {
  background-color: rgba(0,0,0,0.065);
}

ul#main-accordion>.panel.active>.panel-heading {
  background-color: #d9edf7 !important;
  border-color: #bce8f1;
  border-bottom-left-radius: 0;
  border-bottom-right-radius: 0;
}
ul#main-accordion>.panel.active>.panel-heading a {
  color: #31708f !important;
}

ul#main-accordion .panel.active {
  background-color: rgba(0, 0, 0, 0.065);
}

ul#main-accordion>.panel.active .panel.active>.panel-heading {
  background-color: transparent;
}

ul#main-accordion a:hover,
ul#main-accordion a:focus,
ul#main-accordion a:active,
ul#main-accordion li.active>a {
  text-decoration: none;
}

ul#main-accordion div>a:hover,
ul#main-accordion li>a:hover,
ul#main-accordion li>a:focus,
ul#main-accordion li>a:active,
ul#main-accordion li.active>a {
  background-color: rgba(0, 0, 0, 0.065);
}

ul#main-accordion>.panel>.panel-collapse a,
ul#main-accordion>.panel>.panel-collapse>.panel>.panel-heading a {
  padding-left: 2rem;
}

ul#main-accordion>.panel>.panel-collapse>.panel li>a
 {
  padding-left: 4rem;
}

ul#main-accordion .nav-caret {
  float: right;
  margin-left: 1rem;
  margin-right: 12px;
}

ul#main-accordion .nav-amount {
  float: right;
  margin-left: 1rem;
  line-height: 1;
  padding: 1px 4px;
  border-radius: 4px;
  background-color: #d9edf7 !important;
  border: solid 1px #bce8f1;
  color: #31708f !important;
  font-weight: bold;
  font-size: 10.5px;
}

ul#main-accordion .nav-caret i {
  transition: transform 0.3s ease-in-out;
}

ul#main-accordion .panel.active>.panel-heading .nav-caret i {
  transform: rotate(180deg);
}

ul#main-accordion .panel-heading .nav-icon {
  width: 48px;
  padding: 0 12px;
  display: inline-block;
  text-align: center;
}

.social-links .cenit-llc {
  width: 100%;
}

/* Signin Drawer */

.user-auth {
  text-align: center;
  color: #fff;
}

.user-auth .form-top,
.user-auth .form-option {
  font-size: 1.15em;
  line-height: 1.15em;
  position: relative;
  margin: 14px 0;
}

.user-auth .form-option:before,
.user-auth .form-option:after {
  border-top: 1px solid #ffffff;
  content: "";
  height: 1px;
  left: 0;
  position: absolute;
  top: 50%;
  width: 45%;
  z-index: 0;
}

.user-auth .form-option:before {
  left: auto;
  right: 0;
}

.user-auth .soc-btn {
  margin: 0 6px;
  transition: all .3s ease-in-out;
}

.user-auth .soc-btn,
.user-auth .soc-btn:focus,
.user-auth .soc-btn:active,
.user-auth .soc-btn:active:focus,
.user-auth .soc-btn:hover {
  color: #ffffff;
  text-align: left;
  outline: none;
}

.user-auth .soc-btn:hover {
  transform: scale(1.25);
}

.user-auth .soc-google {
  background-color: #dd4b39;
}

.user-auth .soc-facebook {
  background-color: #4c69ba;
}

.user-auth .soc-github {
  background-color: #010101;
}

.user-auth .soc-twitter {
  background-color: #1bb5e7;
}

.user-auth .field input.form-control {
  padding: 6px;
  outline: none;
  background-color: transparent!important;
  color: #fff!important;
  border: none;
  border-bottom: solid 2px #ffffff;
  border-radius: 0;
}

.user-auth .field input:-webkit-autofill {
  box-shadow: 0 0 0 1000px #3d4046 inset;
  -webkit-text-fill-color: white !important;
}

.user-auth .local-forms {
  position: relative;
  overflow: hidden;
  height: 220px;
}

.user-auth form.local {
  width: 100%;
  transition: all .3s ease-in-out;
  visibility: hidden;
  position: absolute;
  top: 0;
  transform: translateY(-100%);
}

.user-auth form.local.active {
  transform: translateY(0);
  visibility: visible;
}

.user-auth .field {
  padding: 0 12px 8px;
}

.user-auth .field input.form-control:focus {
  box-shadow: 0 0 0 1000px #3d4046 inset;
}

.user-auth .actions .btn-xs {
  margin-top: 6px;
  color: white;
}

.user-auth .actions .btn-xs:hover {
  color: white;
  text-decoration: underline;
}

.user-auth .terms {
  margin: 8px;
}

.user-auth .terms a {
  color: white;
}

/* Dashboard overview*/
.blocks {
  margin-bottom: 12px;
}

.blocks .block {
  border: solid 1px;
  border-radius: 1px;
  padding: 0 10px;
  background-color: #d9edf7;
  border-color: #bce8f1;
  margin-bottom: 12px;
}

.blocks .block:hover {
  border-color: #94c3ea;
}

.block .icon,
.block .caption {
  display: inline-block;
  vertical-align: middle;
  padding: 5px;
}

.block .icon i {
  font-size: 32px;
  color: #31708f;
}

@media (min-width: 768px) and (max-width: 999px) {
  .block .icon {
    display: none;
  }
}

.block .caption h4 {
  margin-bottom: 2px;
}

.block .caption h6 {
  margin-top: 0;
  font-weight: lighter;
  font-size: 14px;
  color: #777;
}

// Grid styles ... from APIGuru
#grid-wrapper .panel {
  position: relative;
}

#grid-wrapper .options-menu {
  position: absolute;
  z-index: 999;
  top: 4px;
  right: 4px;
}

#grid-wrapper .options-menu:hover {
  padding-left: 32px;
}

#grid-wrapper .options-menu > span {
  padding: 5px;
  color: #333333;
  border-bottom-left-radius: 0;
  border-bottom-right-radius: 0;
}

#grid-wrapper .options-menu:hover > span {
  border-color: rgba(0,0,0,0.15);
  background-color: #ffffff;
  border-bottom: none;
}

#grid-wrapper .options-menu:hover > span:after {
  display: block;
  background-color: #ffffff;
  content: ' ';
  position: absolute;
  width: calc(100% - 34px);
  height: 6px;
  right: 1px;
  bottom: -1px;
  z-index: 1001;
}

#grid-wrapper .options-menu.open > span {
  background-color: rgba(0,0,0,0.24);
  border: solid 1px rgba(0,0,0,0.15);
}

#grid-wrapper .options-menu .dropdown-menu {
  right: 0!important;
  left: auto!important;
  margin-top: 0!important;
  border-top-right-radius: 0;

  -webkit-transition: all 0.3s;
  -moz-transition: all 0.3s;
  -ms-transition: all 0.3s;
  -o-transition: all 0.3s;
  transition: all 0.3s;

  display: block!important;
  overflow: hidden;
  transform: translateY(-5%);
  opacity: 0;
  height: 0;
  border-top: none;
}

#grid-wrapper .options-menu:hover .dropdown-menu {
  transform: none;
  opacity: 1;
  height: auto;
  border-top: solid 1px rgba(0,0,0,0.15);
}

#grid-wrapper .options-menu .dropdown-menu a {
  color: #428bca;
}

#grid-wrapper .panel-heading {
  padding: 10px 15px;
  padding-right: 25px;
  white-space: nowrap;
  text-overflow: ellipsis;
  overflow: hidden;
  position: relative;
}

#grid-wrapper .panel-body-logo {
  height: 100px;
  vertical-align: middle;
  line-height: 90px;
  padding: 5px;
}

#grid-wrapper img.logo {
  background-color: transparent;
  max-width: 100%;
  max-height: 100%;
  padding: 10px;
}

#grid-wrapper .panel-body-description {
  margin-top: 15px;
}

#grid-wrapper .line-clamp {
  display: block;
  display: -webkit-box;
  -webkit-box-orient: vertical;
  position: relative;
  line-height: 1.2;
  overflow: hidden;
  text-overflow: ellipsis;
  padding: 0!important;
}

#grid-wrapper .line-clamp-3 {
  -webkit-line-clamp: 3;
  height: calc(1em * 1.2 * 3);
}

#grid-wrapper .footer-description {
  font-size: 0.8em;
  margin-bottom: 0.1em;
  color: #a2a2a2;
}

#grid-wrapper .versions > span {
  display: inline-block;
  vertical-align: middle;
}

#grid-wrapper .truncate {
  max-width: 100px;
  white-space: nowrap;
  overflow: hidden;
  text-overflow: ellipsis;
  display: inline-block;
}

#grid-wrapper .truncate a {
  display: inline-block;
}

.dashboard .nav-icon {
  width: 48px;
  padding: 0 12px;
  text-align: center;
}

/*
 * Custom RailsAdmin styles
 ****************************/

#setup_scheduler_expression_field .inlined {
  display: inline-block !important;
  width: auto !important;
}

#setup_scheduler_expression_field #appointed #number a.btn {
  width: 56px;
}

#setup_scheduler_expression_field #appointed #number .scheduler-opts {
  padding-bottom: 6px;
}

#setup_scheduler_expression_field .label.top {
  color: #000;
  margin-top: 12px;
  max-width: 100%;
  position: relative;
  display: block;
  text-align: left;
}

#setup_scheduler_expression_field .scheduler_repeat {
  margin-top: 12px;
}

#setup_scheduler_expression_field.label.top .right {
  position: absolute;
  right: 15px;
}

#setup_scheduler_expression_field .scheduler-opts a.btn {
  transition: all .3s ease-in-out;
}

<<<<<<< HEAD
.toggle-origin {
  border: none;
  background-color: transparent;
}

.toggle-origin:focus, .toggle-origin:active:focus, .toggle-origin.active:focus {
  outline: none;
=======
#hours_at .btn-group .btn {
  width: 36px;
  text-align: center;
}

#setup_scheduler_expression_field .btn-group .btn.day_in_month {
  min-width: 48px;
  text-align: center;
}

#setup_scheduler_expression_field .scheduler_repeat {
  margin-bottom: 12px;
}

#setup_scheduler_expression_field .scheduler_repeat .clearfix.bottom {
  padding-top: 6px;
}

#setup_scheduler_expression_field.selected-0 .visible-1,
#setup_scheduler_expression_field.selected-0 .visible-2,
#setup_scheduler_expression_field.selected-0 .visible-3,
#setup_scheduler_expression_field.selected-0 .visible-4,
#setup_scheduler_expression_field.selected-0 .visible-5,
#setup_scheduler_expression_field.selected-1 .visible-2,
#setup_scheduler_expression_field.selected-1 .visible-3,
#setup_scheduler_expression_field.selected-1 .visible-4,
#setup_scheduler_expression_field.selected-1 .visible-5 {
  display: none;
  visibility: collapse;
}

#setup_scheduler_expression_field.selected-2 .visible-1,
#setup_scheduler_expression_field.selected-2 .visible-3,
#setup_scheduler_expression_field.selected-2 .visible-4,
#setup_scheduler_expression_field.selected-2 .visible-5 {
  display: none;
  visibility: collapse;
}

#setup_scheduler_expression_field.selected-3 .visible-1,
#setup_scheduler_expression_field.selected-3 .visible-4,
#setup_scheduler_expression_field.selected-3 .visible-5 {
  display: none;
  visibility: collapse;
}

#setup_scheduler_expression_field.selected-4 .visible-1,
#setup_scheduler_expression_field.selected-4 .visible-5 {
  display: none;
  visibility: collapse;
}

//#setup_scheduler_expression_field.selected-5 .visible-1,
//#setup_scheduler_expression_field.selected-5 .visible-2,
//#setup_scheduler_expression_field.selected-5 .visible-3,
//#setup_scheduler_expression_field.selected-5 .visible-4 {
//  display: none;
//  visibility: collapse;
//}

#setup_scheduler_expression_field.selected-0 .hidden-0 {
  display: none;
  visibility: collapse;
>>>>>>> d5bb4ae3
}<|MERGE_RESOLUTION|>--- conflicted
+++ resolved
@@ -769,15 +769,6 @@
   transition: all .3s ease-in-out;
 }
 
-<<<<<<< HEAD
-.toggle-origin {
-  border: none;
-  background-color: transparent;
-}
-
-.toggle-origin:focus, .toggle-origin:active:focus, .toggle-origin.active:focus {
-  outline: none;
-=======
 #hours_at .btn-group .btn {
   width: 36px;
   text-align: center;
@@ -841,5 +832,14 @@
 #setup_scheduler_expression_field.selected-0 .hidden-0 {
   display: none;
   visibility: collapse;
->>>>>>> d5bb4ae3
+}
+
+
+.toggle-origin {
+  border: none;
+  background-color: transparent;
+}
+
+.toggle-origin:focus, .toggle-origin:active:focus, .toggle-origin.active:focus {
+  outline: none;
 }