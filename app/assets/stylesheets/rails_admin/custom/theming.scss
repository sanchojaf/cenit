--- conflicted
+++ resolved
@@ -17,6 +17,10 @@
 /*Theming variables*/
 
 $link_color: rgb(66, 139, 202);
+
+body.rails_admin {
+  padding-top: 55px !important;
+}
 
 h3, .h3 {
   .nav-caption {
@@ -3388,7 +3392,13 @@
   cursor: pointer;
 }
 
-<<<<<<< HEAD
+.xs-menu .navbar-nav > li > a {
+  font-size: 18px;
+  i {
+    color: #f89427;
+  }
+}
+
 .diff {
   overflow: auto;
   margin: 0 -15px;
@@ -3706,11 +3716,5 @@
       text-align: center;
       line-height: 20px;
     }
-=======
-.xs-menu .navbar-nav > li > a {
-  font-size: 18px;
-  i {
-    color: #f89427;
->>>>>>> 284bb1eb
   }
 }