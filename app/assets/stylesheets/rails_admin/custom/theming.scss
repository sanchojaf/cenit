@import "bootstrap/bootstrap-tour.min";
@import "rails_admin/custom/github";
@import "rails_admin/custom/select2.min";
@import "rails_admin/custom/select2-bootstrap.min";
@import "rails_admin/custom/swagger";
@import "rails_admin/custom/notebooks";
@import "rails_admin/custom/rest-api";
@import "rails_admin/custom/highlight-dracula";
@import "rails_admin/custom/foreign-notification";
@import "rails_admin/custom/flexslider";
@import "rails_admin/custom/owl_carousel/owl.carousel";
@import "rails_admin/custom/owl_carousel/owl.theme";
@import "rails_admin/custom/owl_carousel/owl.transitions";
@import "rails_admin/custom/home/home_page";
@import "horsey";

/*Theming variables*/

$link_color: rgb(66, 139, 202);

body.rails_admin {
  padding-top: 55px !important;
}

h3, .h3 {
  .nav-caption {
    font-size: 18px;
  }
}

.navbar-brand img {
  max-height: 100%;
  width: auto;
  padding-bottom: 4px;
}

.navbar-btn {
  margin-top: 6px;
  margin-bottom: 0;
}

ul#main-accordion {
  z-index: -2;
  .social-links {
    z-index: -1;
  }
}

.navbar-fixed-top .container-fluid {
  background: #3D4046;
}

#secondary-navigation .navbar-right {
  padding-left: 24px;
}

#tenant-nav li.dropdown a.dropdown-toggle,
#help-nav li.dropdown a.dropdown-toggle,
#user-nav li.dropdown a.dropdown-toggle {
  color: white;
}

#tenant-nav > li.dropdown.open > a,
#help-nav > li.dropdown.open > a,
#user-nav > li.dropdown.open > a {
  color: #3D4046;
}

a#sign-in-link, a#sign-out-link {
  font-size: 16px;
  border: 2px solid white;
  border-radius: 0;
  background-color: #ea7400;
}

ul.root_links li a i {
  color: white;
}

a#sign-in-link:hover, a#sign-out-link:hover {
  border-color: #ea7400;
  transition: .5s;
}

#tenant-nav .dropdown-menu,
#help-nav .dropdown-menu,
#user-nav .dropdown-menu {
  min-width: calc(100% + 4px);
}

#tenant-nav > li.dropdown.open > a,
#help-nav > li.dropdown.open > a,
#user-nav > li.dropdown.open > a {
  background-color: white;
  border-right: solid 1px rgba(0, 0, 0, 0.15);
  box-shadow: 0 6px 12px rgba(0, 0, 0, 0.175);
}

#tenant-nav > li.dropdown.open > a:after,
#help-nav > li.dropdown.open > a:after,
#user-nav > li.dropdown.open > a:after {
  display: block;
  position: absolute;
  content: " ";
  width: 100%;
  height: 6px;
  right: 0;
  bottom: -3px;
  z-index: 1001;
  background-color: white;
}

#tenant-menu,
#help-menu,
#user-menu {
  padding: 12px;
}

#tenant-menu .edit_user_root_link img,
#help-menu .edit_user_root_link img,
#user-menu .edit_user_root_link img {
  position: inherit;
  border: solid 1px rgba(0, 0, 0, 0.15);
  border-radius: 50%;
}

#tenant-menu > li > a,
#help-menu > li > a,
#user-menu > li > a {
  padding: 3px;
}

.toggle-btn {
  color: white !important;
  background-color: transparent;
  padding: 2px 0 0;
  border-color: transparent;
  font-size: 24px;
  line-height: 100%;
  transition: all .1s ease-in-out;
  width: 40px;
}

.toggle-btn:active,
.toggle-btn:focus,
.toggle-btn:hover,
.toggle-btn:active:focus {
  outline: none;
  box-shadow: none;
}

.toggle-btn:hover {
  color: white !important;
  border-color: transparent;
  background-color: transparent;
  font-size: 28px;
  padding-top: 0;
}

#drawer-toggle i.fa,
#sidebar-toggle i.fa {
  //transition: all 0.5s ease;
}

#sidebar-toggle.toggled i.fa {
  //transform: rotate(0deg);
}

/* Search form styles */

#navbar-search input {
  transition: all .3s ease-in-out;
  height: 40px;
  margin-top: 7px;
  padding: 0;
  width: 0;
  outline: none;
  border: none;
  background-color: transparent;
  font-size: 14px;
  color: white;
}

#navbar-search.open input {
  width: 150px;
  padding: 6px;
  border-bottom: solid 2px white;
}

#navbar-search #search-toggle {
  margin: 0;
}

/* Nav Drawer styles*/

ul.drawer {
  display: block;
  position: fixed;
  top: calc(100% + 1px);
  left: 100%;
  width: 250px;
  height: calc(100vh - 100%);
  background-color: #3D4046;
  transition: all .5s ease-in-out;
  padding: 6px;
  margin: 0;
}

ul.drawer #sign-links,
ul.drawer #nav-links {
  overflow-y: auto;
  margin-bottom: 67px;
  height: calc(100% - 67px);
}

ul.drawer.open {
  transform: translateX(-250px);
}

ul.drawer li {
  display: block;
  padding: 1em;
  border-bottom: solid 1px rgba(255, 255, 255, 0.75);
}

ul.drawer li.last {
  border-bottom: none;
}

ul.drawer li a {
  font-size: 1.5rem;
  color: white;
  text-decoration: none;
}

ul.drawer li a span {
  padding-left: 1em;
}

.social-links.absolute {
  position: absolute;
  width: calc(100% - 12px);
  bottom: 0;
  background-color: #3D4046;
}

.social-links a {
  display: inline-block;
  font-size: 24px !important;
  line-height: 32px;
  color: white;
}

/* Toggle styles*/

#wrapper {
  padding-left: 55px;
  transition: all 0.5s ease;
  overflow: hidden;
  height: 100vh;
  position: relative;
}

#wrapper.toggled {
  padding-left: 250px;
  li.no-childrens {
    span.with_icon {
      padding: 0 30px;
    }
  }
  ul#main-accordion .panel-heading .nav-icon {
    padding: 0 30px;
  }
  .dashboard-heading .nav-icon {
    opacity: 1 !important;
  }
}

.panel-dashboard {
  border: solid 1px rgba(221, 221, 221, 0.87);
  border-radius: 4px;
  margin-bottom: 5px !important;
  .dashboard-heading {
    padding: 10px 0 !important;
    border: 0;
    box-shadow: none;
    width: 100%;
    .nav-icon {
      padding: 0 15px 0 30px;
    }

  }
}

#sidebar-wrapper {
  z-index: 1000;
  position: fixed;
  left: 250px;
  width: 55px;
  top: 51px;
  height: calc(100% - 50px);
  margin-left: -250px;
  overflow-y: auto;
  overflow-x: hidden;
  transition: all 0.5s ease;
  background: #3d4046 !important;
  border-right: none;
}

#sidebar-wrapper .nav-caret,
#sidebar-wrapper .nav-caption {
  /*  transition: opacity 0.5s ease;

    opacity: 0;*/
}

#wrapper.toggled #sidebar-wrapper {
  width: 250px;
}

#wrapper.toggled #sidebar-wrapper .nav-caret,
#wrapper.toggled #sidebar-wrapper .nav-caption {
  opacity: 1;
  text-transform: capitalize;
}

#wrapper #sidebar-wrapper:hover {
  // width: 250px;
}

#wrapper #sidebar-wrapper:hover .nav-caret,
#wrapper #sidebar-wrapper:hover .nav-caption {
  opacity: 1;
}

#content-wrapper {
  width: calc(100% - 50px);
  @media(min-width: 992px) {
    width: calc(100% - 250px);
  }
  background: #fff;
  position: fixed;
  padding: 10px 15px 15px;
  overflow: auto;
  height: calc(100% - 50px);
}

body.rails_admin .sidebar-nav {
  position: fixed;
  top: 0;
  bottom: 0;
  overflow-y: auto;
}

.xyz {
  min-width: 360px;
}

.fixed-brand {
  width: auto;
}

/*Sidebar styles*/

.sidebar-nav {
  position: absolute !important;
  width: 250px;
  padding: 0;
  list-style: none;
  overflow-y: auto !important;
  margin-bottom: 84px;
}

@media screen and (max-width: 280px) {
  .navbar-brand span.cenit-hub {
    display: none;
  }
}

.navbar-header {
  .cenit-logo img {
    max-height: 140%;

  }
  .cenit-hub {
    color: white;
    font-size: 22px;
  }
}

span.subdomain_link {
  color: white;
  font-size: 18px;
  padding-right: 5px;
  line-height: 20px;
  i {
    font-size: 14px;
    margin-left: 5px;
  }
}

div#subdomain-toggle {
  cursor: pointer;
  float: left;
  padding: 15px 0 14px 5px;

  i.fa {
    //transition: all 0.5s ease;
  }

  &.toggled i.fa {
    transform: rotate(180deg);
  }
}

.dashboard-heading {
  padding: 10px 0 !important;
}

@media screen and (min-width: 768px) {
  .navbar-header {
    width: 350px;
    padding: 0 6px;
  }
}

ul#main-accordion {
  padding: 6px;
  background: #3d4046;
  > li.no-childrens {
    a {
      &.active {
        background-color: #d9edf7 !important;
        color: #31708f !important;
      }
    }
  }
}

.panel-heading {
  padding: 0;
}

.panel-heading > a {
  padding: 10px 0;
}

ul#main-accordion a {
  font-size: 1.5rem;
  color: rgba(0, 0, 0, 0.87);
  text-decoration: none;
  color: white;
}

ul#main-accordion .panel {
  border: 0;
  box-shadow: none;
  width: 100%;
}

ul#main-accordion > .panel > .panel-heading {
  border: solid 1px rgba(221, 221, 221, 0.87);
  border-radius: 4px;
}

ul#main-accordion > .panel .panel .panel-heading {
  background-color: rgba(61, 64, 70, .9);
}

ul#main-accordion > .panel.active > .panel-heading {
  background-color: #d9edf7 !important;
  border-color: #bce8f1;
  border-bottom-left-radius: 0;
  border-bottom-right-radius: 0;
}

ul#main-accordion > .panel.active > .panel-heading {
  a {
    color: #31708f !important;
  }
  &.dashboard-heading {
    a {
      color: black !important;
    }
  }
}

ul#main-accordion .panel.active {
  background-color: rgba(0, 0, 0, 0.065);
}

ul#main-accordion > .panel.active .panel.active > .panel-heading {
  background-color: transparent;
}

ul#main-accordion a:hover,
ul#main-accordion a:focus,
ul#main-accordion a:active,
ul#main-accordion li.active > a {
  text-decoration: none;
}

ul#main-accordion div > a:hover,
ul#main-accordion li > a:hover,
ul#main-accordion li > a:focus,
ul#main-accordion li > a:active,
ul#main-accordion li.active > a {
  background-color: rgba(0, 0, 0, 0.065);
}

ul#main-accordion > .panel > .panel-collapse a,
ul#main-accordion > .panel > .panel-collapse > .panel > .panel-heading a {
  padding-left: 2rem;
}

ul#main-accordion > .panel > .panel-collapse > .panel li > a {
  padding-left: 4rem;
}

ul#main-accordion .nav-caret {
  float: right;
  margin-left: 1rem;
  margin-right: 12px;
}

ul#main-accordion .nav-amount {
  float: right;
  margin-left: 1rem;
  line-height: 1;

  border-radius: 4px;

  color: #31708f !important;
  font-weight: bold;
  font-size: 10.5px;
  margin-top: 4px;
  &.active {
    padding: 1px 4px;
    background-color: #d9edf7 !important;
    border: solid 1px #bce8f1;

  }
  .fa {
    color: #d9edf7;
  }
}

ul#main-accordion .nav-caret i {
  //transition: transform 0.3s ease-in-out;
}

ul#main-accordion .panel.active > .panel-heading .nav-caret i {
  //transform: rotate(180deg);
}

ul#main-accordion .panel-heading .nav-icon {
  width: 48px;
  padding: 0 12px;
  display: inline-block;
  text-align: center;
}

.social-links .cenit-llc {
  width: 100%;
}

#sidebar-wrapper .social-links {
  position: absolute;
  bottom: 0;
  background-color: #3d4046;
  width: 100%;
  text-align: center;
  padding: 12px;
}

#os-love {
  white-space: nowrap;
  overflow: hidden;
  color: white;
}

#os-love span {
  transition: all .5s ease-in-out;
  visibility: collapse;
  opacity: 0;
  max-width: 0;
  display: inline-block;
}

#wrapper.toggled #os-love span {
  transition: all .5s ease-in-out .05s;
  visibility: visible;
  opacity: 1;
  max-width: 100%;
}

/* Signin Drawer */

.user-auth {
  text-align: center;
  color: #fff;
}

.user-auth .form-top,
.user-auth .form-option {
  font-size: 1.15em;
  line-height: 1.15em;
  position: relative;
  margin: 14px 0;
}

.user-auth .form-option:before,
.user-auth .form-option:after {
  border-top: 1px solid #ffffff;
  content: "";
  height: 1px;
  left: 0;
  position: absolute;
  top: 50%;
  width: 45%;
  z-index: 0;
}

.user-auth .form-option:before {
  left: auto;
  right: 0;
}

.user-auth .soc-btn {
  margin: 0 6px;
  transition: all .3s ease-in-out;
}

.user-auth .soc-btn,
.user-auth .soc-btn:focus,
.user-auth .soc-btn:active,
.user-auth .soc-btn:active:focus,
.user-auth .soc-btn:hover {
  color: #ffffff;
  text-align: left;
  outline: none;
}

.user-auth .soc-btn:hover {
  transform: scale(1.25);
}

.user-auth .soc-google {
  background-color: #dd4b39;
}

.user-auth .soc-facebook {
  background-color: #4c69ba;
}

.user-auth .soc-github {
  background-color: #010101;
}

.user-auth .soc-twitter {
  background-color: #1bb5e7;
}

.user-auth .field input.form-control {
  padding: 6px;
  outline: none;
  background-color: transparent !important;
  color: #fff !important;
  border: none;
  border-bottom: solid 2px #ffffff;
  border-radius: 0;
}

.user-auth .field input:-webkit-autofill {
  box-shadow: 0 0 0 1000px #3d4046 inset;
  -webkit-text-fill-color: white !important;
}

.user-auth .local-forms {
  position: relative;
  overflow: hidden;
  height: 220px;
}

.user-auth form.local {
  width: 100%;
  transition: all .3s ease-in-out;
  visibility: hidden;
  position: absolute;
  top: 0;
  transform: translateY(-100%);
}

.user-auth form.local.active {
  transform: translateY(0);
  visibility: visible;
}

.user-auth .field {
  padding: 0 12px 8px;
}

.user-auth .field input.form-control:focus {
  box-shadow: 0 0 0 1000px #3d4046 inset;
}

.user-auth .actions .btn-xs {
  margin-top: 6px;
  color: white;
}

.user-auth .actions .btn-xs:hover {
  color: white;
  text-decoration: underline;
}

.user-auth .terms {
  margin: 8px;
}

.user-auth .terms a {
  color: white;
}

/* Dashboard overview*/
.blocks {
  margin-bottom: 10px;
}

.blocks .block {
  border-radius: 1px;
  padding: 0 10px;
  background-color: #d9edf7;
  border: 1px solid #bce8f1;
}

.blocks .block:hover {
  border-color: #94c3ea;
}

.block .icon,
.block .caption {
  display: inline-block;
  vertical-align: middle;
  padding: 5px;
}

.block .icon i {
  font-size: 32px;
  color: #31708f;
}

@media (min-width: 768px) and (max-width: 999px) {
  .tenants {
    display: none;
  }
  .block .icon {
    display: none;
  }
}

.block .caption h4 {
  margin-bottom: 2px;
}

.block .caption h6 {
  margin-top: 0;
  font-weight: lighter;
  font-size: 14px;
  color: #777;
}

// Grid styles ... from APIGuru
#grid-wrapper {

  .panel {
    position: relative;
  }
  .panel-owner {

    float: left;
    width: 100%;
  }

  .options-menu {
    position: absolute;
    z-index: 999;
    top: 4px;
    right: 4px;
  }
  .options-menu:hover {
    padding-left: 32px;
  }
  .options-menu > span {
    padding: 5px;
    color: #333333;
    border-bottom-left-radius: 0;
    border-bottom-right-radius: 0;
  }

  .options-menu:hover > span {
    border-color: rgba(0, 0, 0, 0.15);
    background-color: #ffffff;
    border-bottom: none;
  }

  .options-menu:hover > span:after {
    display: block;
    background-color: #ffffff;
    content: ' ';
    position: absolute;
    width: calc(100% - 34px);
    height: 6px;
    right: 1px;
    bottom: -1px;
    z-index: 1001;
  }

  .options-menu.open > span {
    background-color: rgba(0, 0, 0, 0.24);
    border: solid 1px rgba(0, 0, 0, 0.15);
  }

  .options-menu .dropdown-menu {
    right: 0 !important;
    left: auto !important;
    margin-top: 0 !important;
    border-top-right-radius: 0;

    -webkit-transition: all 0.3s;
    -moz-transition: all 0.3s;
    -ms-transition: all 0.3s;
    -o-transition: all 0.3s;
    transition: all 0.3s;

    display: block !important;
    overflow: hidden;
    transform: translateY(-5%);
    opacity: 0;
    height: 0;
    border-top: none;
  }

  .options-menu:hover .dropdown-menu {
    transform: none;
    opacity: 1;
    height: auto;
    border-top: solid 1px rgba(0, 0, 0, 0.15);
  }
  .options-menu .dropdown-menu a {
    color: $link_color;
  }

  .panel-heading {
    padding: 10px 25px 10px 15px;
    white-space: nowrap;
    text-overflow: ellipsis;
    overflow: hidden;
    position: relative;
  }

  .panel-body-logo {
    height: 100px;
    vertical-align: middle;
    line-height: 90px;
    padding: 5px;
  }

  img.logo {
    background-color: transparent;
    max-width: 100%;
    max-height: 100%;
    padding: 10px;
  }

  .panel-body-description {
    margin-top: 15px;
  }

  .line-clamp {
    display: block;
    display: -webkit-box;
    -webkit-box-orient: vertical;
    position: relative;
    line-height: 1.2;
    overflow: hidden;
    text-overflow: ellipsis;
    padding: 0 !important;
  }

  .line-clamp-3 {
    -webkit-line-clamp: 3;
    height: calc(1em * 1.2 * 3);
  }

  .footer-description {
    font-size: 0.8em;
    margin-bottom: 0.1em;
    color: #a2a2a2;
    ul {
      white-space: nowrap;
      overflow: hidden;
      text-align: center;
      text-overflow: ellipsis;
      margin-bottom: 10px;
      padding: 0;
      list-style-type: none;
      li {
        display: inline;
        a {

        }
        &:not(:last-child) {
          &:after {
            content: ', ';
          }
        }

      }
    }
    .versions {
      overflow: auto;
      margin-top: 10px;
      font-size: 1.4rem;
      .pull-count {
        color: black;
      }
      .version {
        padding-left: 0;
        padding-right: 0;
        font-size: .9em;
        line-height: 1.8em;
        text-align: right;
        color: gray;
      }
    }

  }

  .versions > span {
    display: inline-block;
    vertical-align: middle;
  }

  .truncate {
    max-width: 100px;
    white-space: nowrap;
    overflow: hidden;
    text-overflow: ellipsis;
    display: inline-block;
  }

  .truncate a {
    display: inline-block;
  }
}

.dashboard .nav-icon {
  width: 48px;
  padding: 0 12px;
  text-align: center;
}

/*
 * Custom RailsAdmin styles
 ****************************/

#setup_scheduler_expression_field .inlined {
  display: inline-block !important;
  width: auto !important;
}

#setup_scheduler_expression_field #appointed #number a.btn {
  width: 56px;
}

#setup_scheduler_expression_field #appointed #number .scheduler-opts {
  padding-bottom: 6px;
}

#setup_scheduler_expression_field .label.top {
  color: #000;
  margin-top: 12px;
  max-width: 100%;
  position: relative;
  display: block;
  text-align: left;
}

#setup_scheduler_expression_field .scheduler_repeat {
  margin-top: 12px;
}

#setup_scheduler_expression_field.label.top .right {
  position: absolute;
  right: 15px;
}

#setup_scheduler_expression_field .scheduler-opts a.btn {
  transition: all .3s ease-in-out;
}

#hours_at .btn-group .btn {
  width: 36px;
  text-align: center;
}

#setup_scheduler_expression_field .btn-group .btn.day_in_month {
  min-width: 48px;
  text-align: center;
}

#setup_scheduler_expression_field .scheduler_repeat {
  margin-bottom: 12px;
}

#setup_scheduler_expression_field .scheduler_repeat .clearfix.bottom {
  padding-top: 6px;
}

#setup_scheduler_expression_field.selected-0 .visible-1,
#setup_scheduler_expression_field.selected-0 .visible-2,
#setup_scheduler_expression_field.selected-0 .visible-3,
#setup_scheduler_expression_field.selected-0 .visible-4,
#setup_scheduler_expression_field.selected-0 .visible-5,
#setup_scheduler_expression_field.selected-1 .visible-2,
#setup_scheduler_expression_field.selected-1 .visible-3,
#setup_scheduler_expression_field.selected-1 .visible-4,
#setup_scheduler_expression_field.selected-1 .visible-5 {
  display: none;
  visibility: collapse;
}

#setup_scheduler_expression_field.selected-2 .visible-1,
#setup_scheduler_expression_field.selected-2 .visible-3,
#setup_scheduler_expression_field.selected-2 .visible-4,
#setup_scheduler_expression_field.selected-2 .visible-5 {
  display: none;
  visibility: collapse;
}

#setup_scheduler_expression_field.selected-3 .visible-1,
#setup_scheduler_expression_field.selected-3 .visible-4,
#setup_scheduler_expression_field.selected-3 .visible-5 {
  display: none;
  visibility: collapse;
}

#setup_scheduler_expression_field.selected-4 .visible-1,
#setup_scheduler_expression_field.selected-4 .visible-5 {
  display: none;
  visibility: collapse;
}

//#setup_scheduler_expression_field.selected-5 .visible-1,
//#setup_scheduler_expression_field.selected-5 .visible-2,
//#setup_scheduler_expression_field.selected-5 .visible-3,
//#setup_scheduler_expression_field.selected-5 .visible-4 {
//  display: none;
//  visibility: collapse;
//}

#setup_scheduler_expression_field.selected-0 .hidden-0 {
  display: none;
  visibility: collapse;
}

.toggle-origin {
  border: none;
  background-color: transparent;
}

.toggle-origin:focus, .toggle-origin:active:focus, .toggle-origin.active:focus {
  outline: none;
}

.notify-counter-link {
  border-radius: 500px;
  // position: relative;
  top: -10px;
  min-width: 4px;
  min-height: 4px;
  display: inline-block;
  font-size: 9px;

  &.green {
    background-color: green;
  }
  &.blue {
    background-color: blue;
  }
  &.orange {
    background-color: orange;
  }
  &.red {
    background-color: red;
  }
}

#action-notify {
  padding: 15px;
}

.dashboard, #actions-menu-list {
  .progress {
    margin-bottom: 0;
    float: left;
    width: 95%;
  }
  #links {
    float: right;
    > span {
      padding: 0 12px;
      color: #333333;
      border-bottom-left-radius: 0;
      border-bottom-right-radius: 0;
      position: absolute;
      right: 0;
    }
    &.options-menu {
      position: relative;
      overflow: visible;
      .dropdown-menu {
        right: 0 !important;
        left: auto !important;
        margin-top: 0 !important;
        border-top-right-radius: 0;

        -webkit-transition: all 0.3s;
        -moz-transition: all 0.3s;
        -ms-transition: all 0.3s;
        -o-transition: all 0.3s;
        transition: all 0.3s;

        display: block !important;
        overflow: hidden;
        transform: translateY(-5%);
        opacity: 0;
        height: 0;
        border-top: none;
        top: 20px;
      }
      &.open {
        > span {
          border-color: rgba(0, 0, 0, 0.15);
          background-color: #ffffff;
          border-bottom: none;
          z-index: 1002;
          &:after {
            display: block;
            background-color: #ffffff;
            content: ' ';
            position: absolute;
            width: calc(100% - 34px);
            height: 6px;
            right: 1px;
            bottom: -1px;
            z-index: 1001;
          }
        }
        .dropdown-menu {
          transform: none;
          opacity: 1;
          height: auto;
          border-top: solid 1px rgba(0, 0, 0, 0.15);
          margin-bottom: 25px;
          z-index: 1001;
          ul li {
            list-style-type: none;
          }
          a {
            color: $link_color;
          }
        }
      }
    }
  }
}

.wizard {
  li {
    padding: 15px;
    &.next {
      padding: 0;
      color: #3d4046;
      i {
        top: 10px;
        position: relative;
      }
    }
    &.done {
      color: black;
      font-weight: bold;
    }
    &.active {
      color: #5bc0de;
      font-weight: bold;
    }
    &.pending {
      color: gray;
    }
  }
  h6 {
    padding-left: 15px;
    margin-top: 30px;
    display: block;
  }

}

.filter_by_token > span span {
  padding-left: 3px;
}

#actions-menu-list {
  overflow: visible;
  width: 40px;
}

ul#more_actions a {
  color: $link_color;
}

.select2-container--bootstrap {
  width: 50% !important;
}

.select2-container--open .select2-dropdown--above {
  left: 0;
}

.tag {
  overflow: auto;
  span {
    color: #555;
    background: #fff;
    border: 1px solid #ccc;
    border-radius: 4px;
    cursor: default;
    float: left;
    margin: 5px 0 0 6px;
    padding: 0 6px;
  }
}

body.rails_admin .form-horizontal.denser fieldset {
  margin-bottom: 30px;
}

.filters-buttons {
  overflow: visible;
  float: right;
  span {
    margin-left: 19px;
  }
  .dropdown {
    list-style-type: none;
    margin-left: 15px;
  }
}

#save_filters_button span {
  margin-left: 5px;
}

#list {
  .CodeMirror {
    height: auto;
  }
}

/*Origin toggles colors and table cell origin colors*/

$owner_color: #474dff; // 71,77,255
$owner_odd_color: rgba(71, 77, 255, .5);
$owner_even_color: rgba(91, 192, 222, .25);

$shared_color: #2b8050; // 43,128,80
$shared_odd_color: rgba(43, 128, 80, .5);
$shared_even_color: rgba(43, 128, 80, .25);

$cenit_color: darkorange; //255,140,0
$cenit_odd_color: rgba(255, 140, 0, .5);
$cenit_even_color: rgba(255, 140, 0, .25);

$admin_color: navy; // 0,0,128
$admin_odd_color: rgba(0, 0, 128, .5);
$admin_even_color: rgba(0, 0, 128, .25);

$tmp_color: #d9534f; //217,83,79
$temp_odd_color: rgba(217, 83, 69, .5);
$temp_even_color: rgba(217, 83, 69, 0.25);

.table-striped > tbody > tr.owner > td:first-child {
  background: $owner_odd_color;
}

.table-striped > tbody > tr.shared > td:first-child {
  background: $shared_odd_color;
}

.table-striped > tbody > tr.cenit > td:first-child {
  background: $cenit_odd_color
}

.table-striped > tbody > tr.tmp > td:first-child {
  background: $temp_odd_color
}

.table-striped > tbody > tr.admin > td:first-child {
  background: $admin_odd_color
}

.toggle-origin {
  &.owner {
    color: $owner_color;
  }
  &.shared {
    color: $shared_color;
  }
  &.admin {
    color: $admin_color;
  }
  &.cenit {
    color: $cenit_color;
  }
  &.tmp {
    color: $tmp_color;
  }
}

label {
  &.owner {
    color: $owner_color;
  }
  &.shared {
    color: $shared_color;
  }
  &.admin {
    color: $admin_color;
  }
  &.cenit {
    color: $cenit_color;
  }
  &.tmp {
    color: $tmp_color;
  }
}

.panel-shared {
  border-color: $shared_odd_color;
  > .panel-heading {
    background-color: $shared_even_color;
  }
}

.panel-owner {
  border-color: $owner_odd_color;
  > .panel-heading {
    background-color: $owner_even_color;
  }
}

.tenants {
  max-height: 380px;
  overflow-y: auto;
  li {
    margin: 3px 0;
    padding: 3px;
    &:hover {
      background: whitesmoke;
    }
    a {
      color: black;
      text-decoration: none;

    }
  }
}

#search_tenant {
  margin-bottom: 10px;
}

#collections {
  padding-left: 0;
  margin-top: 25px;
  .collection {
    .pic {
      display: inline-block;
      padding: 15px;
      background: #f5f5f5;
      box-shadow: 0px 1px 4px 0px rgba(0, 0, 0, 0.45), inset 0px 0px 1px 1px white;
      width: 100%;
      height: 102px;
      margin-top: 12px;
      border: 1px solid transparent;
      i {
        margin: auto;
        font-size: 18px;
        color: rgb(49, 112, 143);
      }
      img {
        width: 80%;
        max-height: 100%;
        margin: auto;
        &.no-image {
        }
      }
    }
  }
  a {
    &:hover {
      .pic {
        border: 1px solid rgb(148, 195, 234);
      }
    }
  }
}

// for graphics
.g-container {
  max-height: 485px;
  transition: all 0.5s ease;
  &.closed {
    overflow: hidden;
    max-height: 0;
    transition: all 0.5s ease;
  }
}

.graphics-area {
  margin: 25px 0;
}

.graphics-controls {
  padding: 15px;

}

.graphics-chart {
  overflow: scroll;
}

.btn .caret {
  margin-left: 2px;
}

.open > .dropdown-menu {
  display: block;
  z-index: 1002;
}

.no-padding-left {
  padding-left: 0 !important;
}

.no-padding-right {
  padding-right: 0 !important;
}

.no-padding-vert {
  padding-left: 0 !important;
  padding-right: 0 !important;
}

.cenit-oauth-basic-scope .basics-scopes {
  min-width: 234px;
}

.cenit-oauth-scope, .cenit-oauth-basic-scope, .model-tr {
  .select2-container--bootstrap {
    width: 100% !important;
    margin-bottom: 15px;
  }
  .input-group {
    margin-right: 15px;
    margin-bottom: 15px;
  }
  .btn-danger {
    margin-left: 15px;
  }
  th {
    padding-bottom: 10px;
    color: #737373;
  }
  td {
    vertical-align: top;
  }
  .data-type-link {
    width: 178px;
    padding-top: 6px;
    overflow: hidden;
    white-space: nowrap;
    text-overflow: ellipsis;
    margin-right: 15px;
  }
  hr {
    margin-top: 7px;
  }
  .select2-container--bootstrap .select2-selection--multiple .select2-selection__choice {
    color: black;
    text-transform: uppercase;
  }
  .select2-container--bootstrap .select2-selection--multiple .select2-selection__choice[title="read"] {
    color: white;
    background: $label-success-bg;
    border-color: $label-success-bg;
    .select2-selection__choice__remove {
      color: white;
      color: #fff;
    }
  }
  .select2-container--bootstrap .select2-selection--multiple .select2-selection__choice[title="create"] {
    color: white;
    background: $label-info-bg;
    border-color: $label-info-bg;
    .select2-selection__choice__remove {
      color: white;
      color: #fff;
    }
  }
  .select2-container--bootstrap .select2-selection--multiple .select2-selection__choice[title="delete"] {
    color: white;
    background: $label-danger-bg;
    border-color: $label-danger-bg;
    .select2-selection__choice__remove {
      color: white;
      color: #fff;
    }
  }
  .select2-container--bootstrap .select2-selection--multiple .select2-selection__choice[title="update"] {
    color: white;
    background: $label-warning-bg;
    border-color: $label-warning-bg;
    .select2-selection__choice__remove {
      color: white;
      color: #fff;
    }
  }

}

.scope_at_index {
  overflow: hidden;
  white-space: nowrap;
  text-overflow: ellipsis;
  ul {
    list-style-type: none;
    margin: 0;
    padding: 0;
    li {
      display: inline-block;
      &:not(:last-child) {
        &:after {
          content: ', ';
          margin-right: 5px;
        }
      }
    }
  }
}

.scope-description li i {
  margin-left: 5px;
}

.api-info {
  background: white;
  padding: 15px;
  margin: 15px 0;
  border-radius: 6px;
  border: solid 1px #e3e3e3;
  div {
    word-wrap: break-word;
  }
  a {
    cursor: pointer;
  }
  .contact, .term-of-service, .license {
    a {
      white-space: normal;
    }
  }

}

.swagger-toolbar {
  margin: 15px -5px;
}

.api-details {
  h3 {
    max-width: 85%;
    margin-top: 0;
    span {
      color: gray;
    }
  }
  h5 {
    font-size: 12px;
    margin: 0;
    line-height: 1.5;
    color: gray;
    span {
      font-weight: bold;;
    }
  }
  .categories-toolbar {
    margin-bottom: 10px;
    margin-left: 0;
  }
}

.contextual-record {
  display: inline-block;
  margin-bottom: 0;
  font-weight: normal;
  text-align: center;
  vertical-align: middle;
  cursor: pointer;
  background-image: none;
  border: 1px solid transparent;
  white-space: nowrap;
  padding: 6px 12px;
  font-size: 14px;
  line-height: 1.42857143;
  border-radius: 4px;
  -webkit-user-select: none;
  text-decoration: none !important;

  color: #fff;
  background-color: #5cb85c;
  border-color: #4cae4c;

  &:hover {
    color: #fff;
    background-color: #c9302c;
    border-color: #ac2925;

    &:after {
      font-family: FontAwesome;
      content: "\f00d";
      margin-left: 10px;
    }
  }
}

p.filter.form-search {
  position: relative;
}

.label-info a {
  color: white;
  text-decoration: none;
}

.api_guru_logo {
  span {
    color: black;
  }
  img {
    height: 39px;
    margin-left: 5px;
    cursor: pointer;
  }
  a:hover {
    text-decoration: none;
  }
}

#primary_dashboard {
  float: left;
  width: 100%;
  margin: 25px 0;
  ul {
    list-style-type: none;
    margin-bottom: 25px;
    li {
      a {
        cursor: pointer;
        color: black;
        text-decoration: none;
        line-height: 1.7;
        text-transform: capitalize;

        &:hover {
          color: $cenit_color;
        }
        &[target="_blank"]:after {
          content: '\F08E'; // fa-external-link
          font-family: FontAwesome;
          margin-left: 5px;
        }
      }
      &:first-child {
        a {
          font-size: 1.2em;
          color: #428bca;
          line-height: 2.2;
          white-space: nowrap;
          i {
            padding-right: 15px;
            font-size: 1.3em;
            margin-left: -38px;
          }
          &:hover {
            color: $cenit_color;
          }
        }
      }
    }
  }

}

#root-wrapper {
  margin-top: 25px;
  margin-bottom: 60px;
  @media(min-width: 768px) {
    margin-top: 65px;
  }
  @media(min-width: 992px) {
    margin-top: 25px;
  }
}

.footer {
  position: absolute;
  bottom: 0;
  width: 100%;
  height: 60px;
  background-color: #f5f5f5;
  .social-footer {
    padding-top: 20px;
  }
}

html {
  position: relative;
  min-height: 100%;
}

div#subdomain-panel {
  position: absolute;
  background: white;
  padding: 0 25px;
  left: 30px;
  @media(min-width: 1200px) {
    min-width: 678px;
  }
  opacity: 1;
  transition: opacity .3s;
  border: 1px solid #ccc;
  border-radius: 0 0 4px 4px;
  -webkit-box-shadow: 0 6px 12px rgba(0, 0, 0, 0.175);
  box-shadow: 0 6px 12px rgba(0, 0, 0, 0.175);
  z-index: 1000;

  &.collapsed {
    opacity: 0;
    z-index: -1;
    display: none;
  }
  #primary_dashboard {
    margin: 15px 0 0;
  }
}

@media (min-width: 768px) {
  .navbar-nav > li > a {
    padding-top: 14px;
    padding-bottom: 14px;
  }
}

#nav-drawer-toggle {
  i {
    position: relative;
    top: -2px;
  }
  &:hover {
    i {
      position: relative;
      top: -1px;
    }
  }
}

.none {
  display: none;
}

.block {
  display: block;
}

.section .pic {
  display: inline-block;
  padding: 15px;
  background: #f5f5f5;
  box-shadow: 0px 1px 4px 0px rgba(0, 0, 0, 0.45), inset 0px 0px 1px 1px white;
  height: 100px;
  width: 100%;
  img {
    margin: auto;
    max-height: 100%;
  }
  [class$='bulb'] {
    height: 100%;
  }
  .cenit-logo {
    @media(min-width: 768px) {
      padding-top: 10%;
    }
  }
}

#main-dashboard {
  section {
    @media(min-width: 768px) {
      padding: 35px 0;
    }

    &:nth-child(odd) {
      background: #f9f9f9;;
      @media(min-width: 768px) {
        background: white;
      }
    }
    &:nth-child(even) {
      background: white;
      @media(min-width: 768px) {
        background: #f9f9f9;
      }
    }

    &#public_apis {
      .header {
        text-align: center;
        p {
          font-size: 16px;
          font-weight: 400;
          color: #888;
        }
      }
      .sections {
        margin-top: 45px;
      }
    }
    &#features {
      .row {
        margin-bottom: 50px;
      }
      .feature {
        img {
          max-width: 40px;
        }
        strong {
          display: block;
          font-weight: 400;
          font-size: 17px;
          color: #354E75;
          margin-top: 15px;
        }
        p {
          font-weight: normal;
          font-size: 14px;
          color: #797979;
          margin-top: 10px;
          line-height: 24px;
        }
      }
    }
  }
}

.scheduler_type {
  .label {
    &.top {
      color: #000;
      margin-top: 12px;
      max-width: 100%;
      position: relative;
      display: block;
      text-align: left;

      .right {
        position: absolute;
        right: 15px;
      }
    }
  }
  .inlined {
    display: inline-block !important;
    width: auto !important;
  }
  #appointed #number {
    a.btn {
      width: 56px;
    }
    .scheduler-opts {
      padding-bottom: 6px;
    }
  }
  .scheduler_repeat {
    margin-top: 12px;
    margin-bottom: 12px;
    .clearfix.bottom {
      padding-top: 6px;
    }
  }
  .scheduler-opts a.btn {
    transition: all .3s ease-in-out;
  }
  #hours_at .btn-group {
    .btn {
      width: 36px;
      text-align: center;
      &.day_in_month {
        min-width: 48px;
        text-align: center;
      }
    }
  }
  &.selected-0 {
    .hidden-0,
    .visible-1,
    .visible-2,
    .visible-3,
    .visible-4,
    .visible-5 {
      display: none;
      visibility: collapse;
    }
  }
  &.selected-1 {
    .visible-2,
    .visible-3,
    .visible-4,
    .visible-5 {
      display: none;
      visibility: collapse;
    }
  }
  &.selected-2 {
    .visible-1,
    .visible-3,
    .visible-4,
    .visible-5 {
      display: none;
      visibility: collapse;
    }
  }
  &.selected-3 {
    .visible-1,
    .visible-4,
    .visible-5 {
      display: none;
      visibility: collapse;
    }
  }
  &.selected-4 {
    .visible-1,
    .visible-5 {
      display: none;
      visibility: collapse;
    }
  }
}

.try-integrations {
  margin-top: 10px;
}

.integration_image {
  @media(min-width: 768px) {
    max-width: 80% !important;
  }
  @media(min-width: 1024px) {
    max-width: 100% !important;
  }
  @media(min-width: 1200px) {
    max-width: 90% !important;
  }
}

section#welcome_users {
  display: none;
  @media(min-width: 768px) {
    display: block;
  }
}

#home_content {
  @media(min-width: 992px) {
    margin-top: 50px;
  }

}

#public_apis {
  .sections {
    .section {
      text-align: center;
      margin-bottom: 20px;
    }
  }
}

#prices {
  -webkit-font-smoothing: antialiased;
  border-top: 1px solid #EAEAEA;
  border-bottom: 1px solid #EAEAEA;
  background: #5E7A9B !important;
  background: -webkit-linear-gradient(top, #355069 0, #5e7a9b 100%) !important;
  background: -moz-linear-gradient(top, #355069 0, #5e7a9b 100%) !important;
  background: -o-linear-gradient(top, #355069 0, #5e7a9b 100%) !important;
  background: linear-gradient(top, #355069 0, #5e7a9b 100%) !important;
  padding-top: 45px;
  padding-bottom: 70px;
  .header {
    text-align: center;
    font-family: "Lato", "Helvetica Neue", Arial, Helvetica, sans-serif;
    @media (max-width: 991px) {
      margin-bottom: 25px;
    }
    h3 {
      font-size: 29px;
      color: #fff;
      line-height: 25px;
      font-weight: 400;
      text-shadow: 0 1px 2px rgba(0, 0, 0, 0.2);
      @media (max-width: 767px) {
        font-size: 24px;
        line-height: 29px
      }
    }
    p {
      font-size: 16px;
      margin-top: 15px;
      color: #F0F0F0;
      font-weight: 400;
      line-height: 25px;
      text-shadow: 0 1px 2px rgba(0, 0, 0, 0.2);
    }
  }
  .charts {
    margin-top: 35px;
    @media (max-width: 991px) {
      margin-top: 10px;
    }
    .chart {
      background-color: #fff;
      border: 1px solid #E6E6E6;
      border-radius: 5px;
      box-shadow: 0px 0px 2px 0px rgba(181, 181, 181, 0.3);
      padding: 20px 40px;
      position: relative;
      text-align: center;
      width: 97%;
      min-height: 315px;
      position: relative;
      top: 37px;
      @media (max-width: 991px) {
        float: none !important;
        left: 0px !important;
        top: 0px !important;
        margin: 0 auto;
        margin-bottom: 25px !important;
      }
      @media (max-width: 600px) {
      }
      &.last {
        margin-bottom: 0px !important;
        right: 0;
      }
      &.first {
        float: right;
        left: 0;
      }
      &.featured {
        min-height: 350px;
        top: 0px;
        margin: 0 auto;

        .popular {
          text-align: center;
          text-transform: uppercase;
          font-size: 16px;
          letter-spacing: 1px;
          color: #B1B1B1;
          font-weight: 400;
        }
        .quantity {
          margin-top: 15px;
        }
      }
      .quantity {
        text-align: center;
        .dollar {
          font-size: 19px;
          position: relative;
          top: -18px;
        }
        .price {
          font-size: 49px;
        }
        .period {
          font-size: 17px;
          position: relative;
          top: -8px;
          margin-left: 4px;
        }
      }
      .plan-name {
        text-align: center;
        font-size: 20px;
        font-weight: 400;
        color: #777;
        border-bottom: 1px solid #d5d5d5;
        padding-bottom: 15px;
        width: 90%;
        margin: 0 auto;
        margin-top: 8px;
      }
      .specs {
        margin-top: 20px;
        .spec {
          font-size: 15px;
          color: #474747;
          text-align: center;
          font-weight: 300;
          margin-bottom: 13px;
          .variable {
            span {
              color: #1FBEE7;
              font-weight: 400;
            }
          }
        }
      }
      .btn-signup {
        margin-top: 20px;
        height: 38px;
      }
    }
  }
}

#payment_options {
  background: white !important;
  #tabs-option {
    margin-top: 35px;
    -webkit-font-smoothing: antialiased;
    .header {
      text-align: center;
      h3 {
        font-size: 22px;
        color: #444;
        line-height: 25px;
        font-weight: 500;
        margin-bottom: 7px;
      }
      p {
        font-size: 16px;
        font-weight: 400;
        color: #888;
      }
    }
    .tabs {
      background: #F8F8F8;
      text-align: center;
      border-radius: 3px;
      margin-top: 40px;
      .tab {
        background-color: #F8F8F8;
        font-weight: 500;
        font-size: 15px;
        color: #555;
        display: inline-block;
        padding: 18px 25px;
        margin-top: 10px;
        cursor: pointer;
        -webkit-transition: background-color 0.2s linear;
        -moz-transition: background-color 0.2s linear;
        -ms-transition: background-color 0.2s linear;
        -o-transition: background-color 0.2s linear;
        transition: background-color 0.2s linear;
        &.anually {
          padding: 18px 18px 18px 23px;
        }
        &.active {
          background-color: #fff;
          border: 1px solid #E8E8E8;
          border-radius: 5px 5px 0px 0px;
          border-bottom: 0px;
        }
        span {
          position: relative;
          top: -2px;
        }
        small {
          color: #32ACDA;
          margin-left: 3px;
        }
      }
    }
    .plans {
      margin-top: 30px;
      border-radius: 5px;
      .plan {
        min-height: 220px;
        border: 1px solid #E3E3E3;
        margin-bottom: 25px;
        margin-right: -1px;
        &.middle {
        }
        &:first-child {
          border-radius: 5px 0 0 0;
        }
        &:last-child {
          border-radius: 0 5px 0 0;
        }
        .header {
          text-align: left;
          padding: 18px 25px;
          border-bottom: 1px solid #E3E3E3;
          margin: 0px -15px;
          font-weight: 500;
          font-size: 15px;
          overflow: auto;
          text-align: center;
          .icon {
            color: #B7C5D8;
            font-size: 18px;
            position: relative;
            top: 2px;
            left: -4px;
          }
          .price {
            float: right;
            color: #3CA2E5;
          }
        }
        .specs {
          margin-top: 25px;
          padding: 0px 10px 17px 10px;
          .spec {
            font-size: 15px;
            color: #666;
            margin-bottom: 13px;
            .variable {
              color: #1FBEE7;
              font-weight: 400;
            }
          }
        }
      }
      &.weekly {
        .header {
          .hidden-weekly {
            display: none;
          }
        }
        .specs {
          .hidden-weekly {
            visibility: hidden;
          }
        }
      }
      &.monthly {
        .header {
          .hidden-monthly {
            display: none;
          }
        }
        .specs {
          .hidden-monthly {
            visibility: hidden;
          }
        }
      }
    }
    .signup {
      margin-top: 40px;
      text-align: center;
      .button {
        background: -webkit-gradient(linear, 50% 0%, 50% 100%, color-stop(0%, #4abcf3), color-stop(100%, #1a80d9));
        background: -webkit-linear-gradient(#4abcf3, #1a80d9);
        background: -moz-linear-gradient(#4abcf3, #1a80d9);
        background: -o-linear-gradient(#4abcf3, #1a80d9);
        background: linear-gradient(#4abcf3, #1a80d9);
        padding: 15px 38px;
        font-size: 15px;
      }
      .message {
        text-align: center;
        margin-top: 20px;
        font-size: 12px;
        color: #888;
      }
    }
  }

  #chart-option {
    margin-top: 35px;
    -webkit-font-smoothing: antialiased;
    .divider {
      height: 1px;
      width: 100%;
      background-color: #ddd;
      position: relative;
      margin: 80px 0 40px;
      &:before {
        content: '';
        position: absolute;
        top: 0;
        left: 0;
        width: 100%;
        height: 2px;
        background-image: -webkit-gradient(linear, left top, right top, color-stop(0, rgba(255, 255, 255, 0.75)), color-stop(0.5, rgba(250, 250, 250, 0)), color-stop(1, rgba(255, 255, 255, 0.75)));
        background-image: -webkit-linear-gradient(left, rgba(255, 255, 255, 0.75) 0%, rgba(250, 250, 250, 0) 50%, rgba(255, 255, 255, 0.75) 100%);
        background-image: -moz-linear-gradient(left, rgba(255, 255, 255, 0.75) 0%, rgba(250, 250, 250, 0) 50%, rgba(255, 255, 255, 0.75) 100%);
        background-image: -o-linear-gradient(left, rgba(255, 255, 255, 0.75) 0%, rgba(250, 250, 250, 0) 50%, rgba(255, 255, 255, 0.75) 100%);
        background-image: -ms-linear-gradient(left, rgba(255, 255, 255, 0.75) 0%, rgba(250, 250, 250, 0) 50%, rgba(255, 255, 255, 0.75) 100%);
        background-image: linear-gradient(left, rgba(255, 255, 255, 0.75) 0%, rgba(250, 250, 250, 0) 50%, rgba(255, 255, 255, 0.75) 100%);
      }
    }
    .header {
      text-align: center;
      h3 {
        font-size: 22px;
        color: #444;
        line-height: 25px;
        font-weight: 500;
        margin-bottom: 7px;
      }
      p {
        font-size: 16px;
        font-weight: 400;
        color: #888;
      }
    }
    .chart {
      margin-top: 40px;
      border: 1px solid #dfdfdf;
      border-radius: 5px;
      box-shadow: 0px 2px 3px 1px rgba(0, 0, 0, 0.1);
      .header {
        text-align: center;
        background: #fbfbfb;
        margin: 0px -15px;
        padding: 20px 35px;
        font-weight: 500;
        font-size: 17px;
        color: #444;
        border-bottom: 1px solid #dfdfdf;
        height: 73px;
        @media (max-width: 991px) {
          font-size: 15px;
        }
        @media (max-width: 767px) {
          font-size: 13px;
        }
        .price {
          color: #1a80d9;
          position: relative;
          top: 3px;
          font-size: 14px;
          @media (max-width: 767px) {
            font-size: 13px;
          }
        }
      }
      .features-col {
        .header {
          text-align: left;
          border-radius: 5px 0px 0px 0px;
          margin-bottom: 30px;
          padding: 23px 30px;
          font-size: 18px;
          @media (max-width: 991px) {
            font-size: 16px;
          }
        }
        .spec {
          margin-bottom: 32px;
          padding-left: 40px;
          position: relative;
          .icon {
            position: absolute;
            font-size: 27px;
            color: #849FC4;
            left: 0px;
            top: -4px;
          }
        }
      }
      .plan-col {
        border-left: 1px solid #dfdfdf;
        &.last {
          .header {
            border-radius: 0px 5px 0px 0px;
          }
        }
        .header {
          padding: 13px 0px;
        }
        .spec {
          margin-bottom: 34px;
          margin-top: 25px;
          .check {
            margin: 0 auto;
            display: block;
            max-width: 20px;
          }
        }
        .button {
          margin-top: 20px;
          margin-bottom: 15px;
          font-size: 13px;
          padding: 11px 24px;
          background: -webkit-gradient(linear, 50% 0%, 50% 100%, color-stop(0%, #4abcf3), color-stop(100%, #1a80d9));
          background: -webkit-linear-gradient(#4abcf3, #1a80d9);
          background: -moz-linear-gradient(#4abcf3, #1a80d9);
          background: -o-linear-gradient(#4abcf3, #1a80d9);
          background: linear-gradient(#4abcf3, #1a80d9);
          @media (max-width: 991px) {
            padding: 6px 10px;
            text-align: center;
          }
        }
      }
    }
    .message p {
      text-align: center;
      font-size: 13px;
      color: #656565;
      margin-top: 30px;
    }
    .faq {
      margin-top: 50px;
      .header h3 {
        font-size: 20px;
        color: #454545;
        text-align: left;
      }
      .questions {
        margin-top: 25px;
        .question {
          margin-bottom: 40px;
          @media (min-width: 992px) {
            width: 90%;
          }
          strong {
            font-weight: 500;
            font-size: 16px;
            color: #454545;
          }
          p {
            color: #555;
            margin-top: 10px;
            font-size: 13px;
            line-height: 22px;
          }
        }
      }
    }
  }

}

.button-clear {
  -webkit-font-smoothing: antialiased;
  border: 0;
  outline: none;
  padding: 1px;
  display: inline-block;
  text-decoration: none;
  -webkit-border-radius: 5px;
  -moz-border-radius: 5px;
  -ms-border-radius: 5px;
  -o-border-radius: 5px;
  border-radius: 5px;
  -webkit-box-shadow: 0 1px 0 rgba(0, 0, 0, 0.075);
  -moz-box-shadow: 0 1px 0 rgba(0, 0, 0, 0.075);
  -ms-box-shadow: 0 1px 0 rgba(0, 0, 0, 0.075);
  -o-box-shadow: 0 1px 0 rgba(0, 0, 0, 0.075);
  box-shadow: 0 1px 0 rgba(0, 0, 0, 0.075);
  background: #adb2bb;
  background: -webkit-linear-gradient(#ccd0d6, #adb2bb);
  background: -moz-linear-gradient(#ccd0d6, #adb2bb);
  background: -ms-linear-gradient(#ccd0d6, #adb2bb);
  background: -o-linear-gradient(#ccd0d6, #adb2bb);
  background: linear-gradient(#ccd0d6, #adb2bb);
  span {
    display: block;
    font-size: 14px;
    padding-left: 23px;
    padding-right: 23px;
    height: 36px;
    line-height: 33px;
    border-radius: 4px;
    font-weight: bold;
    color: #444;
    text-shadow: 0 1px 0 white;
    background: #eff1f4;
    background: -webkit-linear-gradient(#f7f8fa, #eff1f4);
    background: -moz-linear-gradient(#f7f8fa, #eff1f4);
    background: -ms-linear-gradient(#f7f8fa, #eff1f4);
    background: -o-linear-gradient(#f7f8fa, #eff1f4);
    background: linear-gradient(#f7f8fa, #eff1f4);
    -webkit-box-shadow: inset 0 1px 0 white;
    -moz-box-shadow: inset 0 1px 0 white;
    -ms-box-shadow: inset 0 1px 0 white;
    -o-box-shadow: inset 0 1px 0 white;
    box-shadow: inset 0 1px 0 white;
  }
  &:hover {
    text-decoration: none;
    cursor: pointer;
  }
  &:active {
    background: #b5bac2;
    background: -webkit-linear-gradient(#b5bac2, #b5bac2);
    background: -moz-linear-gradient(#b5bac2, #b5bac2);
    background: -ms-linear-gradient(#b5bac2, #b5bac2);
    background: -o-linear-gradient(#b5bac2, #b5bac2);
    background: linear-gradient(#b5bac2, #b5bac2);
    span {
      color: #444;
      background: #eff1f4;
      background: -webkit-linear-gradient(#e6e8eb, #eff1f4);
      background: -moz-linear-gradient(#e6e8eb, #eff1f4);
      background: -ms-linear-gradient(#e6e8eb, #eff1f4);
      background: -o-linear-gradient(#e6e8eb, #eff1f4);
      background: linear-gradient(#e6e8eb, #eff1f4);
      -webkit-box-shadow: inset 0 1px 0 rgba(0, 0, 0, 0.1);
      -moz-box-shadow: inset 0 1px 0 rgba(0, 0, 0, 0.1);
      -ms-box-shadow: inset 0 1px 0 rgba(0, 0, 0, 0.1);
      -o-box-shadow: inset 0 1px 0 rgba(0, 0, 0, 0.1);
      box-shadow: inset 0 1px 0 rgba(0, 0, 0, 0.1);
    }
  }
  &.active {
    background: #b5bac2;
    background: -webkit-linear-gradient(#b5bac2, #b5bac2);
    background: -moz-linear-gradient(#b5bac2, #b5bac2);
    background: -ms-linear-gradient(#b5bac2, #b5bac2);
    background: -o-linear-gradient(#b5bac2, #b5bac2);
    background: linear-gradient(#b5bac2, #b5bac2);
    span {
      color: #444;
      background: #eff1f4;
      background: -webkit-linear-gradient(#e6e8eb, #eff1f4);
      background: -moz-linear-gradient(#e6e8eb, #eff1f4);
      background: -ms-linear-gradient(#e6e8eb, #eff1f4);
      background: -o-linear-gradient(#e6e8eb, #eff1f4);
      background: linear-gradient(#e6e8eb, #eff1f4);
      -webkit-box-shadow: inset 0 1px 0 rgba(0, 0, 0, 0.1);
      -moz-box-shadow: inset 0 1px 0 rgba(0, 0, 0, 0.1);
      -ms-box-shadow: inset 0 1px 0 rgba(0, 0, 0, 0.1);
      -o-box-shadow: inset 0 1px 0 rgba(0, 0, 0, 0.1);
      box-shadow: inset 0 1px 0 rgba(0, 0, 0, 0.1);
    }
  }
}

#wrapper {
  .dashboard-heading a#sidebar-toggle .nav-caret {
    float: left;
    padding-left: 10px;
  }
  &.toggled {
    .dashboard-heading a#sidebar-toggle .nav-caret {
      float: right;
    }
  }
}

.dashboard {

  float: left;
  width: 100%;

  .nav-icon i {
    font-size: 22px;
  }
}

.panel-collapse {
  li.no-childrens {
    border: none;
    border-radius: 4px;
    margin-top: 0 !important;
    margin-bottom: 0 !important;

    span.with_icon {
      padding-left: 0;
      padding-right: 12px;
      width: auto;
    }
  }
}

li.no-childrens {
  border: solid 1px rgba(221, 221, 221, 0.87);
  border-radius: 4px;
  margin-top: 5px !important;
  margin-bottom: 5px !important;
  .nav-caption {
    margin-left: 0px;
  }
  a {
    padding-left: 0;
  }

  span.with_icon {
    padding: 0 12px;
    width: 48px;
    text-align: center;
  }

}

.nav-stacked {
  .panel {
    .nav-stacked {
      .panel-heading {
        .nav-icon {
          display: none !important;

        }
      }
    }
  }
}

.panel-collapse {
  .nav-icon.plus {
    padding: 0 15px 0 0;
  }
}

.nav-icon.plus {
  padding: 0 15px 0 30px
}

.popover.tour-anonymous {
  border: 1px solid #428bca;
  &.top > .arrow {
    border-top-color: #428bca;
    &:after {
      border-top-color: white;
    }
  }
  &.right > .arrow {
    border-right-color: #428bca;
    &:after {
      border-right-color: white;
    }
  }
  &.bottom > .arrow {
    border-bottom-color: #428bca;
    &:after {
      border-bottom-color: white;
    }
  }

  &.left > .arrow {
    border-left-color: #428bca;
    &:after {
      border-left-color: white;
    }
  }

}

.popover-title, .popover {
  background-color: #ffffff;
  color: black;
}

.popover-title {
  background: #f9f9f9;
  color: #428bca;
}

.panel[id^='main-dashboard-'] .nav-icon {
  opacity: 1;
  transition: all 0.5s ease;
  &.no-view {
    opacity: 0;
    transition: all 0.3s ease;
  }
}

.navbar-brand {
  padding-right: 7px;
}

.exchange i {
  font-size: 42px;
  padding-top: 30px;
}

#integration_list {
  margin-bottom: 35px;
  overflow: auto;
}

@mixin placeholder {
  &::-webkit-input-placeholder {
    @content
  }
  &:-moz-placeholder {
    @content
  }
  &::-moz-placeholder {
    @content
  }
  &:-ms-input-placeholder {
    @content
  }
}

footer {
  background: #3d4046;
  padding-top: 70px;
  padding-bottom: 30px;
  -webkit-font-smoothing: antialiased;

  @media(max-width: 991px) {
    padding-top: 30px;
  }

  .menu {
    @media(max-width: 767px) {
      text-align: center;
      margin-top: 10px;
    }

    h3 {
      margin-top: 0;
      color: #ea7400;
      text-transform: uppercase;
      letter-spacing: 4px;
      font-size: 14px;
      font-weight: 600;
    }

    ul {
      list-style-type: none;
      padding: 0;
      margin-top: 30px;

      li {
        display: inline-block;
        margin-right: 15px;

        @media(min-width: 768px) {
          display: block;
          margin-right: 0;
        }
        margin-bottom: 9px;

        a {
          color: white;
          display: inline-block;
          font-weight: 500;
          font-size: 13px;
          @include transition(all 0.2s linear);

          i {
            margin-right: 10px;
            width: 18px;
            font-size: 18px;
            text-align: center;
          }

          &:hover {
            color: #1FBEE7;
            text-decoration: none;
          }

          @media(max-width: 991px) {
            padding: 0;
          }
        }

        .hiring {

          font-weight: 700;
          letter-spacing: .3px;
          text-transform: uppercase;
          word-spacing: 1.5px;
          font-size: 11px;
          margin-left: 4px;
          padding: 3px 8px;
          border-radius: 4px;
          color: #fff;
          background: #49B7E2;

          &:hover {
            color: #fff;
            background: #0E82AF;
          }
        }
      }
    }
  }

  .newsletter {
    text-align: right;

    @media(max-width: 767px) {
      text-align: center;
      margin-top: 40px;
    }

    .signup {
      margin-bottom: 40px;

      p {
        font-size: 13px;
        color: #A1AAB6;
        width: 90%;
        float: right;
        text-align: left;
        line-height: 20px;

        @media(max-width: 767px) {
          float: none;
          text-align: center;
          width: 100%;
        }
      }

      form {
        float: right;
        width: 90%;
        position: relative;

        @media(max-width: 767px) {
          float: none;
          width: 100%;
        }

        input[type="text"] {
          font-size: 13px;

          @include placeholder {
            font-size: 13px;
            line-height: 17px;
          }
        }

        input[type="submit"] {
          border: 0;
          background: #84B0E2;
          color: #FFF;
          border-radius: 3px;
          padding: 6px 10px;
          position: absolute;
          top: 5px;
          text-shadow: 1px 1px rgba(0, 0, 0, 0.28);
          right: 5px;
          font-size: 13px;

          @include transition(all .2s linear);

          &:hover {
            background: #6284AC;
          }
        }
      }
    }

    a {
      border: 0;
      text-decoration: none;
      opacity: 1;
      filter: alpha(opacity=100);
      margin-left: 15px;
      position: relative;
      top: -10px;
      -webkit-transition: all .3s ease;
      -moz-transition: all .3s ease;
      -o-transition: all .3s ease;
      -ms-transition: all .3s ease;
      transition: all .3s ease;
      &:hover {
        opacity: 0.7;
        filter: alpha(opacity=70);
      }
    }
  }

  .credits {
    margin-top: 30px;

    .col-md-12 {
      padding-top: 20px;
      font-size: 13px;
      text-align: center;
      color: #A1AAB6;
    }
  }
}

ul.nav.navbar-nav.movil_links {
  @media(min-width: 768px) {
    display: none;
  }
}

.xs-menu {
  background: #f8f8f8;

  .navbar-nav {
    > li > a {
      i {
        color: black;
        margin-right: 18px;

      }
    }
    .caret {
      color: black;
      float: right;
      margin-top: 9px;
      display: inline-block;
    }
    .open {
      .dropdown-menu > li > a {
        padding: 7px 48px !important;
        color: #0E82AF;
        &:hover {
          color: black;
        }
        i {
          display: none;
        }
      }
    }
  }
}

button#model-nav-xs {
  color: #ddd;
  line-height: 1;
  &:hover {
    color: black;
  }
  &:focus {
    color: black;
  }
}

#open_platform {

  h4 {
    color: #ea7400;
    font-weight: bold;
  }
  h3 {
    margin-bottom: 45px;
  }
  .open-plat-icon {
    margin: 15px 0;
    color: #ea7400;
  }
}

.menu-separator {
  padding: 1px 0 0 0;
  background: white;
  margin: 5px -6px;
  border: none;
}

.navbar-default {
  border: none;
}

#sidebar-wrapper {
  .panel-collapse {
    background: #3d4046;
  }
  .panel-default > .panel-heading {

    background-color: #3d4046;

  }
}

/* 1. New Grid System */
.col-sms-1, .col-sms-2, .col-sms-3, .col-sms-4, .col-sms-5, .col-sms-6, .col-sms-7, .col-sms-8, .col-sms-9, .col-sms-10, .col-sms-11, .col-sms-12 {
  position: relative;
  min-height: 1px;
  padding-left: 15px;
  padding-right: 15px;
}

@media (min-width: 480px) and (max-width: 767px) {
  .col-sms-1, .col-sms-2, .col-sms-3, .col-sms-4, .col-sms-5, .col-sms-6, .col-sms-7, .col-sms-8, .col-sms-9, .col-sms-10, .col-sms-11, .col-sms-12 {
    float: left;
  }

  .col-sms-12 {
    width: 100%;
  }

  .col-sms-11 {
    width: 91.66666667%;
  }

  .col-sms-10 {
    width: 83.33333333%;
  }

  .col-sms-9 {
    width: 75%;
  }

  .col-sms-8 {
    width: 66.66666667%;
  }

  .col-sms-7 {
    width: 58.33333333%;
  }

  .col-sms-6 {
    width: 50%;
  }

  .col-sms-5 {
    width: 41.66666667%;
  }

  .col-sms-4 {
    width: 33.33333333%;
  }

  .col-sms-3 {
    width: 25%;
  }

  .col-sms-2 {
    width: 16.66666667%;
  }

  .col-sms-1 {
    width: 8.33333333%;
  }

  .col-sms-pull-12 {
    right: 100%;
  }

  .col-sms-pull-11 {
    right: 91.66666667%;
  }

  .col-sms-pull-10 {
    right: 83.33333333%;
  }

  .col-sms-pull-9 {
    right: 75%;
  }

  .col-sms-pull-8 {
    right: 66.66666667%;
  }

  .col-sms-pull-7 {
    right: 58.33333333%;
  }

  .col-sms-pull-6 {
    right: 50%;
  }

  .col-sms-pull-5 {
    right: 41.66666667%;
  }

  .col-sms-pull-4 {
    right: 33.33333333%;
  }

  .col-sms-pull-3 {
    right: 25%;
  }

  .col-sms-pull-2 {
    right: 16.66666667%;
  }

  .col-sms-pull-1 {
    right: 8.33333333%;
  }

  .col-sms-pull-0 {
    right: 0%;
  }

  .col-sms-push-12 {
    left: 100%;
  }

  .col-sms-push-11 {
    left: 91.66666667%;
  }

  .col-sms-push-10 {
    left: 83.33333333%;
  }

  .col-sms-push-9 {
    left: 75%;
  }

  .col-sms-push-8 {
    left: 66.66666667%;
  }

  .col-sms-push-7 {
    left: 58.33333333%;
  }

  .col-sms-push-6 {
    left: 50%;
  }

  .col-sms-push-5 {
    left: 41.66666667%;
  }

  .col-sms-push-4 {
    left: 33.33333333%;
  }

  .col-sms-push-3 {
    left: 25%;
  }

  .col-sms-push-2 {
    left: 16.66666667%;
  }

  .col-sms-push-1 {
    left: 8.33333333%;
  }

  .col-sms-push-0 {
    left: 0%;
  }

  .col-sms-offset-12 {
    margin-left: 100%;
  }

  .col-sms-offset-11 {
    margin-left: 91.66666667%;
  }

  .col-sms-offset-10 {
    margin-left: 83.33333333%;
  }

  .col-sms-offset-9 {
    margin-left: 75%;
  }

  .col-sms-offset-8 {
    margin-left: 66.66666667%;
  }

  .col-sms-offset-7 {
    margin-left: 58.33333333%;
  }

  .col-sms-offset-6 {
    margin-left: 50%;
  }

  .col-sms-offset-5 {
    margin-left: 41.66666667%;
  }

  .col-sms-offset-4 {
    margin-left: 33.33333333%;
  }

  .col-sms-offset-3 {
    margin-left: 25%;
  }

  .col-sms-offset-2 {
    margin-left: 16.66666667%;
  }

  .col-sms-offset-1 {
    margin-left: 8.33333333%;
  }

  .col-sms-offset-0 {
    margin-left: 0%;
  }
}

@media (min-width: 480px) and(max-width: 767px) {
  .visible-sms {
    display: block !important;
  }
}

@media (min-width: 320px) {
  /* add clearfix in the grid system */
  .row.add-clearfix > .col-xs-6:nth-child(2n+1) {
    clear: both;
  }
}

@media (min-width: 480px) {
  /* add clearfix in the grid system */
  .row.add-clearfix > .col-sms-2:nth-child(2n+1) {
    clear: none;
  }
  .row.add-clearfix > .col-sms-2:nth-child(3n+1) {
    clear: none;
  }
  .row.add-clearfix > .col-sms-2:nth-child(4n+1) {
    clear: none;
  }
  .row.add-clearfix > .col-sms-2:nth-child(6n+1) {
    clear: both;
  }

  .row.add-clearfix > .col-sms-3:nth-child(2n+1) {
    clear: none;
  }
  .row.add-clearfix > .col-sms-3:nth-child(3n+1) {
    clear: none;
  }
  .row.add-clearfix > .col-sms-3:nth-child(4n+1) {
    clear: both;
  }

  .row.add-clearfix > .col-sms-4:nth-child(2n+1) {
    clear: none;
  }
  .row.add-clearfix > .col-sms-4:nth-child(3n+1) {
    clear: both;
  }

  .row.add-clearfix > .col-sms-6:nth-child(2n+1) {
    clear: both;
  }
}

@media (min-width: 768px) {
  /* add clearfix in the grid system */
  .row.add-clearfix > .col-sm-2:nth-child(2n+1) {
    clear: none;
  }
  .row.add-clearfix > .col-sm-2:nth-child(3n+1) {
    clear: none;
  }
  .row.add-clearfix > .col-sm-2:nth-child(4n+1) {
    clear: none;
  }
  .row.add-clearfix > .col-sm-2:nth-child(6n+1) {
    clear: both;
  }

  .row.add-clearfix > .col-sm-3:nth-child(2n+1) {
    clear: none;
  }
  .row.add-clearfix > .col-sm-3:nth-child(3n+1) {
    clear: none;
  }
  .row.add-clearfix > .col-sm-3:nth-child(4n+1) {
    clear: both;
  }

  .row.add-clearfix > .col-sm-4:nth-child(2n+1) {
    clear: none;
  }
  .row.add-clearfix > .col-sm-4:nth-child(3n+1) {
    clear: both;
  }

  .row.add-clearfix > .col-sm-6:nth-child(2n+1) {
    clear: both;
  }
}

@media (min-width: 992px) {
  .mobile-menu {
    display: none !important;
  }

  .visible-mobile {
    display: none !important;
  }

  /* add clearfix in the grid system */
  .row.add-clearfix > .col-md-2:nth-child(2n+1) {
    clear: none;
  }
  .row.add-clearfix > .col-md-2:nth-child(3n+1) {
    clear: none;
  }
  .row.add-clearfix > .col-md-2:nth-child(4n+1) {
    clear: none;
  }
  .row.add-clearfix > .col-md-2:nth-child(6n+1) {
    clear: both;
  }

  .row.add-clearfix > .col-md-3:nth-child(2n+1) {
    clear: none;
  }
  .row.add-clearfix > .col-md-3:nth-child(3n+1) {
    clear: none;
  }
  .row.add-clearfix > .col-md-3:nth-child(4n+1) {
    clear: both;
  }

  .row.add-clearfix > .col-md-4:nth-child(2n+1) {
    clear: none;
  }
  .row.add-clearfix > .col-md-4:nth-child(3n+1) {
    clear: both;
  }

  .row.add-clearfix > .col-md-6:nth-child(2n+1) {
    clear: both;
  }
}

@media (min-width: 1200px) {
  .container {
    padding-left: 0;
    padding-right: 0;
  }

  /* add clearfix in the grid system */
  .row.add-clearfix > .col-lg-2:nth-child(2n+1) {
    clear: none;
  }
  .row.add-clearfix > .col-lg-2:nth-child(3n+1) {
    clear: none;
  }
  .row.add-clearfix > .col-lg-2:nth-child(4n+1) {
    clear: none;
  }
  .row.add-clearfix > .col-lg-2:nth-child(6n+1) {
    clear: both;
  }

  .row.add-clearfix > .col-lg-3:nth-child(2n+1) {
    clear: none;
  }
  .row.add-clearfix > .col-lg-3:nth-child(3n+1) {
    clear: none;
  }
  .row.add-clearfix > .col-lg-3:nth-child(4n+1) {
    clear: both;
  }

  .row.add-clearfix > .col-lg-4:nth-child(2n+1) {
    clear: none;
  }
  .row.add-clearfix > .col-lg-4:nth-child(3n+1) {
    clear: both;
  }

  .row.add-clearfix > .col-lg-6:nth-child(2n+1) {
    clear: both;
  }
}

.toggle-boolean {
  margin: 0 7px;
  cursor: pointer;
}

.xs-menu .navbar-nav > li > a {
  font-size: 18px;
  i {
    color: #f89427;
  }
}

<<<<<<< HEAD
.diff {
  overflow: auto;
  margin: 0 -15px;
}

.diff ul {
  background: #fff;
  overflow: auto;
  font-size: 13px;
  list-style: none;
  margin: 0;
  padding: 0;
  display: table;
  width: 100%;
  li.unchanged span:before {
    content: '  ';
  }
}

.diff del, .diff ins {
  display: block;
  text-decoration: none;
}

.diff li {
  padding: 5px 15px;
  margin: 0;
}

.diff li.ins {
  background: #dfd;
  color: #080
}

.diff li.del {
  background: #fee;
  color: #b00
}

.diff li:hover {
  background: #ffc
}

.diff ins {
  &:before {
    content: '+ ';
    color: black;
  }
}

.diff del {
  &:before {
    content: '- ';
    color: black;
  }
}

/* try 'whitespace:pre;' if you don't want lines to wrap */
.diff del, .diff ins, .diff span {
  white-space: pre-wrap;
  font-family: courier;
  display: inline-block;
}

.diff del strong {
  font-weight: normal;
  background: #fcc;
}

.diff ins strong {
  font-weight: normal;
  background: #9f9;
}

.diff li.diff-comment {
  display: none;
}

.diff li.diff-block-info {
  background: none repeat scroll 0 0 gray;
}

.panel-trace {
  .panel-heading {
    padding: 5px 10px;
    background-color: rgb(250, 251, 252);
    border-top-left-radius: 2px;
    border-top-right-radius: 2px;
    a {
      text-decoration: none;

      .panel-title {
        font-size: 13px;
        line-height: 20px;
        font-weight: 600;
        color: rgb(36, 41, 46);
        white-space: nowrap;

        &:after {
          content: '\f106';
          float: right;
          font-family: FontAwesome;
        }
      }
      &.collapsed {
        .panel-title {
          &:after {
            content: '\f107';
            float: right;
            font-family: FontAwesome;
          }
        }
      }
    }
  }
  .panel-body {
    .nav-tabs > li {
      width: 150px;
      > a {
        white-space: nowrap;
        text-overflow: ellipsis;
        overflow: hidden;
      }
      &.active {
        width: auto !important;
      }
    }
    .tab-content > .active {
      display: block;
      padding: 0 15px;
    }
  }

}

.trace {
  .total-changes {
    margin-right: 7px;
    font-size: 13px;
    line-height: 20px;
    font-weight: 600;
    color: #24292e;
    .additions {
      color: #2cbe4e;
      font-weight: bold;
      font-size: 15px;
    }
    .deletions {
      color: #cb2431;
      font-weight: bold;
      font-size: 15px;
    }
  }
  .trace-info {
    border: 1px solid rgb(200, 225, 255);
    border-radius: 3px 3px 0px 0px;
    overflow: auto;
    margin-bottom: 25px;
  }
  .trace-header {
    overflow: auto;
    background: rgb(241, 248, 255);
    padding: 5px 10px;
    font-size: 13px;
    line-height: 23px;
    color: rgb(88, 96, 105);
    border-bottom: solid 1px #c8e1ff;
    img {
      display: inline-block;
      overflow: hidden;
      line-height: 1;
      vertical-align: middle;
      border-radius: 3px;
      height: 20px;
      margin-right: 7px;
      position: relative;
      top: -2px;
    }
    .action {
      span {
        text-transform: capitalize;
      }
    }
    .date {

    }
    label {
      margin-bottom: 0;
    }
  }
  .trace-desc {
    padding: 8px;
    overflow: auto;
    font-size: 13px;
    line-height: 28px;
    color: rgb(88, 96, 105);
    .pager {
      margin: 0;
    }
  }

}

.diffstat {
  font-size: 12px;
  font-weight: 600;
  color: #586069;
  white-space: nowrap;
  cursor: default;
  letter-spacing: -4px;
  margin-right: 5px;
}

.block-diff-deleted, .block-diff-added, .block-diff-neutral {
  display: inline-block;
  width: 8px;
  height: 8px;
  margin-left: 1px;
}

.block-diff-added {
  background-color: #2cbe4e;
}

.block-diff-deleted {
  background-color: #cb2431;
}

.block-diff-neutral {
  background-color: #d1d5da;
}

li.wrapped {
  background: #f1f8ff;
  .expand_collapse {
    cursor: pointer;
    color: black;
    &:before {
      font-family: FontAwesome;
      content: '\f065';
    }
  }
  span.count-lines {
    font-size: 12px;
    color: gray;
    display: initial;
    margin-left: 7px;
  }
  span.first_line {
    display: none;
  }
  ul {
    display: block;
    height: 0;
  }
  &.open {
    background: transparent;
    padding-bottom: 0;
    position: relative;
    span.count-lines {
      display: none;
    }
    span.first_line {
      display: inline-block;
      padding-left: 12px;
    }
    .expand_collapse {
      position: absolute;
      left: 8px;
      &:before {
        font-family: FontAwesome;
        content: '\f066';
      }
    }
    ul {
      display: block;
      height: auto;
      padding: 0;
      margin: 0 0 0 -15px;
    }
    &:hover {
      background: transparent;
    }
  }
}

ul[type="ordered"] {
  counter-reset: ordered;
}

/* defaults to 0 */
ul[type="ordered"] li {
  display: block;
}

ul[type="ordered"] {
  li {
    &.wrapped:before {
      background: #dbedff;
    }
    &.ins:before {
      background: #cfc;
    }
    &.del:before {
      background: #ffdbdb;
    }
    &:before {
      counter-increment: ordered;
      content: counter(ordered);
      display: inline-block;
      padding: 5px 8px;
      background: #fafbfc;
      margin: -5px 8px -5px -15px;
      width: 70px;
      text-align: center;
      line-height: 20px;
    }
  }
}

#trace-object-info {
  overflow: visible;
  padding: 8px 15px;
  min-height: 38px;
  background: #fafbfc;
  margin-bottom: 15px;
  .trace-model {
    float: left;
    margin-top: 4px;
  }
  .trace_object {
    text-transform: capitalize;
    float: left;
    margin: 0 15px;
  }
  .object-id {
    margin: 0 8px;
    font-weight: bold;
  }
  #actions-menu-list {
    overflow: visible;
    width: 40px;
    float: left;
    position: relative;
    #links.options-menu {
      position: relative;
      overflow: visible;
      left: 0;
      display: inline;
      .dropdown-menu {
        right: auto !important;
        left: -29px !important;
        margin-top: 0 !important;
        border-top-left-radius: 0;
      }
    }
=======
a#show_tenant_menu {
  position: relative;
  top: -2px;
  padding-top: 12px;
  padding-bottom: 13px;
  span#tenant_name {
    width: 83px;
    overflow: hidden;
    display: inline-block;
    white-space: nowrap;
    text-overflow: ellipsis;
    position: relative;
    top: 4px;
>>>>>>> 1fb8608d
  }
}<|MERGE_RESOLUTION|>--- conflicted
+++ resolved
@@ -3399,7 +3399,23 @@
   }
 }
 
-<<<<<<< HEAD
+a#show_tenant_menu {
+  position: relative;
+  top: -2px;
+  padding-top: 12px;
+  padding-bottom: 13px;
+  span#tenant_name {
+    width: 83px;
+    overflow: hidden;
+    display: inline-block;
+    white-space: nowrap;
+    text-overflow: ellipsis;
+    position: relative;
+    top: 4px;
+  }
+}
+
+
 .diff {
   overflow: auto;
   margin: 0 -15px;
@@ -3756,20 +3772,5 @@
         border-top-left-radius: 0;
       }
     }
-=======
-a#show_tenant_menu {
-  position: relative;
-  top: -2px;
-  padding-top: 12px;
-  padding-bottom: 13px;
-  span#tenant_name {
-    width: 83px;
-    overflow: hidden;
-    display: inline-block;
-    white-space: nowrap;
-    text-overflow: ellipsis;
-    position: relative;
-    top: 4px;
->>>>>>> 1fb8608d
   }
 }