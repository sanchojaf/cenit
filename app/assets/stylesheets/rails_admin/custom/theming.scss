@import "bootstrap/bootstrap-tour.min";

@import "rails_admin/custom/github";

.navbar-brand img {
  max-height: 100%;
  width: auto;
  padding-bottom: 4px;
}

/* Toogle styles*/

#sidebar-toggle {
  margin-top: 9px;
  color: rgba(0, 0, 0, 0.87);
  position: relative;
  left: 48px;
}

#sidebar-toggle i.fa {
  -webkit-transition: all 0.5s ease;
  -moz-transition: all 0.5s ease;
  -o-transition: all 0.5s ease;
  transition: all 0.5s ease;

  -webkit-transform: rotate(-90deg);
  -moz-transform: rotate(-90deg);
  -o-transform: rotate(-90deg);
  transform: rotate(-90deg);
}

#sidebar-toggle.toggled i.fa {
  -webkit-transform: rotate(0deg);
  -moz-transform: rotate(0deg);
  -o-transform: rotate(0deg);
  transform: rotate(0deg);
}

#wrapper {
  padding-left: 0;
  -webkit-transition: all 0.5s ease;
  -moz-transition: all 0.5s ease;
  -o-transition: all 0.5s ease;
  transition: all 0.5s ease;
  overflow: hidden;
}

#wrapper.toggled {
  padding-left: 250px;
  overflow: scroll;
}

#sidebar-wrapper {
  z-index: 1000;
  position: absolute;
  left: 250px;
  width: 55px;
  height: 100%;
  margin-left: -250px;
  overflow-y: auto;
  -webkit-transition: all 0.5s ease;
  -moz-transition: all 0.5s ease;
  -o-transition: all 0.5s ease;
  transition: all 0.5s ease;
  background: #fff!important;
}

#sidebar-wrapper .nav-caret,
#sidebar-wrapper .nav-caption {
  -webkit-transition: opacity 0.5s ease;
  -moz-transition: opacity 0.5s ease;
  -o-transition: opacity 0.5s ease;
  transition: opacity 0.5s ease;

  opacity: 0;
}

#wrapper.toggled #sidebar-wrapper {
  width: 250px;
}

#wrapper.toggled #sidebar-wrapper .nav-caret,
#wrapper.toggled #sidebar-wrapper .nav-caption {
  opacity: 1;
}

#wrapper #sidebar-wrapper:hover {
  width: 250px;
}
#wrapper #sidebar-wrapper:hover .nav-caret,
#wrapper #sidebar-wrapper:hover .nav-caption {
  opacity: 1;
}


#content-wrapper {
  width: 100%;
  overflow-x: hidden;
  background: #fff;
  position: relative;
  margin-right: 0;
  margin-left: 60px;
}

.xyz{
  min-width: 360px;
}

#wrapper.toggled #content-wrapper {
  margin-right: 0;
  margin-left: 0;
}

.fixed-brand{
  width: auto;
}

/*Sidebar styles*/

.sidebar-nav {
  position: absolute!important;
  top: 0!important;
  width: 250px;
  margin: 0;
  padding: 0;
  list-style: none;
  margin-top: 2px;
}


@media(min-width:768px) {
  #sidebar-toggle i.fa {
    -webkit-transform: rotate(0deg);
    -moz-transform: rotate(0deg);
    -o-transform: rotate(0deg);
    transform: rotate(0deg);
  }

  #sidebar-toggle.toggled i.fa {
    -webkit-transform: rotate(-90deg);
    -moz-transform: rotate(-90deg);
    -o-transform: rotate(-90deg);
    transform: rotate(-90deg);
  }

  #wrapper {
    padding-left: 250px;
  }
  .fixed-brand{
    width: 250px;
  }
  #wrapper.toggled {
    padding-left: 0;
  }

  #sidebar-wrapper {
    width: 250px;
  }
  #sidebar-wrapper .nav-caret,
  #sidebar-wrapper .nav-caption {
    opacity: 1;
  }

  #wrapper.toggled #sidebar-wrapper {
    width: 55px;
  }
  #wrapper.toggled #sidebar-wrapper .nav-caret,
  #wrapper.toggled #sidebar-wrapper .nav-caption {
    opacity: 0;
  }


  #wrapper.toggled #sidebar-wrapper:hover {
    width: 250px;
  }
  #wrapper.toggled #sidebar-wrapper:hover .nav-caret,
  #wrapper.toggled #sidebar-wrapper:hover .nav-caption {
    opacity: 1;
  }

  #content-wrapper {
    position: relative;
    -webkit-transition: all 0.5s ease;
    -moz-transition: all 0.5s ease;
    -o-transition: all 0.5s ease;
    transition: all 0.5s ease;
    margin-left: 0;
  }

  #wrapper.toggled #content-wrapper {
    padding-left: 10px;
    position: relative;
    margin-right: 0;
    margin-left: 60px;
    -webkit-transition: all 0.5s ease;
    -moz-transition: all 0.5s ease;
    -o-transition: all 0.5s ease;
    transition: all 0.5s ease;
    width: auto;
  }
}

ul#main-accordion {
  padding: 6px;
  background: #fff!important;
}

.panel-heading {
  padding: 0;
}

.panel-heading>a {
  padding: 10px 0;
}

ul#main-accordion a {
  font-size: 1.5rem;
  color: rgba(0, 0, 0, 0.87);
  text-decoration: none;
}

ul#main-accordion .panel {
  border: 0;
  box-shadow: none;
}

ul#main-accordion>.panel>.panel-heading {
  border: solid 1px rgba(221, 221, 221, 0.87);
}

ul#main-accordion>.panel .panel .panel-heading {
  background-color: rgba(0,0,0,0.065);
  border-radius: 3px;
}

ul#main-accordion>.panel.active>.panel-heading {
  background-color: #d9edf7 !important;
  border-color: #bce8f1;
}
ul#main-accordion>.panel.active>.panel-heading a {
  color: #31708f !important;
}

ul#main-accordion .panel.active {
  background-color: rgba(0, 0, 0, 0.065);
}

ul#main-accordion>.panel.active .panel.active>.panel-heading {
  background-color: transparent;
}

ul#main-accordion a:hover,
ul#main-accordion a:focus,
ul#main-accordion a:active,
ul#main-accordion li.active>a {
  text-decoration: none;
}

ul#main-accordion div>a:hover,
ul#main-accordion li>a:hover,
ul#main-accordion li>a:focus,
ul#main-accordion li>a:active,
ul#main-accordion li.active>a {
  background-color: rgba(0, 0, 0, 0.065);
}

ul#main-accordion>.panel>.panel-collapse a,
ul#main-accordion>.panel>.panel-collapse>.panel>.panel-heading a {
  padding-left: 2rem;
}

ul#main-accordion>.panel>.panel-collapse>.panel li>a
 {
  padding-left: 4rem;
}

ul#main-accordion .nav-caret {
  float: right;
  margin-left: 1rem;
  margin-right: 12px;
}

ul#main-accordion .nav-amount {
  float: right;
  margin-left: 1rem;
  line-height: 1;
  padding: 1px 4px;
  border-radius: 4px;
  background-color: #d9edf7 !important;
  border: solid 1px #bce8f1;
  color: #31708f !important;
  font-weight: bold;
  font-size: 10.5px;
}

ul#main-accordion .nav-caret i {
  transition: transform 0.3s ease-in-out;
  -webkit-transition: transform 0.3s ease-in-out;
  -ms-transition: transform 0.3s ease-in-out;
  -moz-transition: transform 0.3s ease-in-out;
  -o-transition: transform 0.3s ease-in-out;
}

ul#main-accordion .panel.active>.panel-heading .nav-caret i {
  transform: rotate(180deg);
  -webkit-transform: rotate(180deg);
  -ms-transform: rotate(180deg);
  -moz-transform: rotate(180deg);
  -o-transform: rotate(180deg);
}

<<<<<<< HEAD
ul#main-accordion .panel-heading .nav-icon {
  width: 48px;
  padding: 0 12px;
  display: inline-block;
  text-align: center;
=======
ul#main-accordion .nav-icon {
  margin-right: 1rem;
}

/* Dashboard overview*/
.blocks {
  margin-bottom: 12px;
}

.blocks .block {
  border: solid 1px;
  border-radius: 1px;
  padding: 0 10px;
  background-color: #d9edf7;
  border-color: #d9edf7;
  margin-bottom: 12px;
}

.blocks .block:hover {
  border-color: #94c3ea;
}

.block .icon,
.block .caption {
  display: inline-block;
  vertical-align: middle;
  padding: 5px;
}

.block .icon i {
  font-size: 32px;
  color: #428bca;
}

@media (min-width: 768px) and (max-width: 999px) {
  .block .icon {
    display: none;
  }
}

.block .caption h4 {
  margin-bottom: 2px;
}

.block .caption h6 {
  margin-top: 0;
  font-weight: lighter;
  font-size: 14px;
  color: #777;
>>>>>>> 7ed484d0
}<|MERGE_RESOLUTION|>--- conflicted
+++ resolved
@@ -309,15 +309,11 @@
   -o-transform: rotate(180deg);
 }
 
-<<<<<<< HEAD
 ul#main-accordion .panel-heading .nav-icon {
   width: 48px;
   padding: 0 12px;
   display: inline-block;
   text-align: center;
-=======
-ul#main-accordion .nav-icon {
-  margin-right: 1rem;
 }
 
 /* Dashboard overview*/
@@ -330,7 +326,7 @@
   border-radius: 1px;
   padding: 0 10px;
   background-color: #d9edf7;
-  border-color: #d9edf7;
+  border-color: #bce8f1;
   margin-bottom: 12px;
 }
 
@@ -347,7 +343,7 @@
 
 .block .icon i {
   font-size: 32px;
-  color: #428bca;
+  color: #31708f;
 }
 
 @media (min-width: 768px) and (max-width: 999px) {
@@ -365,5 +361,4 @@
   font-weight: lighter;
   font-size: 14px;
   color: #777;
->>>>>>> 7ed484d0
 }